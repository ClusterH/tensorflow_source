# Description:
#   Eigen is a C++ template library for linear algebra: vectors,
#   matrices, and related algorithms.

licenses([
    # Note: Eigen is an MPL2 library that includes GPL v3 and LGPL v2.1+ code.
    #       We've taken special care to not reference any restricted code.
    "reciprocal",  # MPL2
    "notice",  # Portions BSD
])

exports_files(["COPYING.MPL2"])

# License-restricted (i.e. not reciprocal or notice) files inside Eigen/...
EIGEN_RESTRICTED_FILES = [
    "Eigen/src/OrderingMethods/Amd.h",
    "Eigen/src/SparseCholesky/**",
]

# Notable transitive dependencies of restricted files inside Eigen/...
EIGEN_RESTRICTED_DEPS = [
    "Eigen/Eigen",
    "Eigen/IterativeLinearSolvers",
    "Eigen/MetisSupport",
    "Eigen/Sparse",
    "Eigen/SparseCholesky",
    "Eigen/SparseLU",
]

EIGEN_FILES = [
    "Eigen/**",
    "unsupported/Eigen/CXX11/**",
    "unsupported/Eigen/FFT",
    "unsupported/Eigen/KroneckerProduct",
    "unsupported/Eigen/src/FFT/**",
    "unsupported/Eigen/src/KroneckerProduct/**",
    "unsupported/Eigen/MatrixFunctions",
    "unsupported/Eigen/SpecialFunctions",
    "unsupported/Eigen/src/MatrixFunctions/**",
    "unsupported/Eigen/src/SpecialFunctions/**",
]

# List of files picked up by glob but actually part of another target.
EIGEN_EXCLUDE_FILES = [
    "Eigen/src/Core/arch/AVX/PacketMathGoogleTest.cc",
]

# Files known to be under MPL2 license.
EIGEN_MPL2_HEADER_FILES = glob(
    EIGEN_FILES,
    exclude = EIGEN_EXCLUDE_FILES +
              EIGEN_RESTRICTED_FILES +
              EIGEN_RESTRICTED_DEPS + [
        # Guarantees any file missed by excludes above will not compile.
        "Eigen/src/Core/util/NonMPL2.h",
        "Eigen/**/CMakeLists.txt",
    ],
)

cc_library(
    name = "eigen",
    hdrs = EIGEN_MPL2_HEADER_FILES,
    defines = [
        # This define (mostly) guarantees we don't link any problematic
        # code. We use it, but we do not rely on it, as evidenced above.
        "EIGEN_MPL2_ONLY",
<<<<<<< HEAD
        # XXX FIXME figure this out for ROCm
        #"EIGEN_MAX_ALIGN_BYTES=64",
=======
        "EIGEN_MAX_ALIGN_BYTES=64",
        "EIGEN_HAS_TYPE_TRAITS=0",
>>>>>>> 54588d50
    ],
    includes = ["."],
    visibility = ["//visibility:public"],
)

filegroup(
    name = "eigen_header_files",
    srcs = EIGEN_MPL2_HEADER_FILES,
    visibility = ["//visibility:public"],
)<|MERGE_RESOLUTION|>--- conflicted
+++ resolved
@@ -64,13 +64,8 @@
         # This define (mostly) guarantees we don't link any problematic
         # code. We use it, but we do not rely on it, as evidenced above.
         "EIGEN_MPL2_ONLY",
-<<<<<<< HEAD
-        # XXX FIXME figure this out for ROCm
-        #"EIGEN_MAX_ALIGN_BYTES=64",
-=======
         "EIGEN_MAX_ALIGN_BYTES=64",
         "EIGEN_HAS_TYPE_TRAITS=0",
->>>>>>> 54588d50
     ],
     includes = ["."],
     visibility = ["//visibility:public"],
