# Copyright 2018 The TensorFlow Authors. All Rights Reserved.
#
# Licensed under the Apache License, Version 2.0 (the "License");
# you may not use this file except in compliance with the License.
# You may obtain a copy of the License at
#
#     http://www.apache.org/licenses/LICENSE-2.0
#
# Unless required by applicable law or agreed to in writing, software
# distributed under the License is distributed on an "AS IS" BASIS,
# WITHOUT WARRANTIES OR CONDITIONS OF ANY KIND, either express or implied.
# See the License for the specific language governing permissions and
# limitations under the License.
# ==============================================================================
"""Tests for the `MapVectorization` optimization."""
from __future__ import absolute_import
from __future__ import division
from __future__ import print_function

from absl.testing import parameterized
import numpy as np

from tensorflow.core.example import example_pb2
from tensorflow.core.example import feature_pb2
from tensorflow.python.data.experimental.ops import batching
from tensorflow.python.data.experimental.ops import optimization
from tensorflow.python.data.kernel_tests import test_base
from tensorflow.python.data.ops import dataset_ops
from tensorflow.python.framework import constant_op
from tensorflow.python.framework import dtypes
from tensorflow.python.framework import errors
from tensorflow.python.framework import ops
from tensorflow.python.framework import sparse_tensor
from tensorflow.python.framework import test_util
from tensorflow.python.ops import array_ops
from tensorflow.python.ops import bitwise_ops
from tensorflow.python.ops import check_ops
from tensorflow.python.ops import clip_ops
from tensorflow.python.ops import control_flow_ops
from tensorflow.python.ops import math_ops
from tensorflow.python.ops import nn
from tensorflow.python.ops import parsing_ops
from tensorflow.python.platform import test


def _generate_unary_cwise_math_cases():
  # TODO(rachelim): Consolidate tests with pfor when APIs are somewhat shared.
  bitwise_cases = [("Invert", bitwise_ops.invert)]
  logical_cases = [("LogicalNot", math_ops.logical_not)]
  complex_cases = [
      ("Angle", math_ops.angle),
      ("ComplexAbs", math_ops.abs),
      ("Conj", math_ops.conj),
      ("Imag", math_ops.imag),
      ("Real", math_ops.real),
  ]
  real_cases = [
      ("Abs", math_ops.abs),
      ("Acos", math_ops.acos),
      ("Acosh", lambda x: math_ops.acosh(1 + math_ops.square(x))),
      ("Asin", math_ops.asin),
      ("Asinh", math_ops.asinh),
      ("Atan", math_ops.atan),
      ("Atanh", math_ops.atanh),
      ("BesselI0e", math_ops.bessel_i0e),
      ("BesselI1e", math_ops.bessel_i1e),
      ("Ceil", math_ops.ceil),
      ("Cos", math_ops.cos),
      ("Cosh", math_ops.cosh),
      ("Digamma", math_ops.digamma),
      ("Elu", nn.elu),
      ("Erf", math_ops.erf),
      ("Erfc", math_ops.erfc),
      ("Exp", math_ops.exp),
      ("Expm1", math_ops.expm1),
      ("Floor", math_ops.floor),
      ("Inv", math_ops.inv),
      ("IsFinite", math_ops.is_finite),
      ("IsInf", math_ops.is_inf),
      ("Lgamma", math_ops.lgamma),
      ("Log", math_ops.log),
      ("Log1p", math_ops.log1p),
      ("Neg", math_ops.negative),
      ("Reciprocal", math_ops.reciprocal),
      ("Relu", nn.relu),
      ("Relu6", nn.relu6),
      ("Rint", math_ops.rint),
      ("Round", math_ops.round),
      ("Rsqrt", math_ops.rsqrt),
      ("Selu", nn.selu),
      ("Sigmoid", math_ops.sigmoid),
      ("Sign", math_ops.sign),
      ("Sin", math_ops.sin),
      ("Sinh", math_ops.sinh),
      ("Softplus", nn.softplus),
      ("Softsign", nn.softsign),
      ("Sqrt", math_ops.sqrt),
      ("Square", math_ops.square),
      ("Tan", math_ops.tan),
      ("Tanh", math_ops.tanh),
  ]
  random_input = np.random.rand(3, 5)
  complex_component = np.random.rand(3, 5)
  random_int = np.random.randint(0, 10, (7, 3, 5))

  def bitwise_dataset_factory():
    return dataset_ops.Dataset.from_tensor_slices(random_int)

  def logical_dataset_factory():
    return dataset_ops.Dataset.from_tensor_slices(random_input > 0)

  def random_dataset_factory():
    return dataset_ops.Dataset.from_tensor_slices(random_input)

  def complex_dataset_factory():
    return dataset_ops.Dataset.from_tensor_slices(
        math_ops.complex(random_input, complex_component))

  case_factory_pairs = [
      (bitwise_cases, bitwise_dataset_factory),
      (logical_cases, logical_dataset_factory),
      (complex_cases, complex_dataset_factory),
      (real_cases, random_dataset_factory),
  ]
  return [(case[0], case[1], factory)
          for cases, factory in case_factory_pairs
          for case in cases]


def _generate_binary_cwise_math_cases():
  bitwise_cases = [("BitwiseAnd", bitwise_ops.bitwise_and),
                   ("BitwiseOr", bitwise_ops.bitwise_or),
                   ("BitwiseXor", bitwise_ops.bitwise_xor),
                   ("LeftShift", bitwise_ops.left_shift),
                   ("RightShift", bitwise_ops.right_shift)]

  logical_cases = [("LogicalAnd", math_ops.logical_and),
                   ("LogicalOr", math_ops.logical_or)]

  # Wrapper functions restricting the range of inputs of zeta and polygamma.
  def safe_polygamma(x, y):
    return math_ops.polygamma(
        math_ops.round(clip_ops.clip_by_value(y, 1, 10)), x * x + 1)

  def safe_zeta(x, y):
    return math_ops.zeta(x * x + 1, y * y)

  real_cases = [
      ("Add", math_ops.add),
      ("AddV2", math_ops.add_v2),
      ("Atan2", math_ops.atan2),
      ("Complex", math_ops.complex),
      ("DivNoNan", math_ops.div_no_nan),
      ("Equal", math_ops.equal),
      ("FloorDiv", math_ops.floor_div),
      ("FloorMod", math_ops.floor_mod),
      ("Greater", math_ops.greater),
      ("GreaterEqual", math_ops.greater_equal),
      ("Igamma", math_ops.igamma),
      ("Igammac", math_ops.igammac),
      ("IgammaGradA", math_ops.igamma_grad_a),
      ("Less", math_ops.less),
      ("LessEqual", math_ops.less_equal),
      ("Maximum", math_ops.maximum),
      ("Minimum", math_ops.minimum),
      ("Mod", math_ops.mod),
      ("Mul", math_ops.multiply),
      ("NotEqual", math_ops.not_equal),
      ("Polygamma", safe_polygamma),
      ("Pow", math_ops.pow),
      ("RealDiv", math_ops.divide),
      ("SquareDifference", math_ops.squared_difference),
      ("Sub", math_ops.subtract),
      ("TruncateMod", math_ops.truncate_mod),
      ("Zeta", safe_zeta),
  ]

  # Exercises broadcasting capabilities
  x = np.random.rand(7, 3, 5)
  y = np.random.rand(3, 5)

  x_int = np.random.randint(0, 10, (7, 3, 5))
  y_int = np.random.randint(0, 10, (3, 5))

  def bitwise_dataset_factory():
    return dataset_ops.Dataset.from_tensors((x_int, y_int))

  def logical_dataset_factory():
    return dataset_ops.Dataset.from_tensors((x > 0, y > 0))

  def random_dataset_factory():
    return dataset_ops.Dataset.from_tensors((x, y))

  case_factory_pairs = [
      (bitwise_cases, bitwise_dataset_factory),
      (logical_cases, logical_dataset_factory),
      (real_cases, random_dataset_factory),
  ]
  return [(case[0], case[1], factory)
          for cases, factory in case_factory_pairs
          for case in cases]


def _generate_cwise_test_cases():
  return _generate_unary_cwise_math_cases() + _generate_binary_cwise_math_cases(
  )


def _generate_csv_test_case():

  def csv_factory():
    return dataset_ops.Dataset.from_tensor_slices(["1.0:2:a",
                                                   "2.4:5:c"]).repeat(5)

  def decode_csv_fn(x):
    return parsing_ops.decode_csv(
        x,
        record_defaults=[
            constant_op.constant([], dtypes.float32),
            constant_op.constant([], dtypes.int32),
            constant_op.constant([], dtypes.string)
        ],
        field_delim=":")

  return decode_csv_fn, csv_factory


def _generate_parse_single_example_test_case():
  # When sparse tensors are used, map_vectorization is not
  # attempted because the output_shapes of the map dataset are not defined.
  # TODO(rachelim): Consider being more lax with checking the output_shapes of
  # the map node.

  def parse_example_factory():

    def _int64_feature(*values):
      return feature_pb2.Feature(int64_list=feature_pb2.Int64List(value=values))

    def _bytes_feature(*values):
      return feature_pb2.Feature(
          bytes_list=feature_pb2.BytesList(
              value=[v.encode("utf-8") for v in values]))

    return dataset_ops.Dataset.from_tensor_slices(
        constant_op.constant([
            example_pb2.Example(
                features=feature_pb2.Features(
                    feature={
                        "dense_int": _int64_feature(i),
                        "dense_str": _bytes_feature(str(i)),
                    })).SerializeToString() for i in range(10)
        ]))

  def parse_single_example_fn(x):
    features = {
        "dense_int": parsing_ops.FixedLenFeature((), dtypes.int64, 0),
        "dense_str": parsing_ops.FixedLenFeature((), dtypes.string, ""),
    }
    return parsing_ops.parse_single_example(x, features)

  return parse_single_example_fn, parse_example_factory


def _generate_optimization_test_cases():

  def base_dataset_factory():
    return dataset_ops.Dataset.from_tensors(np.random.rand(10, 3)).repeat(5)

  rand_val = np.random.rand(1, 1, 1, 1, 1, 1)

  csv_test_case = _generate_csv_test_case()
  parse_fn, parse_base = _generate_parse_single_example_test_case()

  def dense_output_only_parse_fn(x):
    # Since we haven't implemented a vectorizer for SerializeSparse, any
    # function with sparse outputs will only be naively vectorized.
    parse_result = parse_fn(x)
    return [
        y for y in parse_result if not isinstance(y, sparse_tensor.SparseTensor)
    ]

  def map_fn_with_cycle(x):
    c = lambda i: math_ops.less(i, 10)
    b = lambda i: math_ops.add(i, 1)
    return control_flow_ops.while_loop(c, b, [x])

  # Misc test cases
  test_cases = [
      ("Basic", lambda x: (x, x + 1), base_dataset_factory),
      ("Broadcast", lambda x: x + rand_val, base_dataset_factory),
      ("Cycle", map_fn_with_cycle, lambda: dataset_ops.Dataset.from_tensors(1)),
      ("Const", lambda x: 2, base_dataset_factory),
      ("Cast", lambda x: math_ops.cast(x, dtypes.float64),
       base_dataset_factory),
      ("Reshape", lambda x: array_ops.reshape(x, (-1, 30)),
       base_dataset_factory),
      ("Transpose", array_ops.transpose, base_dataset_factory),
      ("Unpack", array_ops.unstack, base_dataset_factory),
      ("UnpackNegativeAxis", lambda x: array_ops.unstack(x, axis=-1),
       base_dataset_factory),
      # Parsing ops
      ("DecodeCSV", csv_test_case[0], csv_test_case[1]),
      ("ParseSingleExample", parse_fn, parse_base),
      ("ParseSingleExampleDenseOutputOnly", dense_output_only_parse_fn,
       parse_base),
  ] + _generate_cwise_test_cases()

  return [{
      "testcase_name":
          x[0] + "Parallel" if num_parallel_calls is not None else x[0],
      "map_fn":
          x[1],
      "base_dataset_factory":
          x[2],
      "num_parallel_calls":
          num_parallel_calls
  } for x in test_cases for num_parallel_calls in (None, 12)]


@test_util.run_all_in_graph_and_eager_modes
class MapVectorizationTest(test_base.DatasetTestBase, parameterized.TestCase):

  def _enable_map_vectorization(self, dataset, use_choose=True):
    options = dataset_ops.Options()
    opt_options = options.experimental_optimization
    opt_options.map_vectorization.enabled = True
    opt_options.map_vectorization.use_choose_fastest = use_choose
    return dataset.with_options(options)

  def _get_test_datasets(self,
                         base_dataset,
                         map_fn,
                         num_parallel_calls=None,
                         expect_optimized=True):
    """Given base dataset and map fn, creates test datasets.

    Returns a tuple of (unoptimized dataset, optimized dataset). The
    unoptimized dataset has the assertion that Batch follows Map. The optimized
    dataset has the assertion that Map follows Batch, and has the
    "map_vectorization" optimization applied.

    Args:
      base_dataset: Input dataset to map->batch
      map_fn: Map function to use
      num_parallel_calls: (Optional.) num_parallel_calls argument for map
      expect_optimized: (Optional.) Whether we expect the optimization to take
        place, in which case we will assert that Batch is followed by Map,
        otherwise Map followed by Batch. Defaults to True.

    Returns:
      Tuple of (unoptimized dataset, optimized dataset).
    """
    map_node_name = "Map" if num_parallel_calls is None else "ParallelMap"

    def _make_dataset(node_names):
      dataset = base_dataset.apply(optimization.assert_next(node_names))
      dataset = dataset.map(map_fn, num_parallel_calls)
      dataset = dataset.batch(100)
      options = dataset_ops.Options()
      options.experimental_optimization.apply_default_optimizations = False
      options.experimental_optimization.map_and_batch_fusion = False
      dataset = dataset.with_options(options)
      return dataset

    unoptimized = _make_dataset([map_node_name, "BatchV2"])
    # Note that because of the `ChooseDataset` fork, we can't use `assert_next`
    # to verify the optimization result.
<<<<<<< HEAD
    optimized = _make_dataset(["ChooseFastestBranch"]
                              if expect_optimized
                              else [map_node_name, "BatchV2"])
=======
    optimized = _make_dataset(["ChooseFastestBranch"] if expect_optimized else
                              [map_node_name, "BatchV2"])
>>>>>>> af665808
    optimized = self._enable_map_vectorization(optimized)
    return unoptimized, optimized

  @parameterized.named_parameters(_generate_optimization_test_cases())
  def testOptimization(self, map_fn, base_dataset_factory, num_parallel_calls):
    base_dataset = base_dataset_factory()
    unoptimized, optimized = self._get_test_datasets(base_dataset, map_fn,
                                                     num_parallel_calls)
    self.assertDatasetsEqual(unoptimized, optimized)

  def testOptimizationBadMapFn(self):
    # Test map functions that give an error
    def map_fn(x):
      # x has leading dimension 5, this will raise an error
      return array_ops.gather(x, 10)

    with self.assertRaisesRegexp(errors.InvalidArgumentError,
                                 r"indices = 10 is not in \[0, 5\)"):
      base_dataset = dataset_ops.Dataset.range(5).repeat(5).batch(
          5, drop_remainder=True)
      _, optimized = self._get_test_datasets(base_dataset, map_fn)
      nxt = dataset_ops.make_one_shot_iterator(optimized).get_next()
      self.evaluate(nxt)

  def testOptimizationWithCapturedInputs(self):
    # Tests that vectorization works with captured inputs.
    y = constant_op.constant(1, shape=(2,))
    z = constant_op.constant(2, shape=(2,))

    def map_fn(x):
      return x, y, z

    base_dataset = dataset_ops.Dataset.from_tensor_slices([[1, 2],
                                                           [3, 4]]).repeat(5)
    unoptimized, optimized = self._get_test_datasets(
        base_dataset, map_fn, expect_optimized=True)
    self.assertDatasetsEqual(optimized, unoptimized)

  def testOptimizationWithMapAndBatchFusion(self):
    # Tests that vectorization works on fused map and batch.
    def map_fn(x):
      return x**2

    base_dataset = dataset_ops.Dataset.range(1000)
    options = dataset_ops.Options()
    options.experimental_optimization.apply_default_optimizations = False
    base_dataset = base_dataset.with_options(options)

    def _make_dataset(node_names):
      dataset = base_dataset.apply(optimization.assert_next(node_names))
      dataset = dataset.apply(batching.map_and_batch(map_fn, 100))
      return dataset

    unoptimized = _make_dataset(["MapAndBatch"])
    optimized = _make_dataset(["ChooseFastestBranch"])
    optimized = self._enable_map_vectorization(optimized)
    self.assertDatasetsEqual(optimized, unoptimized)

  @parameterized.named_parameters(
      ("1", True, True),
      ("2", True, False),
      ("3", False, True),
      ("4", False, False),
  )
  def testOptimizationWithChainedMapAndBatch(self, fuse_first, fuse_second):
    # Tests that vectorization works on chained map and batch functions.
    def map_fn(x):
      return x * 2

    unoptimized_seq = []

    def make_apply_fn(is_fused):
      if is_fused:
        unoptimized_seq.append("MapAndBatch")

        def apply_fn(dataset):
          return dataset.apply(
              batching.map_and_batch(map_fn, 2, 12, drop_remainder=True))

        return apply_fn
      else:
        unoptimized_seq.extend(["ParallelMap", "BatchV2"])

        def apply_fn(dataset):
          return dataset.map(map_fn, 12).batch(2, drop_remainder=True)

        return apply_fn

    base_dataset = dataset_ops.Dataset.range(1000)
    options = dataset_ops.Options()
    options.experimental_optimization.apply_default_optimizations = False
    base_dataset = base_dataset.with_options(options)

    apply_fn_1 = make_apply_fn(fuse_first)
    apply_fn_2 = make_apply_fn(fuse_second)

    def make_dataset(node_names):
      dataset = base_dataset.apply(optimization.assert_next(node_names))
      dataset = apply_fn_1(dataset)
      dataset = apply_fn_2(dataset)
      return dataset

    unoptimized = make_dataset(unoptimized_seq)
    optimized = make_dataset(["ChooseFastestBranch", "ChooseFastestBranch"])
    optimized = self._enable_map_vectorization(optimized)
    self.assertDatasetsEqual(optimized, unoptimized)

  def testOptimizationIgnoreStateful(self):

    def map_fn(x):
      with ops.control_dependencies([check_ops.assert_equal(x, np.int64(0))]):
        return array_ops.identity(x)

    dataset = dataset_ops.Dataset.range(10)
    dataset = dataset.map(map_fn)
    dataset = dataset.batch(10)
    dataset = self._enable_map_vectorization(dataset, use_choose=False)
    with self.assertRaises(errors.InvalidArgumentError):
      get_next = self.getNext(dataset)
      self.evaluate(get_next())

  def testOptimizationIgnoreRagged(self):
    # Make sure we ignore inputs that might not be uniformly sized
    def map_fn(x):
      return array_ops.gather(x, np.int64(0))

    # output_shape = (?,)
    base_dataset = dataset_ops.Dataset.range(20).batch(3, drop_remainder=False)
    unoptimized, optimized = self._get_test_datasets(
        base_dataset, map_fn, expect_optimized=False)
    self.assertDatasetsEqual(unoptimized, optimized)

  def testOptimizationIgnoreRaggedMap(self):
    # Don't optimize when the output of the map fn shapes are unknown.
    def map_fn(x):
      return array_ops.tile(x, x)

    dataset = dataset_ops.Dataset.range(10).batch(1)
    dataset = dataset.map(map_fn)
    dataset = dataset.batch(10)
    dataset = self._enable_map_vectorization(dataset, use_choose=False)
    with self.assertRaises(errors.InvalidArgumentError):
      get_next = self.getNext(dataset)
      self.evaluate(get_next())

  def testOptimizationWithUnknownBatchShape(self):
    tensor = sparse_tensor.SparseTensor(
        indices=[[0, 0], [1, 2]], values=[1, 2], dense_shape=[3, 4])

    # Datasets with sparse tensors have unknown output shapes.
    base_dataset = dataset_ops.Dataset.from_tensors(tensor)
    unoptimized = base_dataset.apply(batching.map_and_batch(lambda x: x, 2))
    options = dataset_ops.Options()
    options.experimental_optimization.apply_default_optimizations = False
    unoptimized = unoptimized.with_options(options)

    optimized = self._enable_map_vectorization(unoptimized)
    self.assertDatasetsEqual(unoptimized, optimized)

  def testOptimizationWithSparseTensor(self):
    base_dataset = dataset_ops.Dataset.from_tensors(0)

    def map_fn(x):
      del x
      return sparse_tensor.SparseTensor(
          indices=[[0, 0], [1, 2]], values=[1, 2], dense_shape=[3, 4])

    # Datasets with sparse tensors have unknown output shapes.
    unoptimized = base_dataset.apply(batching.map_and_batch(map_fn, 2))
    options = dataset_ops.Options()
    options.experimental_optimization.apply_default_optimizations = False
    unoptimized = unoptimized.with_options(options)
    optimized = self._enable_map_vectorization(unoptimized)
    self.assertDatasetsEqual(unoptimized, optimized)

  def testOptimizationWithPrefetch(self):
    dataset = dataset_ops.Dataset.range(10)
    dataset = dataset.map(lambda x: x)
    dataset = dataset.prefetch(1)
    dataset = dataset.batch(10)
    dataset = self._enable_map_vectorization(dataset)
    self.assertDatasetProduces(dataset, [list(range(10))])

  def testOptimizationWithoutChooseFastest(self):
    dataset = dataset_ops.Dataset.range(10)
    dataset = dataset.map(lambda x: x**2)
    dataset = dataset.batch(10)
    dataset = self._enable_map_vectorization(dataset, use_choose=False)
    self.assertDatasetProduces(dataset, [[x**2 for x in range(10)]])


if __name__ == "__main__":
  test.main()<|MERGE_RESOLUTION|>--- conflicted
+++ resolved
@@ -365,14 +365,8 @@
     unoptimized = _make_dataset([map_node_name, "BatchV2"])
     # Note that because of the `ChooseDataset` fork, we can't use `assert_next`
     # to verify the optimization result.
-<<<<<<< HEAD
-    optimized = _make_dataset(["ChooseFastestBranch"]
-                              if expect_optimized
-                              else [map_node_name, "BatchV2"])
-=======
     optimized = _make_dataset(["ChooseFastestBranch"] if expect_optimized else
                               [map_node_name, "BatchV2"])
->>>>>>> af665808
     optimized = self._enable_map_vectorization(optimized)
     return unoptimized, optimized
 
