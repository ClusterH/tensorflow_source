--- conflicted
+++ resolved
@@ -1389,16 +1389,10 @@
 )
 
 tf_gen_op_wrapper_private_py(
-<<<<<<< HEAD
     name = "manip_ops_gen",
     visibility = [
         "//learning/brain/python/ops:__pkg__",
         "//tensorflow/python/kernel_tests:__pkg__",
-=======
-    name = "batch_ops_gen",
-    visibility = [
-        "//tensorflow:__subpackages__",
->>>>>>> 6743031d
     ],
 )
 
