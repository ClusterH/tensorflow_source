# Description:
# Python support for TensorFlow.
#
# Public targets:
#  ":platform" - Low-level and platform-specific Python code.

visibility = [
    "//engedu/ml/tf_from_scratch:__pkg__",
    "//third_party/cloud_tpu/convergence_tools:__subpackages__",
    "//tensorflow:internal",
    "//tensorflow/lite/toco/python:__pkg__",
    "//tensorflow_models:__subpackages__",
    "//tensorflow_model_optimization:__subpackages__",
    # TODO(aselle): to pass open source test.
    "//bazel_pip/tensorflow/lite/toco/python:__pkg__",
]

package(default_visibility = visibility)

licenses(["notice"])  # Apache 2.0

exports_files(["LICENSE"])

exports_files(["platform/base.i"])

load("//tensorflow:tensorflow.bzl", "if_not_v2")
load("//tensorflow:tensorflow.bzl", "if_not_windows")
load("//tensorflow:tensorflow.bzl", "tf_cuda_library")
load("//tensorflow:tensorflow.bzl", "tf_gen_op_wrapper_py")
load("//tensorflow:tensorflow.bzl", "py_test")
load("//tensorflow:tensorflow.bzl", "tf_py_test")
load("//tensorflow:tensorflow.bzl", "py_tests")
load("//tensorflow:tensorflow.bzl", "tf_py_build_info_genrule")
load("//tensorflow:tensorflow.bzl", "tf_py_wrap_cc")
load("//tensorflow:tensorflow.bzl", "tf_cc_shared_object")
load("//tensorflow:tensorflow.bzl", "tf_native_cc_binary")
load("//tensorflow:tensorflow.bzl", "tf_custom_op_library_additional_deps_impl")
load("//tensorflow:tensorflow.bzl", "cuda_py_test")
load("//tensorflow:tensorflow.bzl", "cuda_py_tests")
load("//tensorflow/core:platform/default/build_config.bzl", "pyx_library")
load("//tensorflow/core:platform/default/build_config.bzl", "tf_proto_library")
load("//tensorflow/core:platform/default/build_config.bzl", "tf_proto_library_py")
load("//tensorflow/core:platform/default/build_config.bzl", "tf_additional_lib_deps")
load("//tensorflow/core:platform/default/build_config.bzl", "tf_additional_all_protos")
load("//tensorflow/core:platform/default/build_config.bzl", "tf_protos_grappler")
load("//tensorflow/core:platform/default/build_config_root.bzl", "tf_additional_plugin_deps")
load("//tensorflow/python:build_defs.bzl", "tf_gen_op_wrapper_private_py")
load("//tensorflow/core:platform/default/build_config_root.bzl", "tf_additional_verbs_deps")
load("//tensorflow/core:platform/default/build_config_root.bzl", "tf_additional_mpi_deps")
load("//tensorflow/core:platform/default/build_config_root.bzl", "tf_additional_gdr_deps")
load("//tensorflow/core:platform/default/build_config_root.bzl", "if_static")
load(
    "//third_party/ngraph:build_defs.bzl",
    "if_ngraph",
)

py_library(
    name = "python",
    srcs = ["__init__.py"],
    srcs_version = "PY2AND3",
    visibility = [
        "//tensorflow:__pkg__",
        "//tensorflow/compiler/aot/tests:__pkg__",  # TODO(b/34059704): remove when fixed
        "//tensorflow/contrib/learn:__pkg__",  # TODO(b/34059704): remove when fixed
        "//tensorflow/contrib/learn/python/learn/datasets:__pkg__",  # TODO(b/34059704): remove when fixed
        "//tensorflow/lite/toco/python:__pkg__",  # TODO(b/34059704): remove when fixed
        "//tensorflow/python/debug:__pkg__",  # TODO(b/34059704): remove when fixed
        "//tensorflow/python/tools:__pkg__",  # TODO(b/34059704): remove when fixed
        "//tensorflow/tools/quantization:__pkg__",  # TODO(b/34059704): remove when fixed
    ],
    deps = [
        ":no_contrib",
        "//tensorflow/python/estimator:estimator_py",
    ] + if_not_v2(["//tensorflow/contrib:contrib_py"]),
)

py_library(
    name = "keras_lib",
    srcs_version = "PY2AND3",
    visibility = [
        "//tensorflow:__pkg__",
<<<<<<< HEAD
=======
        "//tensorflow:internal",
>>>>>>> f91aeed3
        "//tensorflow/python/estimator:__subpackages__",
        "//tensorflow/python/keras:__subpackages__",
        "//tensorflow/python/tools:__pkg__",
        "//tensorflow/python/tools/api/generator:__pkg__",
        "//tensorflow/tools/api/tests:__pkg__",
        "//tensorflow/tools/compatibility/update:__pkg__",
        "//tensorflow_estimator:__subpackages__",
    ],
    deps = [
        ":rnn",
        "//tensorflow/python:layers",
        "//tensorflow/python/feature_column:feature_column_py",
        "//tensorflow/python/keras",
    ],
)

py_library(
    name = "no_contrib",
    srcs = ["__init__.py"],
    srcs_version = "PY2AND3",
    visibility = [
        "//tensorflow:__pkg__",
        "//tensorflow/python/estimator:__subpackages__",
        "//tensorflow/python/keras:__subpackages__",
        "//tensorflow/python/tools:__pkg__",
        "//tensorflow/python/tools/api/generator:__pkg__",
        "//tensorflow/tools/api/tests:__pkg__",
        "//tensorflow/tools/compatibility/update:__pkg__",
    ],
    deps = [
        ":array_ops",
        ":bitwise_ops",
        ":boosted_trees_ops",
        ":check_ops",
        ":client",
        ":client_testlib",
        ":collective_ops",
        ":cond_v2",
        ":confusion_matrix",
        ":control_flow_ops",
        ":cudnn_rnn_ops_gen",
        ":errors",
        ":framework",
        ":framework_for_generated_wrappers",
        ":functional_ops",
        ":gradient_checker",
        ":gradient_checker_v2",
        ":graph_util",
        ":histogram_ops",
        ":image_ops",
        ":initializers_ns",
        ":io_ops",
        ":keras_lib",
        ":kernels",
        ":lib",
        ":list_ops",
        ":manip_ops",
        ":math_ops",
        ":metrics",
        ":mode_keys",
        ":nccl_ops",
        ":nn",
        ":ops",
        ":platform",
        ":pywrap_tensorflow",
        ":saver_test_utils",
        ":script_ops",
        ":session_ops",
        ":sets",
        ":sparse_ops",
        ":spectral_ops_test_util",
        ":standard_ops",
        ":state_ops",
        ":string_ops",
        ":subscribe",
        ":summary",
        ":tensor_array_ops",
        ":tensor_forest_ops",
        ":test_ops",  # TODO: Break testing code out into separate rule.
        ":tf_cluster",
        ":tf_item",
        ":tf_optimizer",
        ":training",
        ":util",
        ":weights_broadcast_ops",
        ":while_v2",
        "//tensorflow/core:protos_all_py",
        "//tensorflow/lite/python:lite",
        "//tensorflow/python/compat",
        "//tensorflow/python/compat:v2_compat",
        "//tensorflow/python/data",
        "//tensorflow/python/distribute",
        "//tensorflow/python/distribute:estimator_training",
        "//tensorflow/python/eager:def_function",
        "//tensorflow/python/eager:remote",
        "//tensorflow/python/ops/distributions",
        "//tensorflow/python/ops/linalg",
        "//tensorflow/python/ops/losses",
        "//tensorflow/python/ops/parallel_for",
        "//tensorflow/python/ops/ragged",
        "//tensorflow/python/ops/signal",
        "//tensorflow/python/profiler",
        "//tensorflow/python/saved_model",
        "//tensorflow/python/tools:component_api_helper",
        "//tensorflow/python/tools/api/generator:create_python_api",
        "//third_party/py/numpy",
    ],
)

tf_py_build_info_genrule()

py_library(
    name = "platform",
    srcs = glob(
        [
            "platform/*.py",
        ],
        exclude = [
            "**/*test.py",
            "**/benchmark.py",  # In platform_benchmark.
        ],
    ) + ["platform/build_info.py"],
    srcs_version = "PY2AND3",
    visibility = ["//visibility:public"],
    deps = [
        ":lib",
        ":pywrap_tensorflow",
        ":util",
        "//tensorflow/core:protos_all_py",
        "@absl_py//absl/flags",
        "@six_archive//:six",
    ],
)

py_library(
    name = "platform_benchmark",
    srcs = ["platform/benchmark.py"],
    srcs_version = "PY2AND3",
    deps = [
        ":client",
        ":platform",
        "@six_archive//:six",
    ],
)

py_library(
    name = "platform_test",
    srcs = ["platform/googletest.py"],
    srcs_version = "PY2AND3",
    deps = [":platform_benchmark"],
)

tf_py_test(
    name = "resource_loader_test",
    size = "small",
    srcs = ["platform/resource_loader_test.py"],
    additional_deps = [
        ":platform",
        ":platform_test",
    ],
)

tf_py_test(
    name = "flags_test",
    size = "small",
    srcs = ["platform/flags_test.py"],
    additional_deps = [
        ":client_testlib",
        ":platform",
    ],
)

tf_py_test(
    name = "stacktrace_handler_test",
    size = "small",
    srcs = ["platform/stacktrace_handler_test.py"],
    additional_deps = [
        ":client_testlib",
        ":platform",
    ],
    tags = ["no_windows"],
)

tf_py_test(
    name = "app_test",
    size = "small",
    srcs = ["platform/app_test.py"],
    additional_deps = [":platform"],
    tags = ["notap"],
)

cc_library(
    name = "cost_analyzer_lib",
    srcs = ["grappler/cost_analyzer.cc"],
    hdrs = ["grappler/cost_analyzer.h"],
    deps = [
        "//tensorflow/core:lib",
        "//tensorflow/core:protos_all_cc",
        "//tensorflow/core/grappler:grappler_item",
        "//tensorflow/core/grappler/clusters:cluster",
        "//tensorflow/core/grappler/costs:analytical_cost_estimator",
        "//tensorflow/core/grappler/costs:cost_estimator",
        "//tensorflow/core/grappler/costs:measuring_cost_estimator",
        "//tensorflow/core/grappler/costs:utils",
    ] + tf_protos_grappler(),
)

cc_library(
    name = "model_analyzer_lib",
    srcs = ["grappler/model_analyzer.cc"],
    hdrs = ["grappler/model_analyzer.h"],
    deps = [
        "//tensorflow/core:framework",
        "//tensorflow/core:lib",
        "//tensorflow/core:protos_all_cc",
        "//tensorflow/core/grappler:grappler_item",
        "//tensorflow/core/grappler/costs:graph_properties",
    ],
)

cc_library(
    name = "numpy_lib",
    srcs = ["lib/core/numpy.cc"],
    hdrs = ["lib/core/numpy.h"],
    deps = [
        "//tensorflow/core:framework",
        "//tensorflow/core:lib",
        "//third_party/py/numpy:headers",
        "//third_party/python_runtime:headers",
    ],
)

cc_library(
    name = "bfloat16_lib",
    srcs = ["lib/core/bfloat16.cc"],
    hdrs = ["lib/core/bfloat16.h"],
    deps = [
        ":numpy_lib",
        ":safe_ptr",
        "//tensorflow/core:framework",
        "//tensorflow/core:lib",
        "//third_party/python_runtime:headers",
    ],
)

cc_library(
    name = "ndarray_tensor_bridge",
    srcs = ["lib/core/ndarray_tensor_bridge.cc"],
    hdrs = ["lib/core/ndarray_tensor_bridge.h"],
    visibility = visibility + [
        "//learning/deepmind/courier:__subpackages__",
    ],
    deps = [
        ":bfloat16_lib",
        ":numpy_lib",
        "//tensorflow/c:c_api",
        "//tensorflow/core:lib",
        "//tensorflow/core:protos_all_cc",
    ],
)

cc_library(
    name = "py_exception_registry",
    srcs = ["lib/core/py_exception_registry.cc"],
    hdrs = ["lib/core/py_exception_registry.h"],
    deps = [
        "//tensorflow/c:c_api",
        "//tensorflow/core:lib",
        "//third_party/python_runtime:headers",
    ],
)

cc_library(
    name = "kernel_registry",
    srcs = ["util/kernel_registry.cc"],
    hdrs = ["util/kernel_registry.h"],
    deps = [
        "//tensorflow/core:framework",
        "//tensorflow/core:lib",
        "//tensorflow/core:protos_all_cc",
    ],
)

cc_library(
    name = "cpp_python_util",
    srcs = ["util/util.cc"],
    hdrs = ["util/util.h"],
    deps = [
        ":safe_ptr",
        "//tensorflow/core:lib",
        "//tensorflow/core:lib_internal",
        "//third_party/python_runtime:headers",
        "@com_google_absl//absl/memory",
    ],
)

cc_library(
    name = "py_func_lib",
    srcs = ["lib/core/py_func.cc"],
    hdrs = ["lib/core/py_func.h"],
    deps = [
        ":ndarray_tensor_bridge",
        ":numpy_lib",
        ":py_util",
        ":safe_ptr",
        "//tensorflow/c:tf_status_helper",
        "//tensorflow/c/eager:c_api",
        "//tensorflow/c/eager:c_api_internal",
        "//tensorflow/core:framework",
        "//tensorflow/core:lib",
        "//tensorflow/core:protos_all_cc",
        "//tensorflow/core:script_ops_op_lib",
        "//tensorflow/python/eager:pywrap_tfe_lib",
        "//third_party/py/numpy:headers",
        "//third_party/python_runtime:headers",
    ],
)

cc_library(
    name = "safe_ptr",
    srcs = ["lib/core/safe_ptr.cc"],
    hdrs = ["lib/core/safe_ptr.h"],
    deps = [
        "//tensorflow/c:c_api",
        "//tensorflow/c/eager:c_api",
        "//third_party/python_runtime:headers",
    ],
)

cc_library(
    name = "ndarray_tensor",
    srcs = ["lib/core/ndarray_tensor.cc"],
    hdrs = ["lib/core/ndarray_tensor.h"],
    visibility = visibility + [
        "//learning/deepmind/courier:__subpackages__",
    ],
    deps = [
        ":bfloat16_lib",
        ":ndarray_tensor_bridge",
        ":numpy_lib",
        ":safe_ptr",
        "//tensorflow/c:c_api",
        "//tensorflow/c:tf_status_helper",
        "//tensorflow/core:framework",
        "//tensorflow/core:lib",
    ],
)

cc_library(
    name = "py_seq_tensor",
    srcs = ["lib/core/py_seq_tensor.cc"],
    hdrs = ["lib/core/py_seq_tensor.h"],
    deps = [
        ":numpy_lib",
        ":py_util",
        ":safe_ptr",
        "//tensorflow/core:framework",
        "//tensorflow/core:lib",
        "//third_party/python_runtime:headers",
    ],
)

cc_library(
    name = "py_util",
    srcs = ["lib/core/py_util.cc"],
    hdrs = ["lib/core/py_util.h"],
    deps = [
        "//tensorflow/core:lib",
        "//tensorflow/core:script_ops_op_lib",
        "//third_party/python_runtime:headers",
    ],
)

cc_library(
    name = "py_record_reader_lib",
    srcs = ["lib/io/py_record_reader.cc"],
    hdrs = ["lib/io/py_record_reader.h"],
    deps = [
        "//tensorflow/c:c_api",
        "//tensorflow/c:tf_status_helper",
        "//tensorflow/core:lib",
        "//tensorflow/core:lib_internal",
    ],
)

cc_library(
    name = "py_record_writer_lib",
    srcs = ["lib/io/py_record_writer.cc"],
    hdrs = ["lib/io/py_record_writer.h"],
    deps = [
        "//tensorflow/c:c_api",
        "//tensorflow/c:tf_status_helper",
        "//tensorflow/core:lib",
        "//tensorflow/core:lib_internal",
    ],
)

tf_cc_shared_object(
    name = "framework/test_file_system.so",
    srcs = ["framework/test_file_system.cc"],
    copts = if_not_windows(["-Wno-sign-compare"]),
    linkopts = select({
        "//conditions:default": [
            "-lm",
        ],
        "//tensorflow:darwin": [],
        "//tensorflow:windows": [],
    }),
    deps = [
        "//tensorflow/core:framework_headers_lib",
        "//third_party/eigen3",
        "@protobuf_archive//:protobuf_headers",
    ],
)

tf_py_test(
    name = "file_system_test",
    size = "small",
    srcs = ["framework/file_system_test.py"],
    additional_deps = [
        ":client_testlib",
        ":data_flow_ops",
        ":framework",
        ":framework_for_generated_wrappers",
        ":io_ops",
        ":platform",
        ":util",
    ],
    data = [":framework/test_file_system.so"],
    main = "framework/file_system_test.py",
    tags = [
        "no_pip",  # Path issues due to test environment
        "no_windows",
        "notap",
    ],
)

tf_py_test(
    name = "decorator_utils_test",
    srcs = ["util/decorator_utils_test.py"],
    additional_deps = [
        ":client_testlib",
        ":platform",
        ":util",
    ],
)

tf_py_test(
    name = "tf_export_test",
    srcs = ["util/tf_export_test.py"],
    additional_deps = [
        ":client_testlib",
        ":platform",
        ":util",
    ],
)

tf_py_test(
    name = "deprecation_test",
    srcs = ["util/deprecation_test.py"],
    additional_deps = [
        ":client_testlib",
        ":platform",
        ":util",
    ],
)

tf_py_test(
    name = "dispatch_test",
    srcs = ["util/dispatch_test.py"],
    additional_deps = [
        ":client_testlib",
        ":platform",
        ":util",
    ],
)

tf_py_test(
    name = "keyword_args_test",
    srcs = ["util/keyword_args_test.py"],
    additional_deps = [
        ":client_testlib",
        ":util",
    ],
)

cc_library(
    name = "python_op_gen",
    srcs = [
        "framework/python_op_gen.cc",
        "framework/python_op_gen_internal.cc",
    ],
    hdrs = [
        "framework/python_op_gen.h",
        "framework/python_op_gen_internal.h",
    ],
    visibility = ["//visibility:public"],
    deps = [
        "//tensorflow/core:framework",
        "//tensorflow/core:lib",
        "//tensorflow/core:lib_internal",
        "//tensorflow/core:op_gen_lib",
        "//tensorflow/core:proto_text",
        "//tensorflow/core:protos_all_cc",
    ],
    alwayslink = 1,
)

cc_library(
    name = "python_op_gen_main",
    srcs = ["framework/python_op_gen_main.cc"],
    visibility = ["//visibility:public"],
    deps = [
        ":python_op_gen",
        "//tensorflow/core:framework",
        "//tensorflow/core:lib",
        "//tensorflow/core:lib_internal",
        "//tensorflow/core:op_gen_lib",
        "//tensorflow/core:protos_all_cc",
    ],
)

py_library(
    name = "framework_for_generated_wrappers",
    srcs_version = "PY2AND3",
    visibility = ["//visibility:public"],
    deps = [
        ":constant_op",
        ":device",
        ":dtypes",
        ":framework_ops",
        ":function",
        ":op_def_library",
        ":op_def_registry",
        ":registry",
        ":tensor_shape",
        ":versions",
    ],
)

# What is needed for tf_gen_op_wrapper_py. This is the same as
# "framework_for_generated_wrappers" minus the "function" dep. This is to avoid
# circular dependencies, as "function" uses generated op wrappers.
py_library(
    name = "framework_for_generated_wrappers_v2",
    srcs_version = "PY2AND3",
    visibility = ["//visibility:public"],
    deps = [
        ":constant_op",
        ":device",
        ":dtypes",
        ":framework_ops",
        ":op_def_library",
        ":op_def_registry",
        ":registry",
        ":tensor_shape",
        ":versions",
        "//tensorflow/python/eager:context",
        "//tensorflow/python/eager:core",
        "//tensorflow/python/eager:execute",
    ],
)

py_library(
    name = "subscribe",
    srcs = ["framework/subscribe.py"],
    srcs_version = "PY2AND3",
    deps = [
        ":array_ops",
        ":framework_ops",
        ":platform",
        ":variables",
    ],
)

py_library(
    name = "framework",
    srcs = [
        "framework/framework_lib.py",
        "framework/graph_io.py",
        "framework/importer.py",
        "framework/load_library.py",
        "framework/meta_graph.py",
    ],
    srcs_version = "PY2AND3",
    deps = [
        ":common_shapes",
        ":cpp_shape_inference_proto_py",
        ":errors",
        ":framework_fast_tensor_util",
        ":framework_for_generated_wrappers",
        ":function",
        ":graph_util",
        ":lib",
        ":platform",
        ":pywrap_tensorflow",
        ":random_seed",
        ":sparse_tensor",
        ":tensor_spec",
        ":tensor_util",
        ":util",
        "//tensorflow/python/eager:context",
        "//third_party/py/numpy",
        "@six_archive//:six",
    ],
)

py_library(
    name = "c_api_util",
    srcs = ["framework/c_api_util.py"],
    srcs_version = "PY2AND3",
    deps = [
        ":pywrap_tensorflow",
        "//tensorflow/core:protos_all_py",
    ],
)

py_library(
    name = "common_shapes",
    srcs = ["framework/common_shapes.py"],
    srcs_version = "PY2AND3",
    deps = [
        ":cpp_shape_inference_proto_py",
        ":errors",
        ":framework_ops",
        ":pywrap_tensorflow",
        ":tensor_shape",
        ":tensor_util",
        "//tensorflow/core:protos_all_py",
    ],
)

py_library(
    name = "constant_op",
    srcs = ["framework/constant_op.py"],
    srcs_version = "PY2AND3",
    deps = [
        ":dtypes",
        ":framework_ops",
        ":tensor_shape",
        "//tensorflow/core:protos_all_py",
        "//tensorflow/python/eager:execute",
    ],
)

py_library(
    name = "device",
    srcs = ["framework/device.py"],
    srcs_version = "PY2AND3",
)

py_library(
    name = "dtypes",
    srcs = ["framework/dtypes.py"],
    srcs_version = "PY2AND3",
    deps = [
        ":pywrap_tensorflow",
        "//tensorflow/core:protos_all_py",
    ],
)

py_library(
    name = "errors",
    srcs = [
        "framework/errors.py",
        "framework/errors_impl.py",
    ],
    srcs_version = "PY2AND3",
    deps = [
        ":c_api_util",
        ":error_interpolation",
        ":util",
    ],
)

py_library(
    name = "error_interpolation",
    srcs = [
        "framework/error_interpolation.py",
    ],
    srcs_version = "PY2AND3",
    deps = [
        ":util",
    ],
)

py_library(
    name = "function",
    srcs = ["framework/function.py"],
    srcs_version = "PY2AND3",
    deps = [
        ":array_ops",
        ":dtypes",
        ":framework_ops",
        ":graph_to_function_def",
        ":op_def_registry",
        ":util",
        ":variable_scope",
        "//tensorflow/core:protos_all_py",
        "//tensorflow/python/eager:context",
    ],
)

py_library(
    name = "graph_to_function_def",
    srcs = ["framework/graph_to_function_def.py"],
    srcs_version = "PY2AND3",
    deps = [
        ":op_def_registry",
        "//tensorflow/core:protos_all_py",
    ],
)

py_library(
    name = "function_def_to_graph",
    srcs = ["framework/function_def_to_graph.py"],
    srcs_version = "PY2AND3",
    deps = [
        ":framework",
        ":framework_ops",
        ":function",
        ":tensor_shape",
        ":versions",
        "//tensorflow/core:protos_all_py",
    ],
)

tf_py_test(
    name = "function_def_to_graph_test",
    size = "small",
    srcs = ["framework/function_def_to_graph_test.py"],
    additional_deps = [
        ":array_ops",
        ":client_testlib",
        ":constant_op",
        ":dtypes",
        ":framework_ops",
        ":function",
        ":function_def_to_graph",
        ":graph_to_function_def",
        ":math_ops",
        ":test_ops",
    ],
    tags = ["no_pip"],
)

py_library(
    name = "graph_util",
    srcs = [
        "framework/graph_util.py",
        "framework/graph_util_impl.py",
    ],
    srcs_version = "PY2AND3",
    deps = [
        ":dtypes",
        ":framework_ops",
        ":platform",
        ":tensor_util",
        "//tensorflow/core:protos_all_py",
    ],
)

py_library(
    name = "kernels",
    srcs = [
        "framework/kernels.py",
    ],
    srcs_version = "PY2AND3",
    deps = [
        ":pywrap_tensorflow",
        ":util",
        "//tensorflow/core:protos_all_py",
    ],
)

py_library(
    name = "op_def_library",
    srcs = ["framework/op_def_library.py"],
    srcs_version = "PY2AND3",
    deps = [
        ":dtypes",
        ":framework_ops",
        ":platform",
        ":tensor_shape",
        ":util",
        "//tensorflow/core:protos_all_py",
        "@six_archive//:six",
    ],
)

py_library(
    name = "op_def_registry",
    srcs = ["framework/op_def_registry.py"],
    srcs_version = "PY2AND3",
    deps = [
        "//tensorflow/core:protos_all_py",
    ],
)

py_library(
    name = "framework_ops",  # "ops" is already the name of a deprecated target
    srcs = ["framework/ops.py"],
    srcs_version = "PY2AND3",
    deps = [
        ":c_api_util",
        ":control_flow_util",
        ":device",
        ":dtypes",
        ":error_interpolation",
        ":op_def_registry",
        ":platform",
        ":registry",
        ":tensor_shape",
        ":tf2",
        ":traceable_stack",
        ":util",
        ":versions",
        "//tensorflow/core:protos_all_py",
        "//tensorflow/python/eager:context",
        "//tensorflow/python/eager:core",
        "//tensorflow/python/eager:tape",
        "@six_archive//:six",
    ],
)

py_library(
    name = "func_graph",
    srcs = ["framework/func_graph.py"],
    srcs_version = "PY2AND3",
    deps = [
        ":auto_control_deps",
        ":framework_ops",
        ":sparse_tensor",
        ":tensor_array_ops",
        "//tensorflow/python/autograph",
        "//tensorflow/python/eager:context",
        "//tensorflow/python/eager:graph_only_ops",
        "//tensorflow/python/eager:tape",
    ],
)

py_library(
    name = "auto_control_deps",
    srcs = ["framework/auto_control_deps.py"],
    srcs_version = "PY2AND3",
    deps = [
        ":control_flow_ops",
        ":framework_ops",
        ":sparse_tensor",
        ":tensor_array_ops",
        ":util",
    ],
)

tf_py_test(
    name = "auto_control_deps_test",
    size = "small",
    srcs = ["framework/auto_control_deps_test.py"],
    additional_deps = [
        ":auto_control_deps",
        ":client_testlib",
    ],
)

py_library(
    name = "random_seed",
    srcs = ["framework/random_seed.py"],
    srcs_version = "PY2AND3",
    deps = [
        ":framework_ops",
    ],
)

py_library(
    name = "registry",
    srcs = ["framework/registry.py"],
    srcs_version = "PY2AND3",
    deps = [
        ":platform",
        ":util",
    ],
)

py_library(
    name = "smart_cond",
    srcs = ["framework/smart_cond.py"],
    srcs_version = "PY2AND3",
    deps = [
        ":control_flow_ops",
        ":tensor_util",
    ],
)

tf_py_test(
    name = "smart_cond_test",
    size = "small",
    srcs = ["framework/smart_cond_test.py"],
    additional_deps = [
        ":client_testlib",
        ":constant_op",
        ":framework_ops",
        ":math_ops",
        ":session",
        ":smart_cond",
    ],
)

py_library(
    name = "sparse_tensor",
    srcs = ["framework/sparse_tensor.py"],
    srcs_version = "PY2AND3",
    deps = [
        ":dtypes",
        ":framework_ops",
        ":tensor_util",
    ],
)

# This target is maintained separately from :util to provide separate visibility
# for legacy users who were granted visibility when the functions were private
# members of ops.Graph.
py_library(
    name = "tf_stack",
    srcs = ["util/tf_stack.py"],
    srcs_version = "PY2AND3",
    visibility = ["//visibility:public"],
    deps = [],
)

py_library(
    name = "tensor_shape",
    srcs = ["framework/tensor_shape.py"],
    srcs_version = "PY2AND3",
    deps = [
        ":dtypes",
        ":tf2",
        ":util",
        "//tensorflow/core:protos_all_py",
    ],
)

py_library(
    name = "tensor_spec",
    srcs = ["framework/tensor_spec.py"],
    srcs_version = "PY2AND3",
    deps = [
        ":common_shapes",
        ":dtypes",
        ":tensor_shape",
        ":util",
        "//third_party/py/numpy",
    ],
)

py_library(
    name = "tensor_util",
    srcs = ["framework/tensor_util.py"],
    srcs_version = "PY2AND3",
    deps = [
        ":tensor_shape",
        ":util",
        "//tensorflow/core:protos_all_py",
    ],
)

py_library(
    name = "traceable_stack",
    srcs = ["framework/traceable_stack.py"],
    srcs_version = "PY2AND3",
    visibility = ["//visibility:public"],
    deps = [
        ":util",
    ],
)

py_library(
    name = "versions",
    srcs = ["framework/versions.py"],
    srcs_version = "PY2AND3",
    deps = [
        ":pywrap_tensorflow",
    ],
)

py_library(
    name = "extra_py_tests_deps",
    srcs_version = "PY2AND3",
    deps = [
        ":keras_lib",
        "//third_party/py/numpy",
        "@six_archive//:six",
    ],
)

py_library(
    name = "framework_test_lib",
    srcs = ["framework/test_util.py"],
    srcs_version = "PY2AND3",
    deps = [
        ":array_ops",
        ":client",
        ":errors",
        ":framework_for_generated_wrappers",
        ":platform",
        ":platform_test",
        ":pywrap_tensorflow",
        ":random_seed",
        ":resource_variable_ops",
        ":session",
        ":tensor_array_ops",
        ":training",
        ":util",
        ":variables",
        "//tensorflow/core:protos_all_py",
        "//tensorflow/python/eager:backprop",
        "//tensorflow/python/eager:context",
        "//tensorflow/python/eager:tape",
        "//third_party/py/numpy",
        "@six_archive//:six",
    ],
)

py_library(
    name = "distributed_framework_test_lib",
    srcs_version = "PY2AND3",
    deps = [":framework_test_lib"],
)

py_library(
    name = "client_testlib",
    srcs = ["platform/test.py"],
    srcs_version = "PY2AND3",
    deps = [
        ":client",
        ":cond_v2",
        ":framework_test_lib",
        ":gradient_checker",
        ":gradient_checker_v2",
        ":platform_test",
        ":util",
        ":while_v2",
    ],
)

tf_py_test(
    name = "framework_registry_test",
    size = "small",
    srcs = ["framework/registry_test.py"],
    additional_deps = [
        ":framework_for_generated_wrappers",
        "//tensorflow/python:client_testlib",
    ],
    main = "framework/registry_test.py",
)

tf_py_test(
    name = "framework_errors_test",
    size = "small",
    srcs = ["framework/errors_test.py"],
    additional_deps = [
        ":client_testlib",
        ":errors",
        "//tensorflow/core:protos_all_py",
    ],
    main = "framework/errors_test.py",
)

tf_py_test(
    name = "framework_error_interpolation_test",
    size = "small",
    srcs = ["framework/error_interpolation_test.py"],
    additional_deps = [
        ":client_testlib",
        ":constant_op",
        ":error_interpolation",
        ":traceable_stack",
    ],
    main = "framework/error_interpolation_test.py",
)

tf_py_test(
    name = "framework_subscribe_test",
    size = "small",
    srcs = ["framework/subscribe_test.py"],
    additional_deps = [
        ":framework",
        ":framework_for_generated_wrappers",
        ":framework_test_lib",
        ":math_ops",
        ":platform_test",
        ":script_ops",
        ":subscribe",
    ],
    main = "framework/subscribe_test.py",
)

tf_py_test(
    name = "contrib_test",
    size = "small",
    srcs = ["framework/contrib_test.py"],
    additional_deps = [
        "//tensorflow:tensorflow_py",
        "//tensorflow/python:client_testlib",
    ],
    main = "framework/contrib_test.py",
)

tf_py_test(
    name = "build_info_test",
    size = "small",
    srcs = [
        "platform/build_info.py",
        "platform/build_info_test.py",
    ],
    additional_deps = [
        ":client_testlib",
        ":platform",
    ],
    main = "platform/build_info_test.py",
    tags = [
        "no_pip",
        "notap",
    ],
)

tf_py_test(
    name = "proto_test",
    size = "small",
    srcs = ["framework/proto_test.py"],
    additional_deps = [
        ":client_testlib",
        ":framework_for_generated_wrappers",
        "//third_party/py/numpy",
    ],
    main = "framework/proto_test.py",
)

tf_gen_op_wrapper_private_py(
    name = "functional_ops_gen",
    visibility = [
        "//learning/brain/python/ops:__pkg__",
    ],
)

py_library(
    name = "functional_ops",
    srcs = ["ops/functional_ops.py"],
    srcs_version = "PY2AND3",
    deps = [
        ":array_ops",
        ":constant_op",
        ":control_flow_ops",
        ":framework_ops",
        ":functional_ops_gen",
        ":sparse_tensor",
        ":tensor_array_ops",
        ":tensor_shape",
        ":util",
        ":variable_scope",
        "//tensorflow/core:protos_all_py",
        "//tensorflow/python/eager:context",
    ],
)

cuda_py_tests(
    name = "framework_function_test",
    size = "medium",
    srcs = ["framework/function_test.py"],
    additional_deps = [
        ":array_ops",
        ":client",
        ":client_testlib",
        ":clip_ops",
        ":control_flow_ops",
        ":errors",
        ":framework_for_generated_wrappers",
        ":functional_ops",
        ":gradients",
        ":init_ops",
        ":logging_ops",
        ":logging_ops_gen",
        ":math_ops",
        ":nn_ops",
        ":platform",
        ":random_ops",
        ":variable_scope",
        ":variables",
        "//third_party/py/numpy",
        "//tensorflow/core:protos_all_py",
    ],
    shard_count = 10,
    tags = [
        "noasan",
        "optonly",
    ],
)

tf_py_test(
    name = "framework_versions_test",
    size = "small",
    srcs = ["framework/versions_test.py"],
    additional_deps = [
        ":client_testlib",
        ":framework_for_generated_wrappers",
    ],
    main = "framework/versions_test.py",
)

tf_py_test(
    name = "framework_importer_test",
    size = "large",
    srcs = ["framework/importer_test.py"],
    additional_deps = [
        ":array_ops",
        ":client_testlib",
        ":framework",
        ":framework_for_generated_wrappers",
        ":gradients",
        ":math_ops",
        ":nn_grad",
        ":nn_ops",
        ":random_ops",
        ":test_ops",
        ":variables",
        "//third_party/py/numpy",
        "//tensorflow/core:protos_all_py",
    ],
    main = "framework/importer_test.py",
)

filegroup(
    name = "meta_graph_testdata",
    srcs = [
        "framework/testdata/metrics_export_meta_graph.pb",
    ],
    visibility = ["//visibility:public"],
)

tf_py_test(
    name = "framework_meta_graph_test",
    size = "small",
    srcs = ["framework/meta_graph_test.py"],
    additional_deps = [
        ":array_ops",
        ":client_testlib",
        ":control_flow_ops",
        ":data_flow_ops",
        ":framework",
        ":framework_for_generated_wrappers",
        ":math_ops",
        ":metrics",
        ":nn_ops",
        ":platform",
        ":random_ops",
        ":training",
        ":variables",
    ],
    data = ["//tensorflow/python:meta_graph_testdata"],
    main = "framework/meta_graph_test.py",
    tags = [
        "no_pip",
        "no_windows",
    ],
)

tf_py_test(
    name = "framework_traceable_stack_test",
    size = "small",
    srcs = ["framework/traceable_stack_test.py"],
    additional_deps = [
        ":framework_test_lib",
        ":platform_test",
        ":test_ops",
        ":traceable_stack",
        ":util",
    ],
    main = "framework/traceable_stack_test.py",
)

tf_gen_op_wrapper_py(
    name = "test_ops",
    out = "framework/test_ops.py",
    deps = [":test_ops_kernels"],
)

cc_library(
    name = "test_ops_kernels",
    srcs = ["framework/test_ops.cc"],
    linkstatic = 1,
    deps = [
        "//tensorflow/core:framework",
        "//tensorflow/core:lib",
        "//tensorflow/core:protos_all_cc",
    ],
    alwayslink = 1,
)

tf_gen_op_wrapper_py(
    name = "test_ops_2",
    out = "framework/test_ops_2.py",
    deps = [":test_ops_2_kernels"],
)

cc_library(
    name = "test_ops_2_kernels",
    srcs = ["framework/test_ops_2.cc"],
    linkstatic = 1,
    deps = ["//tensorflow/core:framework"],
    alwayslink = 1,
)

tf_py_test(
    name = "framework_common_shapes_test",
    size = "small",
    srcs = ["framework/common_shapes_test.py"],
    additional_deps = [
        ":framework",
        ":framework_for_generated_wrappers",
        ":framework_test_lib",
        ":platform_test",
        "//tensorflow/core:protos_all_py",
    ],
    main = "framework/common_shapes_test.py",
)

tf_py_test(
    name = "framework_ops_test",
    size = "small",
    srcs = ["framework/ops_test.py"],
    additional_deps = [
        ":cond_v2",
        ":control_flow_ops",
        ":errors",
        ":framework",
        ":framework_for_generated_wrappers",
        ":framework_test_lib",
        ":gradients",
        ":math_ops",
        ":platform_test",
        ":resources",
        ":test_ops",
        ":test_ops_2",
        ":util",
        ":variable_scope",
        ":variables",
        ":while_v2",
        "//tensorflow/core:protos_all_py",
        "//tensorflow/python/eager:context",
        "//tensorflow/python/eager:function",
    ],
    main = "framework/ops_test.py",
    tags = ["no_pip"],  # test_ops_2 is not available in pip.
)

tf_py_test(
    name = "framework_ops_enable_eager_test",
    size = "small",
    srcs = ["framework/ops_enable_eager_test.py"],
    additional_deps = [
        ":framework",
        ":platform_test",
        "//tensorflow/python/eager:context",
    ],
    main = "framework/ops_enable_eager_test.py",
)

tf_py_test(
    name = "framework_tensor_shape_test",
    size = "small",
    srcs = ["framework/tensor_shape_test.py"],
    additional_deps = [
        ":framework_for_generated_wrappers",
        ":framework_test_lib",
        ":platform_test",
        "//tensorflow/core:protos_all_py",
    ],
    main = "framework/tensor_shape_test.py",
)

tf_py_test(
    name = "framework_tensor_spec_test",
    size = "small",
    srcs = ["framework/tensor_spec_test.py"],
    additional_deps = [
        ":framework_for_generated_wrappers",
        ":framework_test_lib",
        ":platform_test",
        ":tensor_spec",
        "//third_party/py/numpy",
    ],
    main = "framework/tensor_spec_test.py",
)

tf_py_test(
    name = "framework_sparse_tensor_test",
    size = "small",
    srcs = ["framework/sparse_tensor_test.py"],
    additional_deps = [
        ":framework",
        ":framework_for_generated_wrappers",
        ":framework_test_lib",
        ":platform_test",
        "//tensorflow/core:protos_all_py",
    ],
    main = "framework/sparse_tensor_test.py",
)

tf_py_test(
    name = "framework_device_test",
    size = "small",
    srcs = ["framework/device_test.py"],
    additional_deps = [
        ":framework_for_generated_wrappers",
        ":framework_test_lib",
        ":platform_test",
        "//tensorflow/core:protos_all_py",
    ],
    main = "framework/device_test.py",
)

tf_py_test(
    name = "framework_random_seed_test",
    size = "small",
    srcs = ["framework/random_seed_test.py"],
    additional_deps = [
        ":client_testlib",
        ":framework",
    ],
    main = "framework/random_seed_test.py",
)

tf_py_test(
    name = "framework_tensor_shape_div_test",
    size = "small",
    srcs = ["framework/tensor_shape_div_test.py"],
    additional_deps = [
        ":framework_for_generated_wrappers",
        ":framework_test_lib",
        ":platform_test",
        "@six_archive//:six",
        "//tensorflow/core:protos_all_py",
    ],
    main = "framework/tensor_shape_div_test.py",
)

tf_py_test(
    name = "framework_tensor_util_test",
    size = "small",
    srcs = ["framework/tensor_util_test.py"],
    additional_deps = [
        ":array_ops",
        ":client_testlib",
        ":framework",
        ":framework_for_generated_wrappers",
        ":framework_test_lib",
        ":math_ops",
        ":state_ops_gen",
        "//third_party/py/numpy",
    ],
    main = "framework/tensor_util_test.py",
    tags = ["no_windows"],
)

tf_py_test(
    name = "framework_test_util_test",
    size = "small",
    srcs = ["framework/test_util_test.py"],
    additional_deps = [
        ":control_flow_ops",
        ":errors",
        ":framework_for_generated_wrappers",
        ":framework_test_lib",
        ":platform_test",
        ":random_ops",
        ":resource_variable_ops",
        ":session",
        ":test_ops",
        ":variables",
        "@absl_py//absl/testing:parameterized",
        "//third_party/py/numpy",
        "//tensorflow/core:protos_all_py",
        "//tensorflow/python/eager:context",
    ],
    main = "framework/test_util_test.py",
    tags = ["no_windows"],
)

tf_py_test(
    name = "framework_dtypes_test",
    size = "small",
    srcs = ["framework/dtypes_test.py"],
    additional_deps = [
        ":framework_for_generated_wrappers",
        ":framework_test_lib",
        ":platform_test",
        "//third_party/py/numpy",
        "//tensorflow:tensorflow_py",
        "//tensorflow/core:protos_all_py",
    ],
    main = "framework/dtypes_test.py",
)

tf_py_test(
    name = "op_def_library_test",
    size = "small",
    srcs = ["framework/op_def_library_test.py"],
    additional_deps = [
        ":framework_for_generated_wrappers",
        ":framework_test_lib",
        ":platform_test",
        ":test_ops",
    ],
)

tf_py_test(
    name = "framework_kernels_test",
    size = "small",
    srcs = ["framework/kernels_test.py"],
    additional_deps = [
        ":framework_test_lib",
        ":kernels",
        ":platform_test",
        ":test_ops",
    ],
    main = "framework/kernels_test.py",
)

tf_gen_op_wrapper_private_py(
    name = "array_ops_gen",
    visibility = [
        "//learning/brain/python/ops:__pkg__",
        "//tensorflow/compiler/tests:__pkg__",
        "//tensorflow/contrib/quantization:__pkg__",
        "//tensorflow/python/kernel_tests:__pkg__",
    ],
)

tf_gen_op_wrapper_private_py(
    name = "bitwise_ops_gen",
    require_shape_functions = True,
    visibility = [
        "//learning/brain/python/ops:__pkg__",
        "//tensorflow/compiler/tests:__pkg__",
        "//tensorflow/contrib/quantization:__pkg__",
        "//tensorflow/python/kernel_tests:__pkg__",
    ],
)

tf_gen_op_wrapper_private_py(
    name = "boosted_trees_ops_gen",
    visibility = ["//tensorflow:internal"],
    deps = [
        "//tensorflow/core:boosted_trees_ops_op_lib",
    ],
)

tf_gen_op_wrapper_private_py(
    name = "tensor_forest_ops_gen",
    visibility = ["//tensorflow:internal"],
    deps = [
        "//tensorflow/core:tensor_forest_ops_op_lib",
    ],
)

tf_gen_op_wrapper_private_py(
    name = "summary_ops_gen",
    visibility = ["//tensorflow:__subpackages__"],
    deps = ["//tensorflow/core:summary_ops_op_lib"],
)

tf_gen_op_wrapper_private_py(
    name = "audio_ops_gen",
    require_shape_functions = True,
    visibility = [
        "//learning/brain/python/ops:__pkg__",
        "//tensorflow/contrib/framework:__pkg__",
    ],
)

tf_gen_op_wrapper_private_py(
    name = "cudnn_rnn_ops_gen",
    visibility = [
        "//tensorflow:__subpackages__",
    ],
)

tf_gen_op_wrapper_private_py(
    name = "candidate_sampling_ops_gen",
    visibility = ["//learning/brain/python/ops:__pkg__"],
)

tf_gen_op_wrapper_private_py(
    name = "checkpoint_ops_gen",
    visibility = [
        "//tensorflow/contrib/framework:__pkg__",
        "//tensorflow/python/kernel_tests:__pkg__",
    ],
)

tf_gen_op_wrapper_private_py(
    name = "collective_ops_gen",
    visibility = ["//tensorflow:internal"],
    deps = [
        "//tensorflow/core:collective_ops_op_lib",
    ],
)

tf_gen_op_wrapper_private_py(
    name = "control_flow_ops_gen",
    visibility = [
        "//learning/brain/python/ops:__pkg__",
        "//tensorflow/python/kernel_tests:__pkg__",
    ],
    deps = [
        "//tensorflow/core:control_flow_ops_op_lib",
        "//tensorflow/core:no_op_op_lib",
    ],
)

tf_gen_op_wrapper_private_py(
    name = "ctc_ops_gen",
)

tf_gen_op_wrapper_private_py(
    name = "data_flow_ops_gen",
    visibility = [
        "//learning/brain/python/ops:__pkg__",
        "//tensorflow/python/kernel_tests:__pkg__",
    ],
)

tf_gen_op_wrapper_private_py(
    name = "dataset_ops_gen",
    visibility = [
        "//learning/brain/python/ops:__pkg__",
        "//tensorflow:__subpackages__",
        "//tensorflow/python/kernel_tests:__pkg__",
    ],
)

tf_gen_op_wrapper_private_py(
    name = "experimental_dataset_ops_gen",
    visibility = [
        "//learning/brain/python/ops:__pkg__",
        "//tensorflow:__subpackages__",
        "//tensorflow/python/kernel_tests:__pkg__",
    ],
)

tf_gen_op_wrapper_private_py(
    name = "image_ops_gen",
    visibility = ["//learning/brain/python/ops:__pkg__"],
)

tf_gen_op_wrapper_private_py(
    name = "io_ops_gen",
    visibility = [
        "//learning/brain/python/ops:__pkg__",
        "//tensorflow/python/kernel_tests:__pkg__",
        "//tensorflow/python/training/checkpointable:__pkg__",
    ],
)

tf_gen_op_wrapper_private_py(
    name = "linalg_ops_gen",
    visibility = ["//learning/brain/python/ops:__pkg__"],
)

tf_gen_op_wrapper_private_py(
    name = "logging_ops_gen",
    visibility = [
        "//learning/brain/python/ops:__pkg__",
        "//tensorflow/python/kernel_tests:__pkg__",
    ],
)

tf_gen_op_wrapper_private_py(
    name = "lookup_ops_gen",
    visibility = [
        "//learning/brain/python/ops:__pkg__",
        "//tensorflow/contrib/lookup:__pkg__",
        "//tensorflow/python/kernel_tests:__pkg__",
    ],
)

tf_gen_op_wrapper_private_py(
    name = "batch_ops_gen",
    visibility = [
        "//tensorflow:__subpackages__",
    ],
)

tf_gen_op_wrapper_private_py(
    name = "manip_ops_gen",
    visibility = [
        "//learning/brain/python/ops:__pkg__",
        "//tensorflow/python/kernel_tests:__pkg__",
    ],
)

tf_gen_op_wrapper_private_py(
    name = "math_ops_gen",
    visibility = [
        "//learning/brain/google/python/ops:__pkg__",
        "//learning/brain/python/ops:__pkg__",
        "//tensorflow/compiler/tests:__pkg__",
        "//tensorflow/contrib/quantization:__pkg__",
        "//tensorflow/python/kernel_tests:__pkg__",
    ],
)

tf_gen_op_wrapper_private_py(
    name = "nn_ops_gen",
    visibility = [
        "//learning/brain/python/ops:__pkg__",
        "//tensorflow/compiler/tests:__pkg__",
        "//tensorflow/contrib/quantization:__pkg__",
        "//tensorflow/python/kernel_tests:__pkg__",
        "//tensorflow/python/tools:__pkg__",
    ],
)

tf_gen_op_wrapper_private_py(
    name = "parsing_ops_gen",
    visibility = [
        "//learning/brain/python/ops:__pkg__",
    ],
)

tf_gen_op_wrapper_private_py(
    name = "random_ops_gen",
    visibility = ["//learning/brain/python/ops:__pkg__"],
)

tf_gen_op_wrapper_private_py(
    name = "resource_variable_ops_gen",
    visibility = [
        "//tensorflow/compiler/tf2xla:internal",
    ],
)

tf_gen_op_wrapper_private_py(
    name = "stateless_random_ops_gen",
    visibility = [
        "//tensorflow/python/data/experimental/ops:__pkg__",
    ],
)

tf_gen_op_wrapper_private_py(
    name = "list_ops_gen",
)

tf_gen_op_wrapper_private_py(
    name = "script_ops_gen",
)

tf_gen_op_wrapper_private_py(
    name = "sdca_ops_gen",
    visibility = [
        "//tensorflow/contrib/linear_optimizer:__pkg__",
        "//tensorflow_estimator/python/estimator/canned/linear_optimizer:__pkg__",
    ],
)

tf_gen_op_wrapper_private_py(
    name = "set_ops_gen",
)

tf_gen_op_wrapper_private_py(
    name = "state_ops_gen",
    visibility = [
        "//learning/brain/python/ops:__pkg__",
        "//tensorflow/contrib/framework:__pkg__",
        "//tensorflow/python/kernel_tests:__pkg__",
    ],
)

tf_gen_op_wrapper_private_py(
    name = "sparse_ops_gen",
)

tf_gen_op_wrapper_private_py(
    name = "spectral_ops_gen",
    visibility = ["//tensorflow/python/ops/signal:__pkg__"],
)

tf_gen_op_wrapper_private_py(
    name = "string_ops_gen",
)

tf_gen_op_wrapper_private_py(
    name = "user_ops_gen",
    require_shape_functions = False,
)

tf_gen_op_wrapper_private_py(
    name = "training_ops_gen",
    out = "training/gen_training_ops.py",
)

tf_gen_op_wrapper_private_py(
    name = "ragged_array_ops_gen",
    visibility = [
        "//learning/brain/contrib/text:__pkg__",
        "//learning/brain/contrib/text/python/ragged:__pkg__",
        "//tensorflow/python/ops/ragged:__pkg__",
    ],
)

tf_gen_op_wrapper_private_py(
    name = "ragged_math_ops_gen",
    visibility = [
        "//learning/brain/contrib/text:__pkg__",
        "//learning/brain/contrib/text/python/ragged:__pkg__",
        "//tensorflow/python/ops/ragged:__pkg__",
    ],
)

tf_gen_op_wrapper_private_py(
    name = "ragged_conversion_ops_gen",
    visibility = [
        "//learning/brain/contrib/text:__pkg__",
        "//learning/brain/contrib/text/python/ragged:__pkg__",
        "//tensorflow/python/ops/ragged:__pkg__",
    ],
)

py_library(
    name = "array_grad",
    srcs = ["ops/array_grad.py"],
    srcs_version = "PY2AND3",
    deps = [
        ":array_ops",
        ":array_ops_gen",
        ":framework",
        ":framework_for_generated_wrappers",
        ":math_ops",
        ":sparse_ops",
    ],
)

py_library(
    name = "array_ops",
    srcs = [
        "ops/array_ops.py",
        "ops/inplace_ops.py",
    ],
    srcs_version = "PY2AND3",
    deps = [
        ":array_ops_gen",
        ":common_shapes",
        ":constant_op",
        ":dtypes",
        ":framework_ops",
        ":math_ops_gen",
        ":sparse_tensor",
        ":tensor_shape",
        ":tensor_util",
        ":util",
        "//third_party/py/numpy",
        "@six_archive//:six",
    ],
)

py_library(
    name = "bitwise_ops",
    srcs = ["ops/bitwise_ops.py"],
    srcs_version = "PY2AND3",
    deps = [
        ":bitwise_ops_gen",
        ":framework",
        ":util",
    ],
)

py_library(
    name = "boosted_trees_ops",
    srcs = ["ops/boosted_trees_ops.py"],
    srcs_version = "PY2AND3",
    deps = [
        ":boosted_trees_ops_gen",
        ":framework",
        ":ops",
        ":training",
        "//tensorflow/core/kernels/boosted_trees:boosted_trees_proto_py",
    ],
)

py_library(
    name = "tensor_forest_ops",
    srcs = ["ops/tensor_forest_ops.py"],
    srcs_version = "PY2AND3",
    deps = [
        ":framework",
        ":ops",
        ":tensor_forest_ops_gen",
        ":training",
        "//tensorflow/core/kernels/boosted_trees:boosted_trees_proto_py",
    ],
)

py_library(
    name = "optional_grad",
    srcs = ["ops/optional_grad.py"],
    srcs_version = "PY2AND3",
    deps = [
        ":framework_ops",
    ],
)

py_library(
    name = "sets",
    srcs = [
        "ops/sets.py",
        "ops/sets_impl.py",
    ],
    srcs_version = "PY2AND3",
    deps = [
        ":framework",
        ":framework_for_generated_wrappers",
        ":set_ops_gen",
        ":util",
    ],
)

py_library(
    name = "candidate_sampling_ops",
    srcs = ["ops/candidate_sampling_ops.py"],
    srcs_version = "PY2AND3",
    deps = [
        ":array_ops",
        ":candidate_sampling_ops_gen",
        ":framework",
        ":math_ops",
    ],
)

py_library(
    name = "check_ops",
    srcs = ["ops/check_ops.py"],
    srcs_version = "PY2AND3",
    deps = [
        ":array_ops",
        ":control_flow_ops",
        ":framework_for_generated_wrappers",
        ":math_ops",
        ":sparse_tensor",
        ":tensor_util",
        ":util",
        "//third_party/py/numpy",
    ],
)

py_library(
    name = "clip_ops",
    srcs = ["ops/clip_ops.py"],
    srcs_version = "PY2AND3",
    deps = [
        ":array_ops",
        ":framework_for_generated_wrappers",
        ":math_ops",
        ":nn_ops_gen",
        ":numerics",
        "@six_archive//:six",
    ],
)

tf_py_test(
    name = "clip_ops_test",
    size = "small",
    srcs = ["ops/clip_ops_test.py"],
    additional_deps = [
        ":client_testlib",
        ":clip_ops",
        ":framework_for_generated_wrappers",
        "//third_party/py/numpy",
    ],
)

py_library(
    name = "collective_ops",
    srcs = ["ops/collective_ops.py"],
    srcs_version = "PY2AND3",
    deps = [
        ":collective_ops_gen",
        ":framework_for_generated_wrappers",
    ],
)

tf_py_test(
    name = "collective_ops_test",
    size = "small",
    srcs = ["ops/collective_ops_test.py"],
    additional_deps = [
        ":client_testlib",
        ":collective_ops",
        ":framework_for_generated_wrappers",
        "//third_party/py/numpy",
    ],
)

py_library(
    name = "control_flow_grad",
    srcs =
        ["ops/control_flow_grad.py"],
    srcs_version = "PY2AND3",
    deps = [
        ":control_flow_ops",
        ":control_flow_ops_gen",
        ":control_flow_util",
        ":framework",
        ":framework_for_generated_wrappers",
        ":math_ops",
    ],
)

# Note: targets depending on this should also depend on ":cond_v2" and ":while_v2".
# See b/118513001.
py_library(
    name = "control_flow_ops",
    srcs = ["ops/control_flow_ops.py"],
    srcs_version = "PY2AND3",
    deps = [
        ":array_ops",
        ":array_ops_gen",
        ":constant_op",
        ":control_flow_ops_gen",
        ":control_flow_util",
        ":data_flow_ops_gen",
        ":dtypes",
        ":framework_ops",
        ":logging_ops_gen",
        ":math_ops",
        ":platform",
        ":resource_variable_ops_gen",
        ":sparse_tensor",
        ":tensor_array_ops",
        ":tensor_shape",
        ":tf2",
        ":tf_should_use",
        ":util",
        "//tensorflow/core:protos_all_py",
        "@six_archive//:six",
    ],
)

py_library(
    name = "control_flow_util",
    srcs = ["ops/control_flow_util.py"],
    srcs_version = "PY2AND3",
    deps = [
        ":platform",
    ],
)

py_library(
    name = "control_flow_util_v2",
    srcs = ["ops/control_flow_util_v2.py"],
    srcs_version = "PY2AND3",
    deps = [
        ":control_flow_util",
        ":framework_ops",
        "//tensorflow/core:protos_all_py",
        "//tensorflow/python/eager:context",
        "//tensorflow/python/eager:function",
    ],
)

py_library(
    name = "cond_v2",
    srcs = [
        "ops/cond_v2.py",
    ],
    srcs_version = "PY2AND3",
    deps = [
        ":array_ops",
        ":c_api_util",
        ":control_flow_util_v2",
        ":framework_ops",
        ":function",
        ":function_def_to_graph",
        ":functional_ops_gen",
        ":gradients",
        ":gradients_impl",
        ":graph_to_function_def",
        ":pywrap_tensorflow",
        ":util",
        "//tensorflow/python/data/ops:dataset_ops",
        "//tensorflow/python/eager:function",
    ],
)

py_library(
    name = "while_v2",
    srcs = [
        "ops/while_v2.py",
    ],
    srcs_version = "PY2AND3",
    deps = [
        ":array_ops",
        ":constant_op",
        ":control_flow_ops",
        ":control_flow_util",
        ":control_flow_util_v2",
        ":dtypes",
        ":framework_ops",
        ":function_def_to_graph",
        ":functional_ops_gen",
        ":gradients_impl",
        ":list_ops",
        ":tensor_array_ops",
        ":tensor_shape",
        ":tensor_util",
        ":util",
        "//tensorflow/python/eager:function",
    ],
)

py_library(
    name = "ctc_ops",
    srcs = ["ops/ctc_ops.py"],
    srcs_version = "PY2AND3",
    deps = [
        ":array_ops",
        ":ctc_ops_gen",
        ":framework",
        ":framework_for_generated_wrappers",
        ":nn_grad",
    ],
)

py_library(
    name = "cudnn_rnn_grad",
    srcs = ["ops/cudnn_rnn_grad.py"],
    srcs_version = "PY2AND3",
    deps = [
        ":framework_for_generated_wrappers",
        "//tensorflow/python:cudnn_rnn_ops_gen",
    ],
)

py_library(
    name = "data_flow_grad",
    srcs = ["ops/data_flow_grad.py"],
    srcs_version = "PY2AND3",
    deps = [
        ":array_ops",
        ":data_flow_ops",
        ":framework_for_generated_wrappers",
        ":math_ops",
    ],
)

py_library(
    name = "data_flow_ops",
    srcs = ["ops/data_flow_ops.py"],
    srcs_version = "PY2AND3",
    deps = [
        ":array_ops",
        ":control_flow_ops",
        ":data_flow_ops_gen",
        ":framework_for_generated_wrappers",
        ":math_ops",
        ":random_seed",
        ":tensor_util",
        "//tensorflow/python/eager:context",
        "@six_archive//:six",
    ],
)

py_library(
    name = "embedding_ops",
    srcs = ["ops/embedding_ops.py"],
    srcs_version = "PY2AND3",
    deps = [
        ":array_ops",
        ":clip_ops",
        ":data_flow_grad",
        ":data_flow_ops",
        ":framework",
        ":framework_for_generated_wrappers",
        ":math_ops",
        ":platform",
        ":resource_variable_ops",
        ":sparse_ops",
        ":tensor_shape",
        ":variables",
    ],
)

py_library(
    name = "gradients",
    srcs = [
        "ops/custom_gradient.py",
        "ops/gradients.py",
    ],
    srcs_version = "PY2AND3",
    deps = [
        ":gradients_impl",
        ":unconnected_gradients",
        "//tensorflow/python/eager:function",
        "//tensorflow/python/eager:tape",
    ],
)

py_library(
    name = "gradients_impl",
    srcs = [
        "ops/gradients_impl.py",
    ],
    srcs_version = "PY2AND3",
    deps = [
        ":array_grad",
        ":array_ops",
        ":bitwise_ops",
        ":check_ops",
        ":control_flow_grad",
        ":control_flow_ops",
        ":control_flow_util",
        ":framework",
        ":framework_for_generated_wrappers",
        ":framework_ops",
        ":functional_ops",
        ":image_grad",
        ":linalg_grad",
        ":linalg_ops",
        ":logging_ops",
        ":manip_grad",
        ":manip_ops",
        ":math_grad",
        ":math_ops",
        ":optional_grad",
        ":platform",
        ":random_grad",
        ":resource_variable_ops",
        ":tensor_array_ops",
        ":tensor_util",
        ":unconnected_gradients",
        ":util",
        ":variable_scope",
        "//tensorflow/core:protos_all_py",
        "//tensorflow/python/eager:context",
        "//tensorflow/python/eager:tape",
        "//third_party/py/numpy",
        "@six_archive//:six",
    ],
)

py_library(
    name = "unconnected_gradients",
    srcs = ["ops/unconnected_gradients.py"],
    srcs_version = "PY2AND3",
    deps = [
        ":util",
    ],
)

py_library(
    name = "histogram_ops",
    srcs = ["ops/histogram_ops.py"],
    srcs_version = "PY2AND3",
    deps = [
        ":array_ops",
        ":clip_ops",
        ":framework_for_generated_wrappers",
        ":math_ops",
    ],
)

py_library(
    name = "image_grad",
    srcs = ["ops/image_grad.py"],
    srcs_version = "PY2AND3",
    deps = [
        ":array_ops",
        ":framework_for_generated_wrappers",
        ":image_ops_gen",
    ],
)

py_library(
    name = "image_ops",
    srcs = [
        "ops/image_ops.py",
        "ops/image_ops_impl.py",
    ],
    srcs_version = "PY2AND3",
    deps = [
        ":array_ops",
        ":check_ops",
        ":clip_ops",
        ":control_flow_ops",
        ":framework",
        ":framework_for_generated_wrappers",
        ":gradients",
        ":image_ops_gen",
        ":math_ops",
        ":nn",
        ":nn_ops_gen",
        ":random_ops",
        ":string_ops",
        ":util",
        ":variables",
        "//third_party/py/numpy",
    ],
)

py_library(
    name = "init_ops",
    srcs = ["ops/init_ops.py"],
    srcs_version = "PY2AND3",
    deps = [
        ":array_ops",
        ":constant_op",
        ":dtypes",
        ":linalg_ops_gen",
        ":linalg_ops_impl",
        ":math_ops",
        ":random_ops",
        ":util",
        "//third_party/py/numpy",
    ],
)

py_library(
    name = "init_ops_v2",
    srcs = ["ops/init_ops_v2.py"],
    srcs_version = "PY2AND3",
    deps = [
        ":array_ops",
        ":constant_op",
        ":dtypes",
        ":linalg_ops_gen",
        ":linalg_ops_impl",
        ":math_ops",
        ":random_ops",
        ":util",
        "//third_party/py/numpy",
    ],
)

py_library(
    name = "initializers_ns",
    srcs = ["ops/initializers_ns.py"],
    srcs_version = "PY2AND3",
    deps = [
        ":init_ops",
        ":variables",
    ],
)

py_library(
    name = "io_ops",
    srcs = ["ops/io_ops.py"],
    srcs_version = "PY2AND3",
    deps = [
        ":framework_for_generated_wrappers",
        ":io_ops_gen",
        ":lib",
    ],
)

py_library(
    name = "linalg_grad",
    srcs = ["ops/linalg_grad.py"],
    srcs_version = "PY2AND3",
    deps = [
        ":array_ops",
        ":control_flow_ops",
        ":framework_for_generated_wrappers",
        ":linalg_ops",
        ":math_ops",
        "//tensorflow/python/ops/linalg:linalg_impl",
    ],
)

py_library(
    name = "linalg_ops",
    srcs = ["ops/linalg_ops.py"],
    srcs_version = "PY2AND3",
    deps = [
        ":array_ops",
        ":dtypes",
        ":framework_ops",
        ":functional_ops",
        ":linalg_ops_gen",
        ":linalg_ops_impl",
        ":math_ops",
        "//third_party/py/numpy",
    ],
)

py_library(
    name = "linalg_ops_impl",
    srcs = ["ops/linalg_ops_impl.py"],
    srcs_version = "PY2AND3",
    deps = [
        ":array_ops",
        ":dtypes",
        ":framework_ops",
        ":math_ops",
        "//third_party/py/numpy",
    ],
)

py_library(
    name = "manip_grad",
    srcs = ["ops/manip_grad.py"],
    srcs_version = "PY2AND3",
    deps = [
        ":control_flow_ops",
        ":framework_for_generated_wrappers",
        ":manip_ops",
    ],
)

py_library(
    name = "manip_ops",
    srcs = ["ops/manip_ops.py"],
    srcs_version = "PY2AND3",
    deps = [
        ":dtypes",
        ":framework_ops",
        ":manip_ops_gen",
        "//third_party/py/numpy",
    ],
)

py_library(
    name = "logging_ops",
    srcs = ["ops/logging_ops.py"],
    srcs_version = "PY2AND3",
    deps = [
        ":framework_for_generated_wrappers",
        ":logging_ops_gen",
        ":platform",
        ":string_ops",
        ":util",
    ],
)

py_library(
    name = "lookup_ops",
    srcs = ["ops/lookup_ops.py"],
    srcs_version = "PY2AND3",
    deps = [
        ":array_ops",
        ":constant_op",
        ":control_flow_ops",
        ":framework_for_generated_wrappers",
        ":lookup_ops_gen",
        ":math_ops",
        ":sparse_tensor",
        ":string_ops",
        ":util",
        "//tensorflow/python/eager:context",
        "@six_archive//:six",
    ],
)

py_library(
    name = "math_grad",
    srcs = ["ops/math_grad.py"],
    srcs_version = "PY2AND3",
    deps = [
        ":array_ops",
        ":array_ops_gen",
        ":framework_for_generated_wrappers",
        ":math_ops",
        ":math_ops_gen",
        ":tensor_util",
        "//tensorflow/python/eager:context",
        "//third_party/py/numpy",
    ],
)

py_library(
    name = "math_ops",
    srcs = ["ops/math_ops.py"],
    srcs_version = "PY2AND3",
    deps = [
        "constant_op",
        ":array_ops",
        ":common_shapes",
        ":control_flow_ops_gen",
        ":data_flow_ops_gen",
        ":dtypes",
        ":framework_ops",
        ":graph_util",
        ":math_ops_gen",
        ":nn_ops_gen",
        ":sparse_ops_gen",
        ":sparse_tensor",
        ":state_ops",
        ":state_ops_gen",
        ":tensor_shape",
        ":util",
        "//tensorflow/python/eager:context",
        "//third_party/py/numpy",
    ],
)

py_library(
    name = "resources",
    srcs = ["ops/resources.py"],
    srcs_version = "PY2AND3",
    deps = [
        ":array_ops",
        ":control_flow_ops",
        ":framework_for_generated_wrappers",
        ":math_ops",
        ":tf_should_use",
    ],
)

py_library(
    name = "resource_variable_ops",
    srcs = ["ops/resource_variable_ops.py"],
    srcs_version = "PY2AND3",
    deps = [
        ":array_ops",
        ":array_ops_gen",
        ":dtypes",
        ":framework_ops",
        ":resource_variable_ops_gen",
        ":tensor_shape",
        ":util",
        ":variables",
        "//tensorflow/core:protos_all_py",
        "//tensorflow/python/eager:context",
        "//tensorflow/python/eager:tape",
    ],
)

py_library(
    name = "list_ops",
    srcs = ["ops/list_ops.py"],
    srcs_version = "PY2AND3",
    deps = [
        ":array_ops",
        ":list_ops_gen",
    ],
)

py_library(
    name = "nn",
    srcs = [
        "ops/nn.py",
        "ops/nn_impl.py",
    ],
    srcs_version = "PY2AND3",
    deps = [
        ":array_ops",
        ":candidate_sampling_ops",
        ":ctc_ops",
        ":embedding_ops",
        ":framework_for_generated_wrappers",
        ":math_ops",
        ":nn_grad",
        ":nn_ops",
        ":nn_ops_gen",
        ":rnn",
        ":sparse_ops",
        ":util",
        ":variables",
    ],
)

py_library(
    name = "nn_grad",
    srcs = ["ops/nn_grad.py"],
    srcs_version = "PY2AND3",
    deps = [
        ":array_ops",
        ":framework_for_generated_wrappers",
        ":gradients",
        ":math_ops",
        ":nn_ops",
        ":nn_ops_gen",
        ":sparse_ops",
        ":tensor_util",
        "//tensorflow/python/eager:context",
    ],
)

py_library(
    name = "nn_ops",
    srcs = ["ops/nn_ops.py"],
    srcs_version = "PY2AND3",
    deps = [
        ":array_ops",
        ":dtypes",
        ":framework_ops",
        ":graph_util",
        ":math_ops",
        ":nn_ops_gen",
        ":random_ops",
        ":tensor_shape",
        ":tensor_util",
        "//third_party/py/numpy",
    ],
)

py_library(
    name = "numerics",
    srcs = ["ops/numerics.py"],
    srcs_version = "PY2AND3",
    deps = [
        ":array_ops",
        ":control_flow_ops",
        ":framework_for_generated_wrappers",
        "//tensorflow/python/eager:context",
    ],
)

py_library(
    name = "parsing_ops",
    srcs = ["ops/parsing_ops.py"],
    srcs_version = "PY2AND3",
    deps = [
        ":array_ops",
        ":control_flow_ops",
        ":framework",
        ":framework_for_generated_wrappers",
        ":math_ops",
        ":parsing_ops_gen",
        ":sparse_ops",
    ],
)

py_library(
    name = "partitioned_variables",
    srcs = ["ops/partitioned_variables.py"],
    srcs_version = "PY2AND3",
    deps = [
        ":framework_for_generated_wrappers",
        ":platform",
        ":variable_scope",
    ],
)

py_library(
    name = "random_grad",
    srcs = ["ops/random_grad.py"],
    srcs_version = "PY2AND3",
    deps = [
        ":array_ops",
        ":dtypes",
        ":framework_ops",
        ":math_ops",
        ":random_ops_gen",
    ],
)

py_library(
    name = "random_ops",
    srcs = ["ops/random_ops.py"],
    srcs_version = "PY2AND3",
    deps = [
        ":array_ops",
        ":control_flow_ops",
        ":dtypes",
        ":framework_ops",
        ":math_ops",
        ":random_ops_gen",
        ":random_seed",
    ],
)

py_library(
    name = "stateless_random_ops",
    srcs = ["ops/stateless_random_ops.py"],
    srcs_version = "PY2AND3",
    deps = [
        ":dtypes",
        ":framework_ops",
        ":math_ops",
        ":random_ops",
        ":stateless_random_ops_gen",
    ],
)

py_library(
    name = "rnn",
    srcs = ["ops/rnn.py"],
    srcs_version = "PY2AND3",
    deps = [
        ":array_ops",
        ":control_flow_ops",
        ":control_flow_util",
        ":framework_for_generated_wrappers",
        ":math_ops",
        ":rnn_cell",
        ":tensor_array_ops",
        ":util",
        ":variable_scope",
        "//tensorflow/python/eager:context",
    ],
)

py_library(
    name = "rnn_cell",
    srcs = [
        "ops/rnn_cell.py",
        "ops/rnn_cell_impl.py",
    ],
    srcs_version = "PY2AND3",
    deps = [
        ":array_ops",
        ":clip_ops",
        ":framework_for_generated_wrappers",
        ":init_ops",
        ":math_ops",
        ":nn_ops",
        ":partitioned_variables",
        ":random_ops",
        ":util",
        ":variable_scope",
        ":variables",
    ],
)

py_library(
    name = "script_ops",
    srcs = ["ops/script_ops.py"],
    srcs_version = "PY2AND3",
    deps = [
        ":array_ops",
        ":framework_for_generated_wrappers",
        ":script_ops_gen",
        "//third_party/py/numpy",
    ],
)

py_library(
    name = "sdca_ops",
    srcs = ["ops/sdca_ops.py"],
    srcs_version = "PY2AND3",
    deps = [
        ":framework_for_generated_wrappers",
        ":sdca_ops_gen",
        "//third_party/py/numpy",
    ],
)

py_library(
    name = "session_ops",
    srcs = ["ops/session_ops.py"],
    srcs_version = "PY2AND3",
    deps = [
        ":array_ops",
        ":data_flow_ops_gen",
        ":framework_for_generated_wrappers",
        ":util",
    ],
)

py_library(
    name = "sparse_grad",
    srcs = ["ops/sparse_grad.py"],
    srcs_version = "PY2AND3",
    deps = [
        ":array_ops",
        ":framework",
        ":framework_for_generated_wrappers",
        ":math_ops",
        ":sparse_ops",
        ":sparse_ops_gen",
    ],
)

py_library(
    name = "sparse_ops",
    srcs = ["ops/sparse_ops.py"],
    srcs_version = "PY2AND3",
    deps = [
        ":array_ops",
        ":check_ops",
        ":control_flow_ops",
        ":framework",
        ":framework_for_generated_wrappers",
        ":math_ops",
        ":sparse_ops_gen",
        ":util",
        "//third_party/py/numpy",
    ],
)

tf_py_test(
    name = "sparse_ops_test",
    srcs = ["ops/sparse_ops_test.py"],
    additional_deps = [
        ":constant_op",
        ":dtypes",
        ":framework_test_lib",
        ":sparse_ops",
        ":sparse_tensor",
        "@absl_py//absl/testing:parameterized",
    ],
)

py_library(
    name = "sort_ops",
    srcs = ["ops/sort_ops.py"],
    srcs_version = "PY2AND3",
    deps = [
        ":array_ops",
        ":framework",
        ":math_ops",
        ":nn_ops",
        "//third_party/py/numpy",
    ],
)

tf_py_test(
    name = "sort_ops_test",
    srcs = ["ops/sort_ops_test.py"],
    additional_deps = [
        ":array_ops",
        ":client_testlib",
        ":framework",
        ":random_ops",
        ":sort_ops",
        "//third_party/py/numpy",
    ],
)

py_library(
    name = "spectral_ops_test_util",
    srcs = ["ops/spectral_ops_test_util.py"],
    srcs_version = "PY2AND3",
    deps = [
        ":client_testlib",
        ":framework_ops",
    ],
)

py_library(
    name = "confusion_matrix",
    srcs = ["ops/confusion_matrix.py"],
    srcs_version = "PY2AND3",
    deps = [
        ":array_ops",
        ":check_ops",
        ":control_flow_ops",
        ":framework",
        ":framework_for_generated_wrappers",
        ":math_ops",
        ":sparse_ops",
    ],
)

py_library(
    name = "weights_broadcast_ops",
    srcs = [
        "ops/weights_broadcast_ops.py",
    ],
    srcs_version = "PY2AND3",
    deps = [
        ":array_ops",
        ":control_flow_ops",
        ":framework",
        ":math_ops",
        ":sets",
    ],
)

py_library(
    name = "metrics",
    srcs = [
        "ops/metrics.py",
        "ops/metrics_impl.py",
    ],
    srcs_version = "PY2AND3",
    deps = [
        ":array_ops",
        ":check_ops",
        ":confusion_matrix",
        ":control_flow_ops",
        ":distribute",
        ":framework",
        ":framework_for_generated_wrappers",
        ":math_ops",
        ":nn",
        ":sets",
        ":sparse_ops",
        ":state_ops",
        ":util",
        ":variable_scope",
        ":variables",
        ":weights_broadcast_ops",
    ],
)

py_library(
    name = "special_math_ops",
    srcs = ["ops/special_math_ops.py"],
    srcs_version = "PY2AND3",
    deps = [
        ":array_ops",
        ":check_ops",
        ":control_flow_ops",
        ":framework_for_generated_wrappers",
        ":math_ops",
        ":platform",
    ],
)

py_library(
    name = "standard_ops",
    srcs = ["ops/standard_ops.py"],
    srcs_version = "PY2AND3",
    deps = [
        ":array_grad",
        ":array_ops",
        ":check_ops",
        ":clip_ops",
        ":confusion_matrix",
        ":control_flow_ops",
        ":cudnn_rnn_grad",
        ":data_flow_grad",
        ":data_flow_ops",
        ":framework_for_generated_wrappers",
        ":functional_ops",
        ":gradients",
        ":histogram_ops",
        ":init_ops",
        ":io_ops",
        ":linalg_ops",
        ":logging_ops",
        ":lookup_ops",
        ":manip_grad",
        ":manip_ops",
        ":math_grad",
        ":math_ops",
        ":numerics",
        ":parsing_ops",
        ":partitioned_variables",
        ":random_ops",
        ":script_ops",
        ":session_ops",
        ":sort_ops",
        ":sparse_grad",
        ":sparse_ops",
        ":special_math_ops",
        ":state_grad",
        ":state_ops",
        ":stateless_random_ops",
        ":string_ops",
        ":template",
        ":tensor_array_grad",
        ":tensor_array_ops",
        ":util",
        ":variable_scope",
        ":variables",
        "//tensorflow/python/eager:wrap_function",
        "//tensorflow/python/ops/distributions",
        "//tensorflow/python/ops/linalg",
        "//tensorflow/python/ops/poplar:poplar",
        "//tensorflow/python/ops/ragged",
    ],
)

py_library(
    name = "state_grad",
    srcs = ["ops/state_grad.py"],
    srcs_version = "PY2AND3",
    deps = [":framework_for_generated_wrappers"],
)

py_library(
    name = "state_ops",
    srcs = ["ops/state_ops.py"],
    srcs_version = "PY2AND3",
    deps = [
        ":array_ops",
        ":framework_ops",
        ":math_ops_gen",
        ":resource_variable_ops_gen",
        ":state_ops_gen",
        ":tensor_shape",
        ":util",
    ],
)

py_library(
    name = "string_ops",
    srcs = ["ops/string_ops.py"],
    srcs_version = "PY2AND3",
    deps = [
        ":framework",
        ":framework_for_generated_wrappers",
        ":string_ops_gen",
        ":util",
    ],
)

py_library(
    name = "summary_ops_v2",
    srcs = ["ops/summary_ops_v2.py"],
    srcs_version = "PY2AND3",
    visibility = ["//tensorflow:internal"],
    deps = [
        ":array_ops",
        ":constant_op",
        ":control_flow_ops",
        ":dtypes",
        ":framework_ops",
        ":math_ops",
        ":resource_variable_ops",
        ":smart_cond",
        ":summary_op_util",
        ":summary_ops_gen",
        ":training_util",
        ":util",
        "//tensorflow/core:protos_all_py",
        "//tensorflow/python/eager:context",
        "@six_archive//:six",
    ],
)

py_library(
    name = "template",
    srcs = ["ops/template.py"],
    srcs_version = "PY2AND3",
    deps = [
        ":framework_for_generated_wrappers",
        ":platform",
        ":util",
        ":variable_scope",
        "//tensorflow/python/eager:context",
        "//tensorflow/python/eager:function",
    ],
)

py_library(
    name = "tensor_array_grad",
    srcs = ["ops/tensor_array_grad.py"],
    srcs_version = "PY2AND3",
    deps = [
        ":framework_for_generated_wrappers",
        ":tensor_array_ops",
    ],
)

py_library(
    name = "tensor_array_ops",
    srcs = ["ops/tensor_array_ops.py"],
    srcs_version = "PY2AND3",
    deps = [
        ":array_ops",
        ":constant_op",
        ":control_flow_ops_gen",
        ":data_flow_ops_gen",
        ":dtypes",
        ":errors",
        ":framework_ops",
        ":list_ops",
        ":math_ops",
        ":tensor_shape",
        ":tensor_util",
        ":tf2",
        ":tf_should_use",
        "//tensorflow/python/eager:context",
    ],
)

py_library(
    name = "variable_scope",
    srcs = ["ops/variable_scope.py"],
    srcs_version = "PY2AND3",
    deps = [
        ":array_ops",
        ":dtypes",
        ":framework_ops",
        ":init_ops",
        ":platform",
        ":resource_variable_ops",
        ":tensor_shape",
        ":tf2",
        ":util",
        ":variables",
        "//tensorflow/python/eager:context",
        "@six_archive//:six",
    ],
)

py_library(
    name = "variables",
    srcs = ["ops/variables.py"],
    srcs_version = "PY2AND3",
    deps = [
        ":array_ops",
        ":control_flow_ops",
        ":dtypes",
        ":framework_ops",
        ":math_ops",
        ":state_ops",
        ":tensor_shape",
        ":tf_should_use",
        ":util",
        "//tensorflow/core:protos_all_py",
        "//tensorflow/python/eager:context",
        "//tensorflow/python/training/checkpointable:base",
    ],
)

py_library(
    name = "gradient_checker",
    srcs = ["ops/gradient_checker.py"],
    srcs_version = "PY2AND3",
    deps = [
        ":array_ops",
        ":framework_for_generated_wrappers",
        ":gradients",
        ":platform",
        "//third_party/py/numpy",
    ],
)

py_library(
    name = "gradient_checker_v2",
    srcs = ["ops/gradient_checker_v2.py"],
    srcs_version = "PY2AND3",
    deps = [
        ":array_ops",
        ":framework_for_generated_wrappers",
        ":gradients",
        ":platform",
        "//third_party/py/numpy",
    ],
)

# This target is deprecated.
py_library(
    name = "ops",
    srcs = ["user_ops/user_ops.py"],
    srcs_version = "PY2AND3",
    deps = [
        ":user_ops_gen",
        ":util",
        "@six_archive//:six",
    ],
)

cuda_py_test(
    name = "bitwise_ops_test",
    size = "small",
    srcs = ["ops/bitwise_ops_test.py"],
    additional_deps = [
        ":bitwise_ops",
        ":constant_op",
        ":dtypes",
        ":framework_test_lib",
    ],
    tags = ["no_windows"],
)

cuda_py_test(
    name = "control_flow_ops_test",
    size = "small",
    srcs = ["ops/control_flow_ops_test.py"],
    additional_deps = [
        ":array_ops",
        ":cond_v2",
        ":control_flow_ops",
        ":embedding_ops",
        ":framework_for_generated_wrappers",
        ":framework_test_lib",
        ":gradients",
        ":init_ops",
        ":math_ops",
        ":platform_test",
        ":state_ops",
        ":tensor_array_grad",
        ":tensor_array_ops",
        ":training",
        ":util",
        ":variable_scope",
        ":variables",
        ":while_v2",
        "//tensorflow/python/eager:def_function",
    ],
)

cuda_py_test(
    name = "gradient_checker_test",
    size = "medium",
    srcs = ["ops/gradient_checker_test.py"],
    additional_deps = [
        ":array_ops",
        ":client_testlib",
        ":framework_for_generated_wrappers",
        ":math_ops",
        ":nn_grad",
        ":nn_ops",
        ":platform",
        "//third_party/py/numpy",
    ],
)

cuda_py_test(
    name = "gradient_checker_v2_test",
    size = "medium",
    srcs = ["ops/gradient_checker_v2_test.py"],
    additional_deps = [
        ":array_ops",
        ":client_testlib",
        ":framework_for_generated_wrappers",
        ":math_ops",
        ":nn_grad",
        ":nn_ops",
        ":platform",
        "//third_party/py/numpy",
    ],
)

cuda_py_test(
    name = "gradients_test",
    size = "medium",
    srcs = ["ops/gradients_test.py"],
    additional_deps = [
        ":array_grad",
        ":array_ops",
        ":control_flow_grad",
        ":control_flow_ops",
        ":data_flow_grad",
        ":data_flow_ops",
        ":framework_for_generated_wrappers",
        ":framework_test_lib",
        ":functional_ops",
        ":gradients",
        ":list_ops",
        ":math_grad",
        ":math_ops",
        ":nn_grad",
        ":nn_ops",
        ":platform_test",
        ":state_grad",
        ":tensor_array_grad",
        ":tensor_array_ops",
        ":test_ops",
        ":variable_scope",
        "//third_party/py/numpy",
    ],
    tags = ["no_oss"],  # b/118709825
)

cuda_py_test(
    name = "histogram_ops_test",
    size = "small",
    srcs = ["ops/histogram_ops_test.py"],
    additional_deps = [
        ":array_ops",
        ":client_testlib",
        ":framework_for_generated_wrappers",
        ":histogram_ops",
        ":init_ops",
        ":variables",
        "//third_party/py/numpy",
    ],
)

cuda_py_test(
    name = "image_grad_test",
    size = "medium",
    srcs = ["ops/image_grad_test.py"],
    additional_deps = [
        ":client_testlib",
        ":framework_for_generated_wrappers",
        ":gradients",
        ":image_ops",
        "//third_party/py/numpy",
    ],
)

cuda_py_test(
    name = "image_ops_test",
    size = "medium",
    srcs = ["ops/image_ops_test.py"],
    additional_deps = [
        ":array_ops",
        ":client",
        ":client_testlib",
        ":control_flow_ops",
        ":errors",
        ":framework_for_generated_wrappers",
        ":framework_test_lib",
        ":image_ops",
        ":io_ops",
        ":math_ops",
        ":platform_test",
        ":random_ops",
        ":variables",
        "//third_party/py/numpy",
        "//tensorflow/core:protos_all_py",
    ],
    data = ["//tensorflow/core:image_testdata"],
    shard_count = 5,
)

cuda_py_test(
    name = "init_ops_test",
    size = "small",
    srcs = ["ops/init_ops_test.py"],
    additional_deps = [
        ":client_testlib",
        ":init_ops",
        ":framework_ops",
        ":resource_variable_ops",
        "//third_party/py/numpy",
        "//tensorflow/python/eager:context",
    ],
)

cuda_py_test(
    name = "init_ops_v2_test",
    size = "medium",
    srcs = ["ops/init_ops_v2_test.py"],
    additional_deps = [
        ":array_ops",
        ":client_testlib",
        ":init_ops_v2",
        ":random_ops",
        ":framework_ops",
        "//third_party/py/numpy",
        "//tensorflow/python/eager:context",
    ],
)

cuda_py_test(
    name = "math_grad_test",
    size = "small",
    srcs = ["ops/math_grad_test.py"],
    additional_deps = [
        ":array_ops",
        ":client_testlib",
        ":framework_for_generated_wrappers",
        ":math_ops",
        "//tensorflow/python/eager:backprop",
        "//tensorflow/python/eager:context",
        "//tensorflow/python/eager:execution_callbacks",
        "//third_party/py/numpy",
    ],
    tags = ["no_windows_gpu"],
)

cuda_py_test(
    name = "math_ops_test",
    size = "small",
    srcs = ["ops/math_ops_test.py"],
    additional_deps = [
        ":array_ops",
        ":errors",
        ":framework_for_generated_wrappers",
        ":framework_test_lib",
        ":gradients",
        ":math_ops",
        ":platform_test",
        ":variables",
        "//third_party/py/numpy",
    ],
    tags = ["no_windows_gpu"],
)

cuda_py_test(
    name = "nn_batchnorm_test",
    size = "medium",
    srcs = ["ops/nn_batchnorm_test.py"],
    additional_deps = [
        ":array_ops",
        ":client_testlib",
        ":framework_for_generated_wrappers",
        ":gradients",
        ":math_ops",
        ":nn",
        ":nn_grad",
        ":nn_ops_gen",
        "//third_party/py/numpy",
    ],
    shard_count = 4,
    tags = ["no_windows"],
)

cuda_py_test(
    name = "nn_fused_batchnorm_test",
    size = "large",
    srcs = ["ops/nn_fused_batchnorm_test.py"],
    additional_deps = [
        ":array_ops",
        ":client_testlib",
        ":framework_for_generated_wrappers",
        ":gradients",
        ":nn",
        ":nn_grad",
        "//third_party/py/numpy",
    ],
    shard_count = 16,
)

cuda_py_test(
    name = "nn_test",
    size = "medium",
    srcs = ["ops/nn_test.py"],
    additional_deps = [
        ":array_ops",
        ":client_testlib",
        ":framework_for_generated_wrappers",
        ":nn",
        ":nn_grad",
        ":nn_ops",
        ":partitioned_variables",
        ":variable_scope",
        ":variables",
        "@absl_py//absl/testing:parameterized",
        "//third_party/py/numpy",
    ],
    tags = ["no_windows"],
)

cuda_py_test(
    name = "nn_xent_test",
    size = "medium",
    srcs = ["ops/nn_xent_test.py"],
    additional_deps = [
        ":client_testlib",
        ":framework_for_generated_wrappers",
        ":gradients",
        ":nn",
        ":nn_grad",
        "//third_party/py/numpy",
    ],
)

cuda_py_test(
    name = "special_math_ops_test",
    size = "small",
    srcs = ["ops/special_math_ops_test.py"],
    additional_deps = [
        ":array_ops",
        ":client",
        ":client_testlib",
        ":framework_for_generated_wrappers",
        ":math_ops",
        ":special_math_ops",
        "//third_party/py/numpy",
    ],
    tags = ["no_windows_gpu"],
)

py_library(
    name = "training",
    srcs = glob(
        ["training/**/*.py"],
        exclude = [
            "**/*test*",
            "training/checkpointable/**/*.py",
            "training/saving/**/*.py",
            # The following targets have their own build rules (same name as the
            # file):
            "training/basic_session_run_hooks.py",
            "training/checkpoint_management.py",
            "training/distribute.py",
            "training/distribution_strategy_context.py",
            "training/saver.py",
            "training/session_run_hook.py",
            "training/training_util.py",
        ],
    ),
    srcs_version = "PY2AND3",
    deps = [
        ":array_ops",
        ":array_ops_gen",
        ":basic_session_run_hooks",
        ":checkpoint_management",
        ":checkpoint_ops_gen",
        ":client",
        ":control_flow_ops",
        ":data_flow_ops",
        ":device",
        ":distribute",
        ":errors",
        ":framework",
        ":framework_for_generated_wrappers",
        ":framework_ops",
        ":gradients",
        ":init_ops",
        ":io_ops",
        ":layers_util",
        ":lookup_ops",
        ":math_ops",
        ":platform",
        ":pywrap_tensorflow",
        ":random_ops",
        ":resource_variable_ops",
        ":resources",
        ":saver",
        ":sdca_ops",
        ":session",
        ":session_run_hook",
        ":sparse_ops",
        ":sparse_tensor",
        ":state_ops",
        ":summary",
        ":training_ops_gen",
        ":training_util",
        ":util",
        ":variable_scope",
        ":variables",
        "//tensorflow/core:protos_all_py",
        "//tensorflow/python/data/ops:dataset_ops",
        "//tensorflow/python/distribute:distribute_coordinator_context",
        "//tensorflow/python/distribute:reduce_util",
        "//tensorflow/python/eager:backprop",
        "//tensorflow/python/eager:context",
        "//tensorflow/python/ops/losses",
        "//tensorflow/python/training/checkpointable:base",
        "//tensorflow/python/training/checkpointable:util",
        "//third_party/py/numpy",
        "@six_archive//:six",
    ],
)

# Dependency added and used by ClusterResolvers to avoid circular dependency between keras, distribute, and training.
py_library(
    name = "training_server_lib",
    srcs = ["training/server_lib.py"],
    srcs_version = "PY2AND3",
    deps = [
        ":framework",
        ":pywrap_tensorflow",
        ":util",
        "//tensorflow/core:protos_all_py",
    ],
)

py_library(
    name = "checkpoint_management",
    srcs = ["training/checkpoint_management.py"],
    deps = [
        ":errors",
        ":lib",
        ":platform",
        ":protos_all_py",
        ":util",
        "//tensorflow/core:protos_all_py",
    ],
)

py_library(
    name = "session_run_hook",
    srcs = ["training/session_run_hook.py"],
    srcs_version = "PY2AND3",
    deps = [":util"],
)

py_library(
    name = "basic_session_run_hooks",
    srcs = ["training/basic_session_run_hooks.py"],
    srcs_version = "PY2AND3",
    deps = [
        ":client",
        ":framework",
        ":platform",
        ":protos_all_py",
        ":session_run_hook",
        ":training_util",
        ":util",
    ],
)

py_library(
    name = "saver",
    srcs = ["training/saver.py"],
    srcs_version = "PY2AND3",
    deps = [
        ":array_ops",
        ":checkpoint_management",
        ":constant_op",
        ":control_flow_ops",
        ":device",
        ":errors",
        ":framework",
        ":framework_ops",
        ":io_ops",
        ":io_ops_gen",
        ":platform",
        ":pywrap_tensorflow",
        ":resource_variable_ops",
        ":session",
        ":state_ops",
        ":string_ops",
        ":training_util",
        ":util",
        ":variables",
        "//tensorflow/core:protos_all_py",
        "//tensorflow/python/eager:context",
        "//tensorflow/python/training/checkpointable:base",
        "//tensorflow/python/training/saving:saveable_object",
        "//tensorflow/python/training/saving:saveable_object_util",
        "//third_party/py/numpy",
        "@six_archive//:six",
    ],
)

py_library(
    name = "distribute",
    srcs = [
        "training/distribute.py",
        "training/distribution_strategy_context.py",
    ],
    srcs_version = "PY2AND3",
    deps = [
        "//tensorflow/python/distribute:distribute_lib",
    ],
)

tf_py_test(
    name = "evaluation_test",
    size = "small",
    srcs = ["training/evaluation_test.py"],
    additional_deps = [
        ":array_ops",
        ":client",
        ":client_testlib",
        ":framework",
        ":framework_for_generated_wrappers",
        ":framework_test_lib",
        ":math_ops",
        ":metrics",
        ":platform",
        ":state_ops",
        ":summary",
        ":training",
        ":variables",
        "//third_party/py/numpy",
        "//tensorflow/core:protos_all_py",
        "//tensorflow/python/ops/losses",
    ],
    shard_count = 3,
    tags = [
        "manual",
        "notap",  # Disabling until b/33000128 and b/33040312 are fixed.
    ],
)

py_library(
    name = "client",
    srcs = [
        "client/client_lib.py",
        "client/device_lib.py",
        "client/timeline.py",
    ],
    srcs_version = "PY2AND3",
    deps = [
        ":errors",
        ":framework",
        ":framework_for_generated_wrappers",
        ":platform",
        ":session",
        ":session_ops",
        ":util",
        "//third_party/py/numpy",
        "@six_archive//:six",
    ],
)

py_library(
    name = "util",
    srcs = glob(
        ["util/**/*.py"],
        exclude = [
            "util/example_parser*",
            "util/tf_should_use.py",
            "util/**/*_test.py",
        ],
    ),
    srcs_version = "PY2AND3",
    visibility = visibility + [
        "//tensorflow:__pkg__",
    ],
    deps = [
        "//third_party/py/numpy",
        "@org_python_pypi_backports_weakref",
        "@protobuf_archive//:protobuf_python",
        "@six_archive//:six",
    ],
)

# Placeholder for intenal nest_test comments.
tf_py_test(
    name = "util_nest_test",
    size = "small",
    srcs = ["util/nest_test.py"],
    additional_deps = [
        ":array_ops",
        ":client_testlib",
        ":framework",
        ":framework_for_generated_wrappers",
        ":math_ops",
        ":util",
        "@absl_py//absl/testing:parameterized",
        "//third_party/py/numpy",
    ],
    main = "util/nest_test.py",
)

tf_py_test(
    name = "util_serialization_test",
    size = "small",
    srcs = ["util/serialization_test.py"],
    additional_deps = [
        ":client_testlib",
        ":util",
    ],
    main = "util/serialization_test.py",
)

tf_py_test(
    name = "future_api_test",
    size = "small",
    srcs = ["util/future_api_test.py"],
    additional_deps = [
        ":util",
        "//tensorflow:tensorflow_py",
    ],
)

tf_py_test(
    name = "function_utils_test",
    srcs = ["util/function_utils_test.py"],
    additional_deps = [
        ":client_testlib",
        ":util",
    ],
)

tf_py_test(
    name = "tf_contextlib_test",
    size = "small",
    srcs = ["util/tf_contextlib_test.py"],
    additional_deps = [
        ":client_testlib",
        ":util",
    ],
)

tf_py_test(
    name = "tf_decorator_test",
    size = "small",
    srcs = ["util/tf_decorator_test.py"],
    additional_deps = [
        ":client_testlib",
        ":util",
    ],
)

py_library(
    name = "tf_should_use",
    srcs = ["util/tf_should_use.py"],
    srcs_version = "PY2AND3",
    deps = [
        ":util",
        "//tensorflow/python:framework_ops",
        "//tensorflow/python/eager:context",
        "@six_archive//:six",
    ],
)

tf_py_test(
    name = "tf_should_use_test",
    size = "small",
    srcs = ["util/tf_should_use_test.py"],
    additional_deps = [
        ":client_testlib",
        ":tf_should_use",
    ],
)

tf_py_test(
    name = "tf_inspect_test",
    size = "small",
    srcs = ["util/tf_inspect_test.py"],
    additional_deps = [
        ":client_testlib",
        ":util",
    ],
)

py_library(
    name = "util_example_parser_configuration",
    srcs = ["util/example_parser_configuration.py"],
    srcs_version = "PY2AND3",
    visibility = ["//visibility:public"],
    deps = [
        ":framework",
        ":framework_for_generated_wrappers",
        "//tensorflow/core:protos_all_py",
    ],
)

tf_py_test(
    name = "lock_util_test",
    size = "small",
    srcs = ["util/lock_util_test.py"],
    additional_deps = [
        ":client_testlib",
        ":util",
        "@absl_py//absl/testing:parameterized",
    ],
    main = "util/lock_util_test.py",
)

tf_proto_library(
    name = "protos_all",
    srcs = glob(
        ["**/*.proto"],
        exclude = [
            "util/protobuf/compare_test.proto",
            "framework/cpp_shape_inference.proto",
        ],
    ),
)

tf_proto_library_py(
    name = "compare_test_proto",
    testonly = 1,
    srcs = ["util/protobuf/compare_test.proto"],
)

tf_proto_library(
    name = "cpp_shape_inference_proto",
    srcs = ["framework/cpp_shape_inference.proto"],
    cc_api_version = 2,
    protodeps = tf_additional_all_protos(),
    # TODO(b/74620627): remove when _USE_C_SHAPES is removed
    visibility = ["//tensorflow:internal"],
)

tf_py_test(
    name = "protobuf_compare_test",
    size = "small",
    srcs = ["util/protobuf/compare_test.py"],
    additional_deps = [
        ":compare_test_proto_py",
        ":platform_test",
        ":util",
        "@six_archive//:six",
    ],
    main = "util/protobuf/compare_test.py",
    tags = ["no_pip"],  # compare_test_pb2 proto is not available in pip.
)

tf_py_test(
    name = "util_example_parser_configuration_test",
    size = "small",
    srcs = ["util/example_parser_configuration_test.py"],
    additional_deps = [
        ":array_ops",
        ":client",
        ":client_testlib",
        ":framework_for_generated_wrappers",
        ":parsing_ops",
        ":util_example_parser_configuration",
    ],
    main = "util/example_parser_configuration_test.py",
)

tf_py_test(
    name = "events_writer_test",
    size = "small",
    srcs = ["client/events_writer_test.py"],
    additional_deps = [
        ":errors",
        ":framework_test_lib",
        ":lib",
        ":platform_test",
        ":util",
    ],
)

py_library(
    name = "device_lib",
    srcs = ["client/device_lib.py"],
    srcs_version = "PY2AND3",
    deps = [
        ":pywrap_tensorflow",
    ],
)

cc_library(
    name = "cpp_shape_inference",
    srcs = ["framework/cpp_shape_inference.cc"],
    hdrs = ["framework/cpp_shape_inference.h"],
    copts = if_not_windows(["-Wno-sign-compare"]),
    visibility = ["//visibility:public"],
    deps = [
        ":cpp_shape_inference_proto_cc",
        ":numpy_lib",
        ":py_func_lib",
        "//tensorflow/c:tf_status_helper",
        "//tensorflow/core:framework",
        "//tensorflow/core:lib",
        "//tensorflow/core:protos_all_cc",
    ],
)

cuda_py_tests(
    name = "device_lib_test",
    size = "small",
    srcs = [
        "client/device_lib_test.py",
    ],
    additional_deps = [
        ":client",
        ":client_testlib",
        ":framework_test_lib",
        ":platform_test",
        "//tensorflow/core:protos_all_py",
    ],
)

cc_library(
    name = "session_ref",
    srcs = ["client/session_ref.cc"],
    hdrs = ["client/session_ref.h"],
    deps = [
        "//tensorflow/core:core_cpu",
        "//tensorflow/core:lib",
        "//tensorflow/core:master_proto_cc",
        "//tensorflow/core:protos_all_cc",
        "//tensorflow/core:replay_log_proto_cc",
    ],
)

tf_cuda_library(
    name = "tf_session_helper",
    srcs = ["client/tf_session_helper.cc"],
    hdrs = ["client/tf_session_helper.h"],
    deps = [
        ":construction_fails_op",
        ":ndarray_tensor",
        ":ndarray_tensor_bridge",
        ":numpy_lib",
        ":safe_ptr",
        ":session_ref",
        ":test_ops_kernels",
        "//tensorflow/c:c_api",
        "//tensorflow/c:c_api_internal",
        "//tensorflow/c:tf_status_helper",
        "//tensorflow/core",
        "//tensorflow/core:all_kernels",
        "//tensorflow/core:direct_session",
        "//tensorflow/core:framework",
        "//tensorflow/core:framework_internal",
        "//tensorflow/core:graph",
        "//tensorflow/core:lib",
        "//tensorflow/core:protos_all_cc",
        "//third_party/py/numpy:headers",
        "//third_party/python_runtime:headers",
    ],
)

py_library(
    name = "pywrap_tensorflow",
    srcs = [
        "pywrap_tensorflow.py",
    ] + if_static(
        ["pywrap_dlopen_global_flags.py"],
        # Import will fail, indicating no global dlopen flags
        otherwise = [],
    ),
    srcs_version = "PY2AND3",
    deps = [":pywrap_tensorflow_internal"],
)

tf_py_wrap_cc(
    name = "pywrap_tensorflow_internal",
    srcs = ["tensorflow.i"],
    swig_includes = [
        "client/device_lib.i",
        "client/events_writer.i",
        "client/tf_session.i",
        "client/tf_sessionrun_wrapper.i",
        "framework/cpp_shape_inference.i",
        "framework/python_op_gen.i",
        "grappler/cluster.i",
        "grappler/cost_analyzer.i",
        "grappler/graph_analyzer.i",
        "grappler/item.i",
        "grappler/model_analyzer.i",
        "grappler/tf_optimizer.i",
        "lib/core/bfloat16.i",
        "lib/core/py_exception_registry.i",
        "lib/core/py_func.i",
        "lib/core/strings.i",
        "lib/io/file_io.i",
        "lib/io/py_record_reader.i",
        "lib/io/py_record_writer.i",
        "platform/base.i",
        "platform/stacktrace_handler.i",
        "pywrap_tfe.i",
        "training/quantize_training.i",
        "util/kernel_registry.i",
        "util/port.i",
        "util/py_checkpoint_reader.i",
        "util/stat_summarizer.i",
        "util/tfprof.i",
        "util/transform_graph.i",
        "util/util.i",
    ],
    # add win_def_file
    win_def_file = select({
        "//tensorflow:windows": ":pywrap_tensorflow_filtered_def_file",
        "//conditions:default": None,
    }),
    deps = [
        ":bfloat16_lib",
        ":cost_analyzer_lib",
        ":model_analyzer_lib",
        ":cpp_python_util",
        ":cpp_shape_inference",
        ":kernel_registry",
        ":numpy_lib",
        ":safe_ptr",
        ":py_exception_registry",
        ":py_func_lib",
        ":py_record_reader_lib",
        ":py_record_writer_lib",
        ":python_op_gen",
        ":tf_session_helper",
        "//third_party/python_runtime:headers",
        "//tensorflow/c:c_api",
        "//tensorflow/c:c_api_experimental",
        "//tensorflow/c:checkpoint_reader",
        "//tensorflow/c:python_api",
        "//tensorflow/c:tf_status_helper",
        "//tensorflow/c/eager:c_api",
        "//tensorflow/core/distributed_runtime/rpc:grpc_rpc_factory_registration",
        "//tensorflow/core/distributed_runtime/rpc:grpc_server_lib",
        "//tensorflow/core/distributed_runtime/rpc:grpc_session",
        "//tensorflow/core/grappler:grappler_item",
        "//tensorflow/core/grappler:grappler_item_builder",
        "//tensorflow/core/grappler/clusters:cluster",
        "//tensorflow/core/grappler/clusters:single_machine",
        "//tensorflow/core/grappler/clusters:virtual_cluster",
        "//tensorflow/core/grappler/costs:graph_memory",
        "//tensorflow/core/grappler/graph_analyzer:graph_analyzer_tool",
        "//tensorflow/core/grappler/optimizers:meta_optimizer",
        "//tensorflow/core:lib",
        "//tensorflow/core:reader_base",
        "//tensorflow/core/debug",
        "//tensorflow/core/distributed_runtime:server_lib",
        "//tensorflow/core/profiler/internal:print_model_analysis",
        "//tensorflow/tools/graph_transforms:transform_graph_lib",
        "//tensorflow/python/eager:pywrap_tfe_lib",
    ] + (tf_additional_lib_deps() +
         tf_additional_plugin_deps() +
         tf_additional_verbs_deps() +
         tf_additional_mpi_deps() +
         tf_additional_gdr_deps()) + if_ngraph([
        "@ngraph_tf//:ngraph_tf",
    ]),
)

# ** Targets for Windows build (start) **
# We need the following targets to expose symbols from _pywrap_tensorflow.dll

# Build a cc_binary from tf_custom_op_library_additional_deps_impl,
# it contains all object code from its dependencies.
tf_native_cc_binary(
    name = "tf_custom_op_library_additional_deps.so",
    linkshared = 1,
    linkstatic = 1,
    deps = tf_custom_op_library_additional_deps_impl(),
)

# Get a DEF file generated by parsing all object files
# of tf_custom_op_library_additional_deps.so
filegroup(
    name = "pywrap_tensorflow_def_file",
    srcs = [":tf_custom_op_library_additional_deps.so"],
    output_group = "def_file",
)

# Filter the DEF file to reduce the number of symbols to 64K or less.
# Note that we also write the name of the pyd file into DEF file so that
# the dynamic libraries of custom ops can find it at runtime.
genrule(
    name = "pywrap_tensorflow_filtered_def_file",
    srcs = [":pywrap_tensorflow_def_file"],
    outs = ["pywrap_tensorflow_filtered_def_file.def"],
    cmd = select({
        "//tensorflow:windows": """
              $(location @local_config_def_file_filter//:def_file_filter) \\
              --input $(location :pywrap_tensorflow_def_file) \\
              --output $@ \\
              --target _pywrap_tensorflow_internal.pyd
          """,
        "//conditions:default": "touch $@",  # Just a placeholder for Unix platforms
    }),
    tools = ["@local_config_def_file_filter//:def_file_filter"],
)

# Get the import library of  _pywrap_tensorflow_internal.dll
filegroup(
    name = "get_pywrap_tensorflow_import_lib_file",
    srcs = [":_pywrap_tensorflow_internal.so"],
    output_group = "interface_library",
)

# Rename the import library for _pywrap_tensorflow_internal.pyd to _pywrap_tensorflow_internal.lib
# (It was _pywrap_tensorflow_internal.so.if.lib).
genrule(
    name = "pywrap_tensorflow_import_lib_file",
    srcs = [":get_pywrap_tensorflow_import_lib_file"],
    outs = ["_pywrap_tensorflow_internal.lib"],
    cmd = select({
        "//tensorflow:windows": "cp -f $< $@",
        "//conditions:default": "touch $@",  # Just a placeholder for Unix platforms
    }),
    visibility = ["//visibility:public"],
)

# Create a cc_import rule for the import library of _pywrap_tensorflow_internal.dll
# so that custom ops' dynamic libraries can link against it.
cc_import(
    name = "pywrap_tensorflow_import_lib",
    interface_library = select({
        "//tensorflow:windows": ":pywrap_tensorflow_import_lib_file",
        "//conditions:default": "not_exsiting_on_unix.lib",  # Just a placeholder for Unix platforms
    }),
    system_provided = 1,
)

# ** Targets for Windows build (end) **

py_library(
    name = "lib",
    srcs = [
        "lib/io/file_io.py",
        "lib/io/python_io.py",
        "lib/io/tf_record.py",
    ],
    srcs_version = "PY2AND3",
    deps = [
        ":errors",
        ":pywrap_tensorflow",
        ":util",
        "@six_archive//:six",
    ],
)

py_library(
    name = "session",
    srcs = ["client/session.py"],
    srcs_version = "PY2AND3",
    deps = [
        ":c_api_util",
        ":error_interpolation",
        ":errors",
        ":framework",
        ":framework_for_generated_wrappers",
        ":platform",
        ":pywrap_tensorflow",
        ":session_ops",
        ":util",
        "//third_party/py/numpy",
    ],
)

tf_py_test(
    name = "server_lib_test",
    size = "small",
    srcs = ["training/server_lib_test.py"],
    additional_deps = [
        ":array_ops",
        ":client",
        ":client_testlib",
        ":data_flow_ops",
        ":errors",
        ":framework_for_generated_wrappers",
        ":math_ops",
        ":training",
        ":variables",
        "//third_party/py/numpy",
        "//tensorflow/core:protos_all_py",
    ],
    grpc_enabled = True,
)

tf_py_test(
    name = "server_lib_multiple_containers_test",
    size = "small",
    srcs = ["training/server_lib_multiple_containers_test.py"],
    additional_deps = [
        ":array_ops",
        ":client",
        ":client_testlib",
        ":data_flow_ops",
        ":errors",
        ":framework_for_generated_wrappers",
        ":math_ops",
        ":training",
        ":variables",
        "//third_party/py/numpy",
        "//tensorflow/core:protos_all_py",
    ],
    grpc_enabled = True,
)

tf_py_test(
    name = "server_lib_same_variables_clear_container_test",
    size = "small",
    srcs = ["training/server_lib_same_variables_clear_container_test.py"],
    additional_deps = [
        ":array_ops",
        ":client",
        ":client_testlib",
        ":data_flow_ops",
        ":errors",
        ":framework_for_generated_wrappers",
        ":math_ops",
        ":training",
        ":variables",
        "//third_party/py/numpy",
        "//tensorflow/core:protos_all_py",
    ],
    grpc_enabled = True,
)

tf_py_test(
    name = "server_lib_same_variables_clear_test",
    size = "small",
    srcs = ["training/server_lib_same_variables_clear_test.py"],
    additional_deps = [
        ":array_ops",
        ":client",
        ":client_testlib",
        ":data_flow_ops",
        ":errors",
        ":framework_for_generated_wrappers",
        ":math_ops",
        ":training",
        ":variables",
        "//third_party/py/numpy",
        "//tensorflow/core:protos_all_py",
    ],
    grpc_enabled = True,
)

tf_py_test(
    name = "server_lib_same_variables_no_clear_test",
    size = "small",
    srcs = ["training/server_lib_same_variables_no_clear_test.py"],
    additional_deps = [
        ":array_ops",
        ":client",
        ":client_testlib",
        ":data_flow_ops",
        ":errors",
        ":framework_for_generated_wrappers",
        ":math_ops",
        ":training",
        ":variables",
        "//third_party/py/numpy",
        "//tensorflow/core:protos_all_py",
    ],
    grpc_enabled = True,
)

tf_py_test(
    name = "server_lib_sparse_job_test",
    size = "small",
    srcs = ["training/server_lib_sparse_job_test.py"],
    additional_deps = [
        ":array_ops",
        ":client",
        ":client_testlib",
        ":data_flow_ops",
        ":errors",
        ":framework_for_generated_wrappers",
        ":math_ops",
        ":training",
        ":variables",
        "//third_party/py/numpy",
        "//tensorflow/core:protos_all_py",
    ],
    grpc_enabled = True,
)

cuda_py_test(
    name = "localhost_cluster_performance_test",
    size = "medium",
    srcs = [
        "training/localhost_cluster_performance_test.py",
    ],
    additional_deps = [
        ":client",
        ":client_testlib",
        ":distributed_framework_test_lib",
        ":framework_for_generated_wrappers",
        ":partitioned_variables",
        ":training",
        ":variable_scope",
        ":variables",
        "//third_party/py/numpy",
    ],
    grpc_enabled = True,
    tags = [
        "no_oss",  # Test flaky due to port collisions.
        "oss_serial",
    ],
)

tf_py_test(
    name = "sync_replicas_optimizer_test",
    size = "medium",
    srcs = [
        "training/sync_replicas_optimizer_test.py",
    ],
    additional_deps = [
        ":client_testlib",
        ":framework_for_generated_wrappers",
        ":training",
        ":variables",
    ],
    grpc_enabled = True,
    tags = [
        "no_oss",  # Test flaky due to port collisions.
        "notsan",  # data race due to b/62910646
        "oss_serial",
    ],
)

py_library(
    name = "timeline",
    srcs = ["client/timeline.py"],
    srcs_version = "PY2AND3",
    visibility = ["//visibility:public"],
    deps = [
        ":platform",
    ],
)

# Just used by tests.
tf_cuda_library(
    name = "construction_fails_op",
    srcs = ["client/test_construction_fails_op.cc"],
    deps = [
        "//tensorflow/core",
        "//tensorflow/core:framework",
        "//tensorflow/core:lib",
        "//tensorflow/core:protos_all_cc",
    ],
    alwayslink = 1,
)

tf_py_test(
    name = "session_test",
    size = "medium",
    srcs = ["client/session_test.py"],
    additional_deps = [
        ":array_ops",
        ":client",
        ":control_flow_ops",
        ":data_flow_ops",
        ":errors",
        ":framework",
        ":framework_for_generated_wrappers",
        ":framework_test_lib",
        ":math_ops",
        ":platform_test",
        ":state_ops",
        ":training",
        ":util",
        ":variables",
        "//third_party/py/numpy",
        "@six_archive//:six",
    ],
    grpc_enabled = True,
    tags = [
        "no_gpu",
        "no_pip_gpu",  # testInteractivePlacePrunedGraph fails on invalid assumption about GPU ops.
        "no_windows",
    ],
)

tf_py_test(
    name = "session_clusterspec_prop_test",
    size = "small",
    srcs = ["client/session_clusterspec_prop_test.py"],
    additional_deps = [
        ":array_ops",
        ":client",
        ":client_testlib",
        ":framework",
        ":framework_for_generated_wrappers",
        ":framework_test_lib",
        ":math_ops",
        ":platform_test",
        ":state_ops",
        ":training",
        ":util",
        ":variables",
        "//third_party/py/numpy",
    ],
    grpc_enabled = True,
    tags = [
        "no_gpu",
        "no_oss",
        "no_pip",
        "no_pip_gpu",
        "notap",
    ],
)

tf_py_test(
    name = "session_list_devices_test",
    size = "small",
    srcs = ["client/session_list_devices_test.py"],
    additional_deps = [
        ":client",
        ":framework",
        ":framework_test_lib",
        ":platform_test",
        ":training",
    ],
    grpc_enabled = True,
    tags = [
        "no_gpu",
        "no_pip_gpu",
        "notsan",  # data race due to b/62910646
    ],
)

tf_py_test(
    name = "session_partial_run_test",
    size = "small",
    srcs = ["client/session_partial_run_test.py"],
    additional_deps = [
        ":array_ops",
        ":client",
        ":errors",
        ":framework",
        ":framework_for_generated_wrappers",
        ":framework_test_lib",
        ":math_ops",
        ":platform_test",
        ":training",
        ":util",
        "@six_archive//:six",
    ],
    grpc_enabled = True,
    tags = [
        "no_gpu",
        "no_windows",
    ],
)

cuda_py_test(
    name = "timeline_test",
    size = "small",
    srcs = ["client/timeline_test.py"],
    additional_deps = [
        ":client",
        ":client_testlib",
        ":framework_for_generated_wrappers",
        ":math_ops",
        "//tensorflow/core:protos_all_py",
    ],
)

cuda_py_test(
    name = "virtual_gpu_test",
    size = "small",
    srcs = ["client/virtual_gpu_test.py"],
    additional_deps = [
        ":client",
        ":client_testlib",
        ":framework_for_generated_wrappers",
        ":math_ops",
        "//tensorflow/core:protos_all_py",
    ],
    tags = ["no_windows_gpu"],
)

tf_py_test(
    name = "c_api_util_test",
    size = "small",
    srcs = ["framework/c_api_util_test.py"],
    additional_deps = [
        ":c_api_util",
        ":framework_test_lib",
        ":platform_test",
    ],
)

tf_py_test(
    name = "graph_util_test",
    size = "small",
    srcs = ["framework/graph_util_test.py"],
    additional_deps = [
        ":client",
        ":client_testlib",
        ":framework",
        ":framework_for_generated_wrappers",
        ":math_ops",
        ":state_ops_gen",
        ":variable_scope",
        ":variables",
        "//tensorflow/core:protos_all_py",
    ],
)

tf_py_test(
    name = "bfloat16_test",
    size = "small",
    srcs = ["lib/core/bfloat16_test.py"],
    additional_deps = [
        ":client_testlib",
        ":lib",
        ":pywrap_tensorflow",
    ],
)

tf_py_test(
    name = "file_io_test",
    size = "small",
    srcs = ["lib/io/file_io_test.py"],
    additional_deps = [
        ":client_testlib",
        ":errors",
        ":lib",
    ],
    tags = ["no_windows"],
)

tf_py_test(
    name = "tf_record_test",
    size = "small",
    srcs = ["lib/io/tf_record_test.py"],
    additional_deps = [
        ":client_testlib",
        ":errors",
        ":lib",
        ":util",
    ],
)

cuda_py_test(
    name = "adam_test",
    size = "small",
    srcs = ["training/adam_test.py"],
    additional_deps = [
        ":array_ops",
        ":framework",
        ":math_ops",
        ":platform",
        ":training",
        ":platform_test",
        ":client_testlib",
        "//third_party/py/numpy",
    ],
)

cuda_py_test(
    name = "moving_averages_test",
    size = "small",
    srcs = [
        "training/moving_averages_test.py",
    ],
    additional_deps = [
        ":array_ops",
        ":client_testlib",
        ":constant_op",
        ":dtypes",
        ":framework_for_generated_wrappers",
        ":framework_ops",
        ":training",
        ":variable_scope",
        ":variables",
    ],
    tags = ["notsan"],
)

cuda_py_tests(
    name = "training_tests",
    size = "medium",
    srcs = [
        "training/adadelta_test.py",
        "training/adagrad_da_test.py",
        "training/adagrad_test.py",
        "training/basic_loops_test.py",
        "training/coordinator_test.py",
        "training/device_setter_test.py",
        "training/ftrl_test.py",
        "training/gradient_descent_test.py",
        "training/learning_rate_decay_test.py",
        "training/learning_rate_decay_v2_test.py",
        "training/momentum_test.py",
        "training/optimizer_test.py",
        "training/proximal_adagrad_test.py",
        "training/proximal_gradient_descent_test.py",
        "training/quantize_training_test.py",
        "training/queue_runner_test.py",
        "training/rmsprop_test.py",
        "training/slot_creator_test.py",
        "training/tensorboard_logging_test.py",
        "training/training_ops_test.py",
    ],
    additional_deps = [
        ":array_ops",
        ":client",
        ":client_testlib",
        ":control_flow_ops",
        ":data_flow_ops",
        ":data_flow_ops_gen",
        ":embedding_ops",
        ":errors",
        ":framework",
        ":framework_for_generated_wrappers",
        ":framework_test_lib",
        ":lookup_ops",
        ":gradients",
        ":math_ops",
        ":nn_grad",
        ":nn_ops",
        ":partitioned_variables",
        ":platform",
        ":platform_test",
        ":pywrap_tensorflow",
        ":random_ops",
        ":resource_variable_ops",
        ":resources",
        ":sparse_ops",
        ":state_ops",
        ":state_ops_gen",
        ":summary",
        ":training",
        ":util",
        ":variable_scope",
        ":variables",
        "//third_party/py/numpy",
        "@six_archive//:six",
        "//tensorflow/core:protos_all_py",
    ],
)

py_library(
    name = "saver_test_utils",
    srcs = ["training/saver_test_utils.py"],
    srcs_version = "PY2AND3",
    deps = [
        ":lookup_ops_gen",
        ":training",
    ],
)

cuda_py_test(
    name = "saver_test",
    size = "medium",
    srcs = [
        "training/saver_test.py",
    ],
    additional_deps = [
        ":array_ops",
        ":client_testlib",
        ":control_flow_ops",
        ":data_flow_ops",
        ":errors",
        ":gradients",
        ":math_ops",
        ":nn_grad",
        ":nn_ops",
        ":saver_test_utils",
        ":partitioned_variables",
        ":platform",
        ":platform_test",
        ":pywrap_tensorflow",
        ":random_ops",
        ":resource_variable_ops",
        ":sparse_ops",
        ":summary",
        ":training",
        ":util",
        ":variable_scope",
        ":variables",
        "//third_party/py/numpy",
        "@six_archive//:six",
        "//tensorflow/core:protos_all_py",
        "//tensorflow/python/data/ops:dataset_ops",
    ],
    tags = ["multi_gpu"],
)

cuda_py_test(
    name = "checkpoint_management_test",
    size = "small",
    srcs = [
        "training/checkpoint_management_test.py",
    ],
    additional_deps = [
        ":array_ops",
        ":client_testlib",
        ":control_flow_ops",
        ":data_flow_ops",
        ":errors",
        ":gradients",
        ":math_ops",
        ":nn_grad",
        ":nn_ops",
        ":saver_test_utils",
        ":partitioned_variables",
        ":platform",
        ":platform_test",
        ":pywrap_tensorflow",
        ":random_ops",
        ":resource_variable_ops",
        ":sparse_ops",
        ":summary",
        ":training",
        ":util",
        ":variable_scope",
        ":variables",
        "//third_party/py/numpy",
        "@six_archive//:six",
        "//tensorflow/core:protos_all_py",
        "//tensorflow/python/data/ops:dataset_ops",
    ],
)

tf_py_test(
    name = "saver_large_variable_test",
    size = "medium",
    srcs = ["training/saver_large_variable_test.py"],
    additional_deps = [
        ":client",
        ":client_testlib",
        ":errors",
        ":framework_for_generated_wrappers",
        ":training",
        ":variables",
        "//tensorflow/core:protos_all_py",
    ],
    tags = [
        "manual",
        "noasan",  # http://b/30379628
        "notsan",  # http://b/30379628
    ],
)

tf_py_test(
    name = "saver_large_partitioned_variable_test",
    size = "medium",
    srcs = ["training/saver_large_partitioned_variable_test.py"],
    additional_deps = [
        ":client",
        ":client_testlib",
        ":framework_for_generated_wrappers",
        ":partitioned_variables",
        ":training",
        ":variables",
    ],
    tags = [
        "noasan",  # http://b/30782289
        "notsan",  # http://b/30782289
    ],
)

cuda_py_test(
    name = "session_manager_test",
    size = "medium",  # TODO(irving): Can this be made small?
    srcs = ["training/session_manager_test.py"],
    additional_deps = [
        ":array_ops",
        ":control_flow_ops",
        ":client",
        ":client_testlib",
        ":errors",
        ":framework_for_generated_wrappers",
        ":platform",
        ":training",
        ":variables",
    ],
    grpc_enabled = True,
    main = "training/session_manager_test.py",
)

tf_py_test(
    name = "supervisor_test",
    size = "small",
    srcs = ["training/supervisor_test.py"],
    additional_deps = [
        ":array_ops",
        ":checkpoint_management",
        ":client_testlib",
        ":errors",
        ":framework",
        ":framework_for_generated_wrappers",
        ":io_ops",
        ":parsing_ops",
        ":platform",
        ":saver",
        ":summary",
        ":training",
        ":variables",
        "//tensorflow/core:protos_all_py",
    ],
    grpc_enabled = True,
    tags = ["no_windows"],
)

tf_py_test(
    name = "basic_session_run_hooks_test",
    size = "medium",
    srcs = ["training/basic_session_run_hooks_test.py"],
    additional_deps = [
        ":client",
        ":client_testlib",
        ":control_flow_ops",
        ":framework",
        ":framework_for_generated_wrappers",
        ":nn_grad",
        ":platform",
        ":state_ops",
        ":summary",
        ":training",
        ":variable_scope",
        ":variables",
        "//tensorflow/contrib/framework:framework_py",
        "//tensorflow/contrib/testing:testing_py",
        "//tensorflow/core:protos_all_py",
    ],
    tags = [
        "no_windows",
        "notsan",  # intermittent races on a few percent of runs
    ],
)

tf_py_test(
    name = "checkpoint_utils_test",
    size = "small",
    srcs = ["training/checkpoint_utils_test.py"],
    additional_deps = [
        ":client",
        ":client_testlib",
        ":framework_for_generated_wrappers",
        ":io_ops",
        ":partitioned_variables",
        ":platform",
        ":pywrap_tensorflow",
        ":resource_variable_ops",
        ":state_ops",
        ":training",
        ":variable_scope",
        ":variables",
    ],
    tags = [
        "manual",
        "no_cuda_on_cpu_tap",
        "no_oss",
        "no_windows",
        "notap",
    ],
)

tf_py_test(
    name = "checkpoint_ops_test",
    size = "small",
    srcs = ["training/checkpoint_ops_test.py"],
    additional_deps = [
        ":checkpoint_ops_gen",
        ":client",
        ":client_testlib",
        ":framework_for_generated_wrappers",
        ":io_ops",
        ":partitioned_variables",
        ":platform",
        ":pywrap_tensorflow",
        ":state_ops",
        ":training",
        ":variable_scope",
        ":variables",
    ],
)

tf_py_test(
    name = "warm_starting_util_test",
    size = "medium",
    srcs = ["training/warm_starting_util_test.py"],
    additional_deps = [
        ":array_ops",
        ":client_testlib",
        ":dtypes",
        ":framework_ops",
        ":init_ops",
        ":training",
        ":variable_scope",
        ":variables",
        "//third_party/py/numpy",
    ],
)

tf_py_test(
    name = "monitored_session_test",
    size = "medium",
    srcs = ["training/monitored_session_test.py"],
    additional_deps = [
        ":array_ops",
        ":checkpoint_management",
        ":client_testlib",
        ":control_flow_ops",
        ":errors",
        ":framework_for_generated_wrappers",
        ":resource_variable_ops",
        ":saver",
        ":session",
        ":state_ops",
        ":summary",
        ":training",
        ":variables",
        "//tensorflow/contrib/framework:framework_py",
        "//tensorflow/contrib/testing:testing_py",
        "//tensorflow/core:protos_all_py",
        "//tensorflow/python/distribute:distribute_coordinator",
    ],
    tags = [
        "no_pip",
        "notsan",  # b/67945581
    ],
)

py_library(
    name = "training_util",
    srcs = ["training/training_util.py"],
    srcs_version = "PY2AND3",
    deps = [
        ":dtypes",
        ":framework",
        ":framework_ops",
        ":init_ops",
        ":platform",
        ":resource_variable_ops",
        ":state_ops",
        ":util",
        ":variable_scope",
        ":variables",
        "//tensorflow/python/eager:context",
    ],
)

tf_py_test(
    name = "training_util_test",
    size = "small",
    srcs = ["training/training_util_test.py"],
    additional_deps = [
        ":client_testlib",
        ":framework",
        ":platform",
        ":training",
        ":training_util",
        ":variables",
    ],
)

tf_py_test(
    name = "input_test",
    size = "medium",
    srcs = ["training/input_test.py"],
    additional_deps = [
        ":array_ops",
        ":client_testlib",
        ":errors",
        ":framework",
        ":framework_for_generated_wrappers",
        ":math_ops",
        ":platform",
        ":util",
        ":variables",
        ":training",
        "//third_party/py/numpy",
    ],
)

py_library(
    name = "summary_op_util",
    srcs = ["ops/summary_op_util.py"],
    srcs_version = "PY2AND3",
    visibility = ["//visibility:public"],
    deps = [
        ":distribute",
        ":framework",
        ":framework_for_generated_wrappers",
        ":platform",
    ],
)

py_library(
    name = "summary",
    srcs = glob(
        ["summary/**/*.py"],
        exclude = ["**/*test*"],
    ),
    srcs_version = "PY2AND3",
    visibility = ["//visibility:public"],
    deps = [
        ":client",
        ":constant_op",
        ":framework",
        ":framework_for_generated_wrappers",
        ":lib",
        ":logging_ops_gen",
        ":platform",
        ":protos_all_py",
        ":pywrap_tensorflow",
        ":summary_op_util",
        ":summary_ops_gen",
        ":summary_ops_v2",
        ":util",
        "//tensorflow/python/eager:context",
        "@six_archive//:six",
    ],
)

py_tests(
    name = "summary_tests",
    size = "small",
    srcs = [
        "summary/plugin_asset_test.py",
        "summary/summary_test.py",
        "summary/writer/writer_test.py",
    ],
    additional_deps = [
        ":array_ops",
        ":client_testlib",
        ":framework_for_generated_wrappers",
        ":variables",
        ":framework",
        ":framework_test_lib",
        ":platform",
        ":platform_test",
        ":summary",
        ":summary_ops_v2",
        "//tensorflow/core:protos_all_py",
    ],
)

py_library(
    name = "layers_base",
    srcs = [
        "layers/__init__.py",
        "layers/base.py",
    ],
    srcs_version = "PY2AND3",
    deps = [
        ":array_ops",
        ":control_flow_ops",
        ":framework_for_generated_wrappers",
        ":layers_util",
        ":platform",
        ":smart_cond",
        ":tensor_util",
        ":util",
        ":variable_scope",
        ":variables",
        "//tensorflow/python/eager:context",
        "//tensorflow/python/keras:engine",
        "//third_party/py/numpy",
    ],
)

py_library(
    name = "layers_util",
    srcs = [
        "layers/utils.py",
    ],
    srcs_version = "PY2AND3",
    deps = [
        ":control_flow_ops",
        ":smart_cond",
        ":util",
        ":variables",
    ],
)

py_library(
    name = "layers",
    srcs = [
        "layers/convolutional.py",
        "layers/core.py",
        "layers/layers.py",
        "layers/normalization.py",
        "layers/pooling.py",
    ],
    srcs_version = "PY2AND3",
    deps = [
        ":array_ops",
        ":array_ops_gen",
        ":control_flow_ops",
        ":framework",
        ":framework_for_generated_wrappers",
        ":init_ops",
        ":layers_base",
        ":math_ops",
        ":nn",
        ":nn_ops",
        ":platform",
        ":resource_variable_ops",
        ":resource_variable_ops_gen",
        ":standard_ops",
        ":state_ops",
        ":training",
        ":util",
        ":variable_scope",
        ":variables",
        "//tensorflow/python/eager:context",
        "//tensorflow/python/keras:layers",
        "//third_party/py/numpy",
        "@six_archive//:six",
    ],
)

tf_py_test(
    name = "layers_base_test",
    size = "small",
    srcs = ["layers/base_test.py"],
    additional_deps = [
        ":array_ops",
        ":client_testlib",
        ":framework_for_generated_wrappers",
        ":framework_test_lib",
        ":init_ops",
        ":layers",
        ":layers_base",
        ":math_ops",
        ":random_ops",
        ":variable_scope",
        "//tensorflow/python/eager:context",
    ],
    main = "layers/base_test.py",
)

tf_py_test(
    name = "layers_core_test",
    size = "small",
    srcs = ["layers/core_test.py"],
    additional_deps = [
        ":array_ops",
        ":client_testlib",
        ":framework_for_generated_wrappers",
        ":framework_test_lib",
        ":layers",
        ":math_ops",
        ":nn_ops",
        ":random_ops",
        ":variable_scope",
        ":variables",
        "//third_party/py/numpy",
    ],
    main = "layers/core_test.py",
)

tf_py_test(
    name = "layers_convolutional_test",
    size = "small",
    srcs = ["layers/convolutional_test.py"],
    additional_deps = [
        ":client_testlib",
        ":framework_for_generated_wrappers",
        ":framework_test_lib",
        ":layers",
        ":math_ops",
        ":nn_ops",
        ":random_ops",
    ],
    main = "layers/convolutional_test.py",
)

tf_py_test(
    name = "layers_utils_test",
    size = "small",
    srcs = ["layers/utils_test.py"],
    additional_deps = [
        ":client_testlib",
        ":layers",
    ],
    main = "layers/utils_test.py",
)

tf_py_test(
    name = "layers_pooling_test",
    size = "small",
    srcs = ["layers/pooling_test.py"],
    additional_deps = [
        ":client_testlib",
        ":framework_test_lib",
        ":layers",
        ":random_ops",
    ],
    main = "layers/pooling_test.py",
)

cuda_py_test(
    name = "layers_normalization_test",
    size = "medium",
    srcs = ["layers/normalization_test.py"],
    additional_deps = [
        ":array_ops",
        ":client_testlib",
        ":framework_for_generated_wrappers",
        ":framework_test_lib",
        ":layers",
        ":math_ops",
        ":random_ops",
        ":variables",
        "//third_party/py/numpy",
    ],
    main = "layers/normalization_test.py",
    shard_count = 10,
)

# -----------------------------------------------------------------------------
# Quantization

tf_py_test(
    name = "dequantize_op_test",
    size = "small",
    srcs = ["ops/dequantize_op_test.py"],
    additional_deps = [
        ":array_ops",
        ":client_testlib",
        ":framework_for_generated_wrappers",
        "//third_party/py/numpy",
    ],
    tags = ["no_windows"],
)

tf_py_test(
    name = "quantized_ops_test",
    size = "small",
    srcs = ["ops/quantized_ops_test.py"],
    additional_deps = [
        ":array_ops",
        ":client_testlib",
        ":framework_for_generated_wrappers",
        "//third_party/py/numpy",
    ],
    tags = ["no_windows"],
)

tf_py_test(
    name = "quantized_conv_ops_test",
    size = "small",
    srcs = ["ops/quantized_conv_ops_test.py"],
    additional_deps = [
        ":client_testlib",
        ":framework_for_generated_wrappers",
        ":nn_ops",
        "//third_party/py/numpy",
    ],
    tags = ["no_windows"],
)

cuda_py_test(
    name = "accumulate_n_benchmark",
    size = "large",
    srcs = ["ops/accumulate_n_benchmark.py"],
    additional_deps = [
        ":array_ops",
        ":client",
        ":client_testlib",
        ":control_flow_ops_gen",
        ":data_flow_ops",
        ":framework_for_generated_wrappers",
        ":math_ops",
        ":random_ops",
        ":state_ops",
        ":state_ops_gen",
    ],
    main = "ops/accumulate_n_benchmark.py",
)

cuda_py_test(
    name = "batch_norm_benchmark",
    srcs = ["ops/batch_norm_benchmark.py"],
    additional_deps = [
        ":array_ops",
        ":client",
        ":client_testlib",
        ":framework_for_generated_wrappers",
        ":gradients",
        ":math_ops",
        ":nn",
        ":nn_grad",
        ":nn_ops_gen",
        ":platform",
        ":random_ops",
        ":variables",
    ],
    main = "ops/batch_norm_benchmark.py",
)

cuda_py_test(
    name = "concat_benchmark",
    srcs = ["ops/concat_benchmark.py"],
    additional_deps = [
        ":array_ops",
        ":client",
        ":client_testlib",
        ":control_flow_ops",
        ":framework_for_generated_wrappers",
        ":gradients",
        ":platform",
        ":variables",
        "//tensorflow/core:protos_all_py",
    ],
    main = "ops/concat_benchmark.py",
)

cuda_py_test(
    name = "control_flow_ops_benchmark",
    srcs = ["ops/control_flow_ops_benchmark.py"],
    additional_deps = [
        ":client_testlib",
        ":constant_op",
        ":control_flow_ops",
        ":framework_ops",
        "//tensorflow/python/eager:function",
    ],
    main = "ops/control_flow_ops_benchmark.py",
)

cuda_py_test(
    name = "conv2d_benchmark",
    size = "large",
    srcs = ["ops/conv2d_benchmark.py"],
    additional_deps = [
        ":client",
        ":client_testlib",
        ":control_flow_ops",
        ":framework_for_generated_wrappers",
        ":nn_ops",
        ":platform",
        ":platform_benchmark",
        ":random_ops",
        ":variables",
        "//third_party/py/numpy",
        "//tensorflow/core:protos_all_py",
    ],
    main = "ops/conv2d_benchmark.py",
)

cuda_py_test(
    name = "split_benchmark",
    srcs = ["ops/split_benchmark.py"],
    additional_deps = [
        ":array_ops",
        ":client",
        ":client_testlib",
        ":control_flow_ops",
        ":framework_for_generated_wrappers",
        ":platform",
        ":platform_benchmark",
        ":variables",
        "//third_party/py/numpy",
        "//tensorflow/core:protos_all_py",
    ],
    main = "ops/split_benchmark.py",
)

cuda_py_test(
    name = "transpose_benchmark",
    size = "medium",
    srcs = ["ops/transpose_benchmark.py"],
    additional_deps = [
        ":array_ops",
        ":client",
        ":client_testlib",
        ":control_flow_ops",
        ":framework_for_generated_wrappers",
        ":platform",
        ":platform_benchmark",
        ":variables",
        "//third_party/py/numpy",
        "//tensorflow/core:protos_all_py",
    ],
    main = "ops/transpose_benchmark.py",
)

cuda_py_test(
    name = "matmul_benchmark",
    size = "medium",
    srcs = ["ops/matmul_benchmark.py"],
    additional_deps = [
        ":math_ops",
        ":random_ops",
        ":client",
        ":client_testlib",
        ":control_flow_ops",
        ":framework_for_generated_wrappers",
        ":framework_test_lib",
        ":platform",
        ":platform_benchmark",
        ":variables",
        "//third_party/py/numpy",
        "//tensorflow/core:protos_all_py",
    ],
    main = "ops/matmul_benchmark.py",
)

cuda_py_test(
    name = "matmul_benchmark_test",
    size = "medium",
    srcs = ["ops/matmul_benchmark_test.py"],
    additional_deps = [
        ":math_ops",
        ":random_ops",
        ":client",
        ":client_testlib",
        ":control_flow_ops",
        ":framework_for_generated_wrappers",
        ":platform",
        ":platform_benchmark",
        ":matmul_benchmark",
        ":variables",
        "//third_party/py/numpy",
        "//tensorflow/core:protos_all_py",
    ],
    main = "ops/matmul_benchmark_test.py",
    tags = ["no_pip"],
)

cuda_py_test(
    name = "session_benchmark",
    srcs = ["client/session_benchmark.py"],
    additional_deps = [
        ":array_ops",
        ":client",
        ":client_testlib",
        ":framework_for_generated_wrappers",
        ":random_ops",
        ":training",
        ":variables",
        "//third_party/py/numpy",
    ],
    grpc_enabled = True,
    main = "client/session_benchmark.py",
)

cuda_py_test(
    name = "nn_grad_test",
    size = "small",
    srcs = ["ops/nn_grad_test.py"],
    additional_deps = [
        ":client_testlib",
        ":framework_for_generated_wrappers",
        ":nn_grad",
        ":nn_ops",
        "//third_party/py/numpy",
    ],
)

py_library(
    name = "tf_item",
    srcs = [
        "grappler/item.py",
    ],
    srcs_version = "PY2AND3",
    visibility = ["//visibility:public"],
    deps = [
        ":pywrap_tensorflow_internal",
        "//tensorflow/core/grappler/costs:op_performance_data_py",
    ],
)

tf_py_test(
    name = "item_test",
    size = "small",
    srcs = [
        "grappler/item_test.py",
    ],
    additional_deps = [
        ":client_testlib",
        ":framework_for_generated_wrappers",
        ":math_ops",
        ":tf_item",
        "//tensorflow/core:protos_all_py",
    ],
    tags = [
        "grappler",
        "no_pip",  # tf_optimizer is not available in pip.
    ],
)

tf_py_test(
    name = "datasets_test",
    size = "small",
    srcs = [
        "grappler/datasets_test.py",
    ],
    additional_deps = [
        ":array_ops",
        ":client_testlib",
        ":framework_for_generated_wrappers",
        ":tf_item",
        "//tensorflow/core:protos_all_py",
        "//tensorflow/python/data",
    ],
    tags = [
        "grappler",
        "no_pip",  # tf_optimizer is not available in pip.
    ],
)

py_library(
    name = "tf_cluster",
    srcs = [
        "grappler/cluster.py",
    ],
    srcs_version = "PY2AND3",
    visibility = ["//visibility:public"],
    deps = [
        ":pywrap_tensorflow_internal",
        "//tensorflow/core/grappler/costs:op_performance_data_py",
    ],
)

cuda_py_test(
    name = "cluster_test",
    size = "small",
    srcs = [
        "grappler/cluster_test.py",
    ],
    additional_deps = [
        ":client_testlib",
        ":framework_for_generated_wrappers",
        ":tf_cluster",
        ":tf_item",
        "//tensorflow/core:protos_all_py",
    ],
    shard_count = 10,
    tags = [
        "grappler",
        "no_pip",  # tf_optimizer is not available in pip.
    ],
)

py_library(
    name = "tf_optimizer",
    srcs = [
        "grappler/tf_optimizer.py",
    ],
    srcs_version = "PY2AND3",
    visibility = ["//visibility:public"],
    deps = [
        ":pywrap_tensorflow_internal",
        ":tf_cluster",
    ],
)

tf_py_test(
    name = "tf_optimizer_test",
    size = "small",
    srcs = [
        "grappler/tf_optimizer_test.py",
    ],
    additional_deps = [
        ":client_testlib",
        ":framework_for_generated_wrappers",
        ":math_ops",
        ":tf_item",
        ":tf_optimizer",
        "//third_party/py/numpy",
        "//tensorflow/core:protos_all_py",
    ],
    tags = [
        "grappler",
        "no_pip",  # tf_optimizer is not available in pip.
    ],
)

py_library(
    name = "graph_placer",
    srcs = [
        "grappler/controller.py",
        "grappler/graph_placer.py",
        "grappler/hierarchical_controller.py",
    ],
    deps = [
        ":python",
        "//third_party/py/numpy",
    ],
)

tf_py_test(
    name = "graph_placer_test",
    size = "large",
    srcs = ["grappler/graph_placer_test.py"],
    additional_deps = [
        ":client_testlib",
        ":graph_placer",
        "//tensorflow/python:math_ops",
    ],
    tags = [
        "grappler",
        "no_pip",  # graph_placer is not available in pip.
    ],
)

tf_py_test(
    name = "memory_optimizer_test",
    size = "medium",
    srcs = [
        "grappler/memory_optimizer_test.py",
    ],
    additional_deps = [
        ":client_testlib",
        ":framework_for_generated_wrappers",
        ":math_ops",
        ":nn",
        ":random_seed",
        ":session",
        ":tf_optimizer",
        ":training",
        ":variable_scope",
        ":variables",
        "//third_party/py/numpy",
        "//tensorflow/core:protos_all_py",
    ],
    tags = [
        "grappler",
    ],
)

cuda_py_test(
    name = "constant_folding_test",
    size = "medium",
    srcs = [
        "grappler/constant_folding_test.py",
    ],
    additional_deps = [
        ":client_testlib",
        ":framework_for_generated_wrappers",
        ":array_ops",
        ":control_flow_ops",
        ":dtypes",
        ":functional_ops",
        ":math_ops",
        ":ops",
        "//third_party/py/numpy",
        "//tensorflow/core:protos_all_py",
    ],
    tags = [
        "grappler",
    ],
)

cuda_py_test(
    name = "layout_optimizer_test",
    size = "medium",
    srcs = [
        "grappler/layout_optimizer_test.py",
    ],
    additional_deps = [
        ":client_testlib",
        ":framework_for_generated_wrappers",
        ":array_ops",
        ":constant_op",
        ":dtypes",
        ":functional_ops",
        ":math_ops",
        ":nn",
        ":ops",
        ":random_ops",
        ":state_ops",
        ":tf_cluster",
        ":tf_optimizer",
        ":training",
        "//third_party/py/numpy",
        "//tensorflow/core:protos_all_py",
    ],
    shard_count = 10,
    tags = [
        "grappler",
    ],
)

py_library(
    name = "cost_analyzer",
    srcs = [
        "grappler/cost_analyzer.py",
    ],
    srcs_version = "PY2AND3",
    deps = [
        ":pywrap_tensorflow_internal",
        ":tf_cluster",
        ":tf_item",
    ],
)

py_binary(
    name = "cost_analyzer_tool",
    srcs = [
        "grappler/cost_analyzer_tool.py",
    ],
    srcs_version = "PY2AND3",
    deps = [
        ":cost_analyzer",
        ":framework_for_generated_wrappers",
        ":tf_optimizer",
        "//tensorflow/core:protos_all_py",
    ],
)

tf_py_test(
    name = "cost_analyzer_test",
    size = "small",
    srcs = ["grappler/cost_analyzer_test.py"],
    additional_deps = [
        ":array_ops",
        ":client_testlib",
        ":cost_analyzer",
        ":framework_for_generated_wrappers",
        ":math_ops",
        ":nn",
        ":nn_grad",
        ":random_ops",
        ":state_ops",
        ":training",
        ":variables",
        "//third_party/py/numpy",
        "//tensorflow/core:protos_all_py",
    ],
    tags = [
        "grappler",
        "no_cuda_on_cpu_tap",
        "no_pip",
    ],
)

py_library(
    name = "model_analyzer",
    srcs = [
        "grappler/model_analyzer.py",
    ],
    srcs_version = "PY2AND3",
    deps = [":pywrap_tensorflow_internal"],
)

tf_py_test(
    name = "model_analyzer_test",
    size = "small",
    srcs = ["grappler/model_analyzer_test.py"],
    additional_deps = [
        ":array_ops",
        ":client_testlib",
        ":framework_for_generated_wrappers",
        ":math_ops",
        ":model_analyzer",
        ":state_ops",
        "//third_party/py/numpy",
        "//tensorflow/core:protos_all_py",
    ],
    tags = [
        "grappler",
        "no_pip",
    ],
)

tf_gen_op_wrapper_private_py(
    name = "nccl_ops_gen",
    visibility = ["//tensorflow:internal"],
    deps = [
        "//tensorflow/core:nccl_ops_op_lib",
    ],
)

py_library(
    name = "nccl_ops",
    srcs = ["ops/nccl_ops.py"],
    srcs_version = "PY2AND3",
    visibility = visibility + [
        "//learning/deepmind/tensorflow:__subpackages__",
    ],
    deps = [
        ":framework_for_generated_wrappers",
        ":nccl_ops_gen",
    ],
)

cuda_py_test(
    name = "nccl_ops_test",
    size = "small",
    srcs = ["ops/nccl_ops_test.py"],
    additional_deps = [
        ":nccl_ops",
        ":array_ops",
        ":client_testlib",
        ":framework_test_lib",
        ":platform_test",
    ],
    # Disabled on jenkins until errors finding nvmlShutdown are found.
    tags = [
        "manual",
        "multi_gpu",
        "no_oss",
        "noguitar",
        "notap",
    ],
)

py_binary(
    name = "graph_analyzer",
    srcs = [
        "grappler/graph_analyzer.py",
    ],
    srcs_version = "PY2AND3",
    deps = [
        ":framework_for_generated_wrappers",
        ":pywrap_tensorflow_internal",
    ],
)

py_library(
    name = "mode_keys",
    srcs = [
        "training/mode_keys.py",
    ],
    srcs_version = "PY2AND3",
    deps = [
        ":util",
    ],
)

tf_py_test(
    name = "mode_keys_test",
    size = "small",
    srcs = [
        "training/mode_keys_test.py",
    ],
    additional_deps = [
        ":client_testlib",
        ":mode_keys",
    ],
)

pyx_library(
    name = "framework_fast_tensor_util",
    srcs = ["framework/fast_tensor_util.pyx"],
    py_deps = ["//tensorflow/python:util"],
    deps = ["//third_party/py/numpy:headers"],
)

py_library(
    name = "tf2",
    srcs = ["tf2.py"],
    srcs_version = "PY2AND3",
)<|MERGE_RESOLUTION|>--- conflicted
+++ resolved
@@ -79,10 +79,7 @@
     srcs_version = "PY2AND3",
     visibility = [
         "//tensorflow:__pkg__",
-<<<<<<< HEAD
-=======
         "//tensorflow:internal",
->>>>>>> f91aeed3
         "//tensorflow/python/estimator:__subpackages__",
         "//tensorflow/python/keras:__subpackages__",
         "//tensorflow/python/tools:__pkg__",
