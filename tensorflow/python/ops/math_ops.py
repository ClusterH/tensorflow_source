--- conflicted
+++ resolved
@@ -1591,24 +1591,6 @@
       return gen_math_ops._tanh(x, name=name)
 
 
-<<<<<<< HEAD
-def cumsum(x, axis=0, reverse=False, name=None):
-    """Compute the cumulative sum of the tensor `x` along `axis`.
-
-    The output `out` at any given index i is equal to the sum of all
-    elements `x_j` of `x` with j <= i.
-
-    By setting the `reverse` operation to `True`, the sum is performed in the
-    reverse order. In contrast to using `tf.reverse`, this avoids copying the
-    tensor.
-
-    For example:
-
-    ```prettyprint
-    # tensor 'x' is [1, 2, 3, 4, 5]
-    tf.cumsum(x)               ==> [1, 3, 6, 10, 15]
-    tf.cumsum(x, reverse=True) ==> [15, 14, 12, 9, 5]
-=======
 def cumsum(x, axis=0, exclusive=False, reverse=False, name=None):
     """Compute the cumulative sum of the tensor `x` along `axis`.
 
@@ -1634,7 +1616,6 @@
     The `reverse` and `exclusive` kwargs can also be combined:
     ```prettyprint
     tf.cumsum([a, b, c], exclusive=True, reverse=True) ==> [b + c, c, 0]
->>>>>>> 1c7d02cd
     ```
 
     Args:
@@ -1650,27 +1631,6 @@
     """
     with ops.op_scope([x], name, "Cumsum") as name:
       x = ops.convert_to_tensor(x, name="x")
-<<<<<<< HEAD
-      return gen_math_ops.cumsum(x, axis, reverse, name=name)
-
-
-def cumprod(x, axis=0, reverse=False, name=None):
-    """Compute the cumulative product of the tensor `x` along `axis`.
-
-    The output `out` at any given index i is equal to the product of all
-    elements `x_j` of `x` with j <= i.
-
-    By setting the `reverse` operation to `True`, the product is performed in the
-    reverse order. In contrast to using `tf.reverse`, this avoids copying the
-    tensor.
-
-    For example:
-
-    ```prettyprint
-    # tensor 'x' is [1, 2, 3, 4, 5]
-    tf.cumprod(x)               ==> [1, 2, 6, 24, 120]
-    tf.cumprod(x, reverse=True) ==> [120, 120, 60, 20, 5]
-=======
       return gen_math_ops.cumsum(x, axis, exclusive=exclusive,
                                  reverse=reverse, name=name)
 
@@ -1700,7 +1660,6 @@
     The `reverse` and `exclusive` kwargs can also be combined:
     ```prettyprint
     tf.cumprod([a, b, c], exclusive=True, reverse=True) ==> [b * c, c, 0]
->>>>>>> 1c7d02cd
     ```
 
     Args:
@@ -1716,12 +1675,8 @@
     """
     with ops.op_scope([x], name, "Cumprod") as name:
       x = ops.convert_to_tensor(x, name="x")
-<<<<<<< HEAD
-      return gen_math_ops.cumprod(x, axis, reverse, name=name)
-=======
       return gen_math_ops.cumprod(x, axis, exclusive=exclusive,
                                   reverse=reverse, name=name)
->>>>>>> 1c7d02cd
 
 
 ops.RegisterShape("Abs")(common_shapes.unchanged_shape)
