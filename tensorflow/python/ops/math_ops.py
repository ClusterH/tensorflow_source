--- conflicted
+++ resolved
@@ -3342,20 +3342,14 @@
   If a negative number is large, its sigmoid will approach to 0 since the
   formula will be `y = 1 / (1 + <large_num>)`
 
-<<<<<<< HEAD
   Specifically, `y = 1 / (1 + exp(-x))`.
   
   For example:
-  >>> x = 32.0
-  >>> tf.math.sigmoid(x)
-  <tf.Tensor: shape=(), dtype=float32, numpy=1.0>
-=======
   >>> x = tf.constant([-100.0, -50.0, -1.0, 0.0])
   >>> tf.math.sigmoid(x)
   <tf.Tensor: shape=(4,), dtype=float32, numpy=
   array([0.0000000e+00, 1.9287499e-22, 2.6894143e-01, 0.5],
         dtype=float32)>
->>>>>>> d5ace2f1
 
   Args:
     x: A Tensor with type `float16`, `float32`, `float64`, `complex64`, or
