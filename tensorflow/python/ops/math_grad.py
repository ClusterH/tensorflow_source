--- conflicted
+++ resolved
@@ -842,28 +842,16 @@
 @ops.RegisterGradient("Cumsum")
 def _CumsumGrad(op, grad):
   axis = op.inputs[1]
-<<<<<<< HEAD
-  reverse = op.get_attr("reverse")
-  return [math_ops.cumsum(grad, axis=axis, reverse=(not reverse)), None]
-=======
   exclusive = op.get_attr("exclusive")
   reverse = op.get_attr("reverse")
   return [math_ops.cumsum(grad, axis, exclusive=exclusive,
                           reverse=not reverse), None]
->>>>>>> 1c7d02cd
 
 
 @ops.RegisterGradient("Cumprod")
 def _CumprodGrad(op, grad):
   x = op.inputs[0]
   axis = op.inputs[1]
-<<<<<<< HEAD
-  reverse = op.get_attr("reverse")
-
-  # TODO This fails when x contains 0 and should be fixed
-  prod = math_ops.cumprod(x, axis=axis, reverse=reverse)
-  out = math_ops.cumsum(prod * grad, axis=axis, reverse=(not reverse))
-=======
   exclusive = op.get_attr("exclusive")
   reverse = op.get_attr("reverse")
 
@@ -871,5 +859,4 @@
   prod = math_ops.cumprod(x, axis, exclusive=exclusive, reverse=reverse)
   out = math_ops.cumsum(prod * grad, axis, exclusive=exclusive,
                         reverse=not reverse)
->>>>>>> 1c7d02cd
   return [out / x, None]