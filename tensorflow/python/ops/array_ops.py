# Copyright 2015 The TensorFlow Authors. All Rights Reserved.
#
# Licensed under the Apache License, Version 2.0 (the "License");
# you may not use this file except in compliance with the License.
# You may obtain a copy of the License at
#
#     http://www.apache.org/licenses/LICENSE-2.0
#
# Unless required by applicable law or agreed to in writing, software
# distributed under the License is distributed on an "AS IS" BASIS,
# WITHOUT WARRANTIES OR CONDITIONS OF ANY KIND, either express or implied.
# See the License for the specific language governing permissions and
# limitations under the License.
# ==============================================================================
"""Support for manipulating tensors.

See the @{$python/array_ops} guide.

@@string_to_number
@@to_double
@@to_float
@@to_bfloat16
@@to_int32
@@to_int64
@@cast
@@bitcast
@@saturate_cast
@@broadcast_dynamic_shape
@@broadcast_static_shape
@@shape
@@shape_n
@@size
@@rank
@@reshape
@@squeeze
@@expand_dims
@@meshgrid
@@slice
@@strided_slice
@@split
@@tile
@@pad
@@concat
@@stack
@@parallel_stack
@@unstack
@@reverse_sequence
@@reverse
@@reverse_v2
@@transpose
@@extract_image_patches
@@space_to_batch_nd
@@space_to_batch
@@required_space_to_batch_paddings
@@batch_to_space_nd
@@batch_to_space
@@space_to_depth
@@depth_to_space
@@gather
@@gather_nd
@@unique_with_counts
@@scatter_nd
@@dynamic_partition
@@dynamic_stitch
@@boolean_mask
@@one_hot
@@sequence_mask
@@dequantize
@@quantize_v2
@@quantized_concat
@@setdiff1d
@@fake_quant_with_min_max_args
@@fake_quant_with_min_max_args_gradient
@@fake_quant_with_min_max_vars
@@fake_quant_with_min_max_vars_gradient
@@fake_quant_with_min_max_vars_per_channel
@@fake_quant_with_min_max_vars_per_channel_gradient
"""

from __future__ import absolute_import
from __future__ import division
from __future__ import print_function

import sys

import numpy as np

from tensorflow.python.eager import context
from tensorflow.python.framework import common_shapes
from tensorflow.python.framework import constant_op
from tensorflow.python.framework import dtypes
from tensorflow.python.framework import ops
from tensorflow.python.framework import sparse_tensor
from tensorflow.python.framework import tensor_shape
from tensorflow.python.framework import tensor_util
# 'Constant' gets imported in the module 'array_ops'.
from tensorflow.python.framework.constant_op import constant
from tensorflow.python.ops import gen_array_ops
from tensorflow.python.ops import gen_math_ops
# go/tf-wildcard-import
# pylint: disable=wildcard-import
from tensorflow.python.ops.gen_array_ops import *
from tensorflow.python.util import deprecation
# pylint: enable=wildcard-import

# Used for slicing to specify a new 1 size dimension
newaxis = None

# We override the 'slice' for the "slice" op, so we keep python's
# existing 'slice' for later use in this module.
_baseslice = slice


def identity(input, name=None):  # pylint: disable=redefined-builtin
  r"""Return a tensor with the same shape and contents as input.

  Args:
    input: A `Tensor`.
    name: A name for the operation (optional).

  Returns:
    A `Tensor`. Has the same type as `input`.
  """
  if context.in_graph_mode():
    return gen_array_ops.identity(input, name=name)
  else:
    # TODO(apassos): make sure this works ok with gradients.
    return input._copy()  # pylint: disable=protected-access


# pylint: disable=redefined-builtin,protected-access
def expand_dims(input, axis=None, name=None, dim=None):
  """Inserts a dimension of 1 into a tensor's shape.

  Given a tensor `input`, this operation inserts a dimension of 1 at the
  dimension index `axis` of `input`'s shape. The dimension index `axis` starts
  at zero; if you specify a negative number for `axis` it is counted backward
  from the end.

  This operation is useful if you want to add a batch dimension to a single
  element. For example, if you have a single image of shape `[height, width,
  channels]`, you can make it a batch of 1 image with `expand_dims(image, 0)`,
  which will make the shape `[1, height, width, channels]`.

  Other examples:

  ```python
  # 't' is a tensor of shape [2]
  tf.shape(tf.expand_dims(t, 0))  # [1, 2]
  tf.shape(tf.expand_dims(t, 1))  # [2, 1]
  tf.shape(tf.expand_dims(t, -1))  # [2, 1]

  # 't2' is a tensor of shape [2, 3, 5]
  tf.shape(tf.expand_dims(t2, 0))  # [1, 2, 3, 5]
  tf.shape(tf.expand_dims(t2, 2))  # [2, 3, 1, 5]
  tf.shape(tf.expand_dims(t2, 3))  # [2, 3, 5, 1]
  ```

  This operation requires that:

  `-1-input.dims() <= dim <= input.dims()`

  This operation is related to `squeeze()`, which removes dimensions of
  size 1.

  Args:
    input: A `Tensor`.
    axis: 0-D (scalar). Specifies the dimension index at which to
      expand the shape of `input`. Must be in the range
      `[-rank(input) - 1, rank(input)]`.
    name: The name of the output `Tensor`.
    dim: 0-D (scalar). Equivalent to `axis`, to be deprecated.

  Returns:
    A `Tensor` with the same data as `input`, but its shape has an additional
    dimension of size 1 added.

  Raises:
    ValueError: if both `dim` and `axis` are specified.
  """
  # TODO(aselle): Remove argument dim
  if dim is not None:
    if axis is not None:
      raise ValueError("can't specify both 'dim' and 'axis'")
    axis = dim
  return gen_array_ops._expand_dims(input, axis, name)


# pylint: enable=redefined-builtin,protected-access


# Aliases for some automatically-generated names.
# pylint: disable=protected-access
<<<<<<< HEAD
@deprecation.deprecated(
    "2016-11-30",
    "This op will be removed after the deprecation date. "
    "Please switch to tf.setdiff1d().")
=======
@deprecated("2016-11-30", "This op will be removed after the deprecation date. "
            "Please switch to tf.setdiff1d().")
>>>>>>> 084d29e6
def listdiff(x, y, out_idx=None, name=None):
  return gen_array_ops._list_diff(x, y, out_idx, name)


listdiff.__doc__ = gen_array_ops._list_diff.__doc__ + "\n" + listdiff.__doc__

# pylint: enable=protected-access


# pylint: disable=undefined-variable,protected-access
def setdiff1d(x, y, index_dtype=dtypes.int32, name=None):
  return gen_array_ops._list_diff(x, y, index_dtype, name)


setdiff1d.__doc__ = gen_array_ops._list_diff.__doc__

# pylint: enable=protected-access


def broadcast_dynamic_shape(shape_x, shape_y):
  # pylint: disable=protected-access
  """Returns the broadcasted dynamic shape between `shape_x` and `shape_y`.

  Args:
    shape_x: A rank 1 integer `Tensor`, representing the shape of x.
    shape_y: A rank 1 integer `Tensor`, representing the shape of y.

  Returns:
    A rank 1 integer `Tensor` representing the broadcasted shape.
  """
  return gen_array_ops._broadcast_args(shape_x, shape_y)
  # pylint: enable=protected-access


def broadcast_static_shape(shape_x, shape_y):
  """Returns the broadcasted static shape between `shape_x` and `shape_y`.

  Args:
    shape_x: A `TensorShape`
    shape_y: A `TensorShape`

  Returns:
    A `TensorShape` representing the broadcasted shape.

  Raises:
    ValueError: If the two shapes can not be broadcasted.
  """
  return common_shapes.broadcast_shape(shape_x, shape_y)


def shape(input, name=None, out_type=dtypes.int32):
  # pylint: disable=redefined-builtin
  """Returns the shape of a tensor.

  This operation returns a 1-D integer tensor representing the shape of `input`.

  For example:

  ```python
  t = tf.constant([[[1, 1, 1], [2, 2, 2]], [[3, 3, 3], [4, 4, 4]]])
  tf.shape(t)  # [2, 2, 3]
  ```

  Args:
    input: A `Tensor` or `SparseTensor`.
    name: A name for the operation (optional).
    out_type: (Optional) The specified output type of the operation
      (`int32` or `int64`). Defaults to `tf.int32`.

  Returns:
    A `Tensor` of type `out_type`.
  """
  return shape_internal(input, name, optimize=True, out_type=out_type)


def shape_internal(input, name=None, optimize=True, out_type=dtypes.int32):
  # pylint: disable=redefined-builtin
  """Returns the shape of a tensor.

  Args:
    input: A `Tensor` or `SparseTensor`.
    name: A name for the operation (optional).
    optimize: if true, encode the shape as a constant when possible.
    out_type: (Optional) The specified output type of the operation
      (`int32` or `int64`). Defaults to tf.int32.

  Returns:
    A `Tensor` of type `out_type`.

  """
  with ops.name_scope(name, "Shape", [input]) as name:
    if isinstance(input, (sparse_tensor.SparseTensor,
                          sparse_tensor.SparseTensorValue)):
      return gen_math_ops.cast(input.dense_shape, out_type)
    else:
      input_tensor = ops.convert_to_tensor(input)
      input_shape = input_tensor.get_shape()
      if optimize and input_shape.is_fully_defined():
        return constant(input_shape.as_list(), out_type, name=name)
      return gen_array_ops.shape(input, name=name, out_type=out_type)


def size(input, name=None, out_type=dtypes.int32):
  # pylint: disable=redefined-builtin
  """Returns the size of a tensor.

  This operation returns an integer representing the number of elements in
  `input`.

  For example:

  ```python
  t = tf.constant([[[1, 1, 1], [2, 2, 2]], [[3, 3, 3], [4, 4, 4]]])
  tf.size(t)  # 12
  ```

  Args:
    input: A `Tensor` or `SparseTensor`.
    name: A name for the operation (optional).
    out_type: (Optional) The specified output type of the operation
      (`int32` or `int64`). Defaults to tf.int32.

  Returns:
    A `Tensor` of type `out_type`. Defaults to tf.int32.
  """
  return size_internal(input, name, optimize=True, out_type=out_type)


def size_internal(input, name=None, optimize=True, out_type=dtypes.int32):
  # pylint: disable=redefined-builtin,protected-access
  """Returns the size of a tensor.

  Args:
    input: A `Tensor` or `SparseTensor`.
    name: A name for the operation (optional).
    optimize: if true, encode the size as a constant when possible.
    out_type: (Optional) The specified output type of the operation
      (`int32` or `int64`). Defaults to tf.int32.

  Returns:
    A `Tensor` of type `out_type`.
  """
  with ops.name_scope(name, "Size", [input]) as name:
    if isinstance(input, (sparse_tensor.SparseTensor,
                          sparse_tensor.SparseTensorValue)):
      return gen_math_ops._prod(
          gen_math_ops.cast(input.dense_shape, out_type), 0, name=name)
    else:
      input_tensor = ops.convert_to_tensor(input)
      input_shape = input_tensor.get_shape()
      if optimize and input_shape.is_fully_defined():
        return constant(input_shape.num_elements(), out_type, name=name)
      return gen_array_ops.size(input, name=name, out_type=out_type)


def rank(input, name=None):
  # pylint: disable=redefined-builtin
  """Returns the rank of a tensor.

  Returns a 0-D `int32` `Tensor` representing the rank of `input`.

  For example:

  ```python
  # shape of tensor 't' is [2, 2, 3]
  t = tf.constant([[[1, 1, 1], [2, 2, 2]], [[3, 3, 3], [4, 4, 4]]])
  tf.rank(t)  # 3
  ```

  **Note**: The rank of a tensor is not the same as the rank of a matrix. The
  rank of a tensor is the number of indices required to uniquely select each
  element of the tensor. Rank is also known as "order", "degree", or "ndims."

  Args:
    input: A `Tensor` or `SparseTensor`.
    name: A name for the operation (optional).

  Returns:
    A `Tensor` of type `int32`.

  @compatibility(numpy)
  Equivalent to np.ndim
  @end_compatibility
  """
  return rank_internal(input, name, optimize=True)


def rank_internal(input, name=None, optimize=True):
  # pylint: disable=redefined-builtin
  """Returns the rank of a tensor.

  Args:
    input: A `Tensor` or `SparseTensor`.
    name: A name for the operation (optional).
    optimize: if true, encode the rank as a constant when possible.

  Returns:
    A `Tensor` of type `int32`.
  """
  with ops.name_scope(name, "Rank", [input]) as name:
    if isinstance(input, (sparse_tensor.SparseTensor,
                          sparse_tensor.SparseTensorValue)):
      return gen_array_ops.size(input.dense_shape, name=name)
    else:
      input_tensor = ops.convert_to_tensor(input)
      input_shape = input_tensor.get_shape()
      if optimize and input_shape.ndims is not None:
        return constant(input_shape.ndims, dtypes.int32, name=name)
      return gen_array_ops.rank(input, name=name)


def _one_like_dtype(other):
  if isinstance(other, ops.Tensor):
    return constant(1, other.dtype)
  else:
    return np.ones_like(other).dtype.type(1)


def _SliceHelper(tensor, slice_spec, var=None):
  """Overload for Tensor.__getitem__.

  This operation extracts the specified region from the tensor.
  The notation is similar to NumPy with the restriction that
  currently only support basic indexing. That means that
  using a tensor as input is not currently allowed

  Some useful examples:

  ```python
  # strip leading and trailing 2 elements
  foo = tf.constant([1,2,3,4,5,6])
  print(foo[2:-2].eval())  # [3,4]

  # skip every row and reverse every column
  foo = tf.constant([[1,2,3], [4,5,6], [7,8,9]])
  print(foo[::2,::-1].eval())  # [[3,2,1], [9,8,7]]

  # Insert another dimension
  foo = tf.constant([[1,2,3], [4,5,6], [7,8,9]])
  print(foo[tf.newaxis, :, :].eval()) # => [[[1,2,3], [4,5,6], [7,8,9]]]
  print(foo[:, tf.newaxis, :].eval()) # => [[[1,2,3]], [[4,5,6]], [[7,8,9]]]
  print(foo[:, :, tf.newaxis].eval()) # => [[[1],[2],[3]], [[4],[5],[6]],
  [[7],[8],[9]]]

  # Ellipses (3 equivalent operations)
  foo = tf.constant([[1,2,3], [4,5,6], [7,8,9]])
  print(foo[tf.newaxis, :, :].eval())  # [[[1,2,3], [4,5,6], [7,8,9]]]
  print(foo[tf.newaxis, ...].eval())  # [[[1,2,3], [4,5,6], [7,8,9]]]
  print(foo[tf.newaxis].eval())  # [[[1,2,3], [4,5,6], [7,8,9]]]
  ```

  Notes:
    - `tf.newaxis` is `None` as in NumPy.
    - An implicit ellipsis is placed at the end of the `slice_spec`
    - NumPy advanced indexing is currently not supported.

  Args:
    tensor: An ops.Tensor object.
    slice_spec: The arguments to Tensor.__getitem__.
    var: In the case of variable slice assignment, the Variable
      object to slice (i.e. tensor is the read-only view of this
      variable).

  Returns:
    The appropriate slice of "tensor", based on "slice_spec".

  Raises:
    ValueError: If a slice range is negative size.
    TypeError: If the slice indices aren't int, slice, or Ellipsis.
  """

  if not isinstance(slice_spec, (list, tuple)):
    slice_spec = [slice_spec]

  begin, end, strides = [], [], []
  index = 0

  new_axis_mask, shrink_axis_mask = 0, 0
  begin_mask, end_mask = 0, 0
  ellipsis_mask = 0
  for s in slice_spec:
    if isinstance(s, _baseslice):
      # python doesn't always use None when constructing ranges
      # for example a[:] gives slice(None,sys.maxsize,None)
      # whereas a[::1] gives slice(None,None,None)
      if s.start is not None and s.start is not sys.maxsize:
        begin.append(s.start)
      else:
        begin.append(0)
        begin_mask |= (1 << index)
      if s.stop is not None and s.stop != sys.maxsize:
        end.append(s.stop)
      else:
        end.append(0)
        end_mask |= (1 << index)
      if s.step is not None:
        strides.append(s.step)
      else:
        # Use a 1 of the same dtype as begin.
        strides.append(_one_like_dtype(begin[-1]))
    elif s is Ellipsis:
      begin.append(0)
      end.append(0)
      strides.append(1)
      ellipsis_mask |= (1 << index)
    elif s is newaxis:
      begin.append(0)
      end.append(0)
      strides.append(1)
      new_axis_mask |= (1 << index)
    else:
      begin.append(s)
      end.append(s + 1)
      strides.append(_one_like_dtype(s))
      shrink_axis_mask |= (1 << index)
    index += 1

  # stack possibly involves no tensors, so we must use op_scope correct graph.
  with ops.name_scope(None, "strided_slice",
                      [tensor] + begin + end + strides) as name:
    if begin:
      packed_begin, packed_end, packed_strides = (stack(begin), stack(end),
                                                  stack(strides))
    else:
      var_empty = constant([], dtype=dtypes.int32)
      packed_begin = packed_end = packed_strides = var_empty
    return strided_slice(
        tensor,
        packed_begin,
        packed_end,
        packed_strides,
        begin_mask=begin_mask,
        end_mask=end_mask,
        shrink_axis_mask=shrink_axis_mask,
        new_axis_mask=new_axis_mask,
        ellipsis_mask=ellipsis_mask,
        var=var,
        name=name)


# pylint: disable=undefined-variable,protected-access
def slice(input_, begin, size, name=None):
  # pylint: disable=redefined-builtin
  """Extracts a slice from a tensor.

  This operation extracts a slice of size `size` from a tensor `input` starting
  at the location specified by `begin`. The slice `size` is represented as a
  tensor shape, where `size[i]` is the number of elements of the 'i'th dimension
  of `input` that you want to slice. The starting location (`begin`) for the
  slice is represented as an offset in each dimension of `input`. In other
  words, `begin[i]` is the offset into the 'i'th dimension of `input` that you
  want to slice from.

  Note that @{tf.Tensor.__getitem__} is typically a more pythonic way to
  perform slices, as it allows you to write `foo[3:7, :-2]` instead of
  `tf.slice([3, 0], [4, foo.get_shape()[1]-2])`.

  `begin` is zero-based; `size` is one-based. If `size[i]` is -1,
  all remaining elements in dimension i are included in the
  slice. In other words, this is equivalent to setting:

  `size[i] = input.dim_size(i) - begin[i]`

  This operation requires that:

  `0 <= begin[i] <= begin[i] + size[i] <= Di  for i in [0, n]`

  For example:

  ```python
  t = tf.constant([[[1, 1, 1], [2, 2, 2]],
                   [[3, 3, 3], [4, 4, 4]],
                   [[5, 5, 5], [6, 6, 6]]])
  tf.slice(t, [1, 0, 0], [1, 1, 3])  # [[[3, 3, 3]]]
  tf.slice(t, [1, 0, 0], [1, 2, 3])  # [[[3, 3, 3],
                                     #   [4, 4, 4]]]
  tf.slice(t, [1, 0, 0], [2, 1, 3])  # [[[3, 3, 3]],
                                     #  [[5, 5, 5]]]
  ```

  Args:
    input_: A `Tensor`.
    begin: An `int32` or `int64` `Tensor`.
    size: An `int32` or `int64` `Tensor`.
    name: A name for the operation (optional).

  Returns:
    A `Tensor` the same type as `input`.
  """
  return gen_array_ops._slice(input_, begin, size, name=name)


# pylint: disable=invalid-name
def strided_slice(input_,
                  begin,
                  end,
                  strides=None,
                  begin_mask=0,
                  end_mask=0,
                  ellipsis_mask=0,
                  new_axis_mask=0,
                  shrink_axis_mask=0,
                  var=None,
                  name=None):
  """Extracts a strided slice of a tensor (generalized python array indexing).

  **Most users will want to use @{tf.Tensor.__getitem__} and
  @{tf.Variable.__getitem__}.** That allows  NumPy style slicing syntax (i.e.
  `tensor[..., 3:4:-1, tf.newaxis, 3]`).
  This op is the low-level interface that are used to implement operators.
  Those interfaces are much more friendly, and highly recommended.

  To a first order, this operation extracts a slice of size `end - begin`
  from a tensor `input`
  starting at the location specified by `begin`. The slice continues by adding
  `stride` to the `begin` index until all dimensions are not less than `end`.
  Note that components of stride can be negative, which causes a reverse
  slice.

  This operation can be thought of an encoding of a numpy style sliced
  range. Given a python slice input[<spec0>, <spec1>, ..., <specn>]
  this function will be called as follows.

  `begin`, `end`, and `strides` will be all length n. n is in general
  not the same dimensionality as `input`.

  For the ith spec,
  `begin_mask`, `end_mask`, `ellipsis_mask`, `new_axis_mask`,
  and `shrink_axis_mask` will have the ith bit corresponding to
  the ith spec.

  If the ith bit of `begin_mask` is non-zero, `begin[i]` is ignored and
  the fullest possible range in that dimension is used instead.
  `end_mask` works analogously, except with the end range.

  `foo[5:,:,:3]` on a 7x8x9 tensor is equivalent to `foo[5:7,0:8,0:3]`.
  `foo[::-1]` reverses a tensor with shape 8.


  If the ith bit of `ellipsis_mask` is non-zero, as many unspecified dimensions
  as needed will be inserted between other dimensions. Only one
  non-zero bit is allowed in `ellipsis_mask`.

  For example `foo[3:5,...,4:5]` on a shape 10x3x3x10 tensor is
  equivalent to `foo[3:5,:,:,4:5]` and
  `foo[3:5,...]` is equivalent to `foo[3:5,:,:,:]`.

  If the ith bit of `new_axis_mask` is one, then `begin`,
  `end`, and `stride` are ignored and a new length 1 dimension is
  added at this point in the output tensor.

  For example `foo[3:5,4]` on a 10x8 tensor produces a shape 2 tensor
  whereas `foo[3:5,4:5]` produces a shape 2x1 tensor with shrink_mask
  being 1<<1 == 2.

  If the ith bit of `shrink_axis_mask` is one, then `begin`,
  `end[i]`, and `stride[i]` are used to do a slice in the appropriate
  dimension, but the output tensor will be reduced in dimensionality
  by one. This is only valid if the ith entry of slice[i]==1.

  NOTE: `begin` and `end` are zero-indexed`.
  `strides` entries must be non-zero.


  ```python
  t = tf.constant([[[1, 1, 1], [2, 2, 2]],
                   [[3, 3, 3], [4, 4, 4]],
                   [[5, 5, 5], [6, 6, 6]]])
  tf.strided_slice(t, [1, 0, 0], [2, 1, 3], [1, 1, 1])  # [[[3, 3, 3]]]
  tf.strided_slice(t, [1, 0, 0], [2, 2, 3], [1, 1, 1])  # [[[3, 3, 3],
                                                        #   [4, 4, 4]]]
  tf.strided_slice(t, [1, -1, 0], [2, -3, 3], [1, -1, 1])  # [[[4, 4, 4],
                                                           #   [3, 3, 3]]]
  ```

  Args:
    input_: A `Tensor`.
    begin: An `int32` or `int64` `Tensor`.
    end: An `int32` or `int64` `Tensor`.
    strides: An `int32` or `int64` `Tensor`.
    begin_mask: An `int32` mask.
    end_mask: An `int32` mask.
    ellipsis_mask: An `int32` mask.
    new_axis_mask: An `int32` mask.
    shrink_axis_mask: An `int32` mask.
    var: The variable corresponding to `input_` or None
    name: A name for the operation (optional).

  Returns:
    A `Tensor` the same type as `input`.
  """

  if strides is None:
    strides = ones_like(begin)

  op = gen_array_ops.strided_slice(
      input=input_,
      begin=begin,
      end=end,
      strides=strides,
      name=name,
      begin_mask=begin_mask,
      end_mask=end_mask,
      ellipsis_mask=ellipsis_mask,
      new_axis_mask=new_axis_mask,
      shrink_axis_mask=shrink_axis_mask)

  parent_name = name

  def assign(val, name=None):
    """Closure that holds all the arguments to create an assignment."""

    if var is None:
      raise ValueError("Sliced assignment is only supported for variables")

    if name is None:
      name = parent_name + "_assign"

    return var._strided_slice_assign(
        begin=begin,
        end=end,
        strides=strides,
        value=val,
        name=name,
        begin_mask=begin_mask,
        end_mask=end_mask,
        ellipsis_mask=ellipsis_mask,
        new_axis_mask=new_axis_mask,
        shrink_axis_mask=shrink_axis_mask)

  if context.in_graph_mode():
    # TODO(apassos) In eager mode assignment will be done by overriding
    # __setitem__ instead.
    op.assign = assign
  return op


def _SliceHelperVar(var, slice_spec):
  """Creates a slice helper object given a variable.

  This allows creating a sub-tensor from part of the current contents
  of a variable.  See ${tf.Tensor$`Tensor.__getitem__`}
  for detailed examples of slicing.

  This function in addition also allows assignment to a sliced range.
  This is similar to `__setitem__` functionality in Python. However,
  the syntax is different so that the user can capture the assignment
  operation for grouping or passing to `sess.run()`.
  For example,

  ```python
  import tensorflow as tf
  A = tf.Variable([[1,2,3], [4,5,6], [7,8,9]], dtype=tf.float32)
  with tf.Session() as sess:
    sess.run(tf.global_variables_initializer())
    print(sess.run(A[:2, :2]))  # => [[1,2], [4,5]]

    op = A[:2,:2].assign(22. * tf.ones((2, 2)))
    print(sess.run(op))  # => [[22, 22, 3], [22, 22, 6], [7,8,9]]
  ```

  Note that assignments currently do not support NumPy broadcasting
  semantics.

  Args:
    var: An `ops.Variable` object.
    slice_spec: The arguments to `Tensor.__getitem__`.

  Returns:
    The appropriate slice of "tensor", based on "slice_spec".
    As an operator. The operator also has a `assign()` method
    that can be used to generate an assignment operator.

  Raises:
    ValueError: If a slice range is negative size.
    TypeError: If the slice indices aren't int, slice, or Ellipsis.

  """

  return _SliceHelper(var._AsTensor(), slice_spec, var)


ops.Tensor._override_operator("__getitem__", _SliceHelper)


def parallel_stack(values, name="parallel_stack"):
  """Stacks a list of rank-`R` tensors into one rank-`(R+1)` tensor in parallel.

  Requires that the shape of inputs be known at graph construction time.

  Packs the list of tensors in `values` into a tensor with rank one higher than
  each tensor in `values`, by packing them along the first dimension.
  Given a list of length `N` of tensors of shape `(A, B, C)`; the `output`
  tensor will have the shape `(N, A, B, C)`.

  For example:

  ```python
  x = tf.constant([1, 4])
  y = tf.constant([2, 5])
  z = tf.constant([3, 6])
  tf.parallel_stack([x, y, z])  # [[1, 4], [2, 5], [3, 6]]
  ```

  The difference between `stack` and `parallel_stack` is that `stack` requires
  all the inputs be computed before the operation will begin but doesn't require
  that the input shapes be known during graph construction.

  `parallel_stack` will copy pieces of the input into the output as they become
  available, in some situations this can provide a performance benefit.

  Unlike `stack`, `parallel_stack` does NOT support backpropagation.

  This is the opposite of unstack.  The numpy equivalent is

      tf.parallel_stack([x, y, z]) = np.asarray([x, y, z])

  Args:
    values: A list of `Tensor` objects with the same shape and type.
    name: A name for this operation (optional).

  Returns:
    output: A stacked `Tensor` with the same type as `values`.
  """
  with ops.name_scope(name):
    value_t = ops.convert_to_tensor(values[0])
    value_shape = ops.convert_to_tensor(value_t).get_shape()

    output_shape = tensor_shape.TensorShape([len(values)])
    output_shape = output_shape.concatenate(value_shape)
    # expand_dims converts concat to stack.
    return gen_array_ops._parallel_concat(
        [expand_dims(value, 0) for value in values], shape=output_shape)


def stack(values, axis=0, name="stack"):
  """Stacks a list of rank-`R` tensors into one rank-`(R+1)` tensor.

  Packs the list of tensors in `values` into a tensor with rank one higher than
  each tensor in `values`, by packing them along the `axis` dimension.
  Given a list of length `N` of tensors of shape `(A, B, C)`;

  if `axis == 0` then the `output` tensor will have the shape `(N, A, B, C)`.
  if `axis == 1` then the `output` tensor will have the shape `(A, N, B, C)`.
  Etc.

  For example:

  ```python
  x = tf.constant([1, 4])
  y = tf.constant([2, 5])
  z = tf.constant([3, 6])
  tf.stack([x, y, z])  # [[1, 4], [2, 5], [3, 6]] (Pack along first dim.)
  tf.stack([x, y, z], axis=1)  # [[1, 2, 3], [4, 5, 6]]
  ```

  This is the opposite of unstack.  The numpy equivalent is

  ```python
  tf.stack([x, y, z]) = np.asarray([x, y, z])
  ```

  Args:
    values: A list of `Tensor` objects with the same shape and type.
    axis: An `int`. The axis to stack along. Defaults to the first dimension.
      Negative values wrap around, so the valid range is `[-(R+1), R+1)`.
    name: A name for this operation (optional).

  Returns:
    output: A stacked `Tensor` with the same type as `values`.

  Raises:
    ValueError: If `axis` is out of the range [-(R+1), R+1).
  """
  if axis == 0:
    try:
      # If the input is a constant list, it can be converted to a constant op
      return ops.convert_to_tensor(values, name=name)
    except (TypeError, ValueError):
      pass  # Input list contains non-constant tensors

  value_shape = ops.convert_to_tensor(values[0], name=name).get_shape()
  if value_shape.ndims is not None:
    expanded_num_dims = value_shape.ndims + 1
    if axis < -expanded_num_dims or axis >= expanded_num_dims:
      raise ValueError("axis = %d not in [%d, %d)" % (axis, -expanded_num_dims,
                                                      expanded_num_dims))

  return gen_array_ops._pack(values, axis=axis, name=name)


# pylint: disable=invalid-name
def _autopacking_helper(list_or_tuple, dtype, name):
  """Converts the given list or tuple to a tensor by packing.

  Args:
    list_or_tuple: A (possibly nested) list or tuple containing a tensor.
    dtype: The element type of the returned tensor.
    name: A name for the returned tensor.

  Returns:
    A `tf.Tensor` with value equivalent to `list_or_tuple`.
  """
  must_pack = False
  converted_elems = []
  with ops.name_scope(name) as scope:
    for i, elem in enumerate(list_or_tuple):
      if ops.is_dense_tensor_like(elem):
        if dtype is not None and elem.dtype.base_dtype != dtype:
          raise TypeError("Cannot convert a list containing a tensor of dtype "
                          "%s to %s (Tensor is: %r)" % (elem.dtype, dtype,
                                                        elem))
        converted_elems.append(elem)
        must_pack = True
      elif isinstance(elem, (list, tuple)):
        converted_elem = _autopacking_helper(elem, dtype, str(i))
        if ops.is_dense_tensor_like(converted_elem):
          must_pack = True
        converted_elems.append(converted_elem)
      else:
        converted_elems.append(elem)
    if must_pack:
      elems_as_tensors = []
      for i, elem in enumerate(converted_elems):
        if ops.is_dense_tensor_like(elem):
          elems_as_tensors.append(elem)
        else:
          # NOTE(mrry): This is inefficient, but it enables us to
          # handle the case where the list arguments are other
          # convertible-to-tensor types, such as numpy arrays.
          elems_as_tensors.append(
              constant_op.constant(elem, dtype=dtype, name=str(i)))
      return gen_array_ops._pack(elems_as_tensors, name=scope)
    else:
      return converted_elems


def _get_dtype_from_nested_lists(list_or_tuple):
  """Returns the dtype of any tensor-like object in `list_or_tuple`, if found.

  Args:
    list_or_tuple: A list or tuple representing an object that can be
      converted to a `tf.Tensor`.

  Returns:
    The dtype of any tensor-like object in `list_or_tuple`, or `None` if no
    such object exists.
  """
  for elem in list_or_tuple:
    if ops.is_dense_tensor_like(elem):
      return elem.dtype.base_dtype
    elif isinstance(elem, (list, tuple)):
      maybe_dtype = _get_dtype_from_nested_lists(elem)
      if maybe_dtype is not None:
        return maybe_dtype
  return None


def _autopacking_conversion_function(v, dtype=None, name=None, as_ref=False):
  """Tensor conversion function that automatically packs arguments."""
  if as_ref:
    return NotImplemented
  inferred_dtype = _get_dtype_from_nested_lists(v)
  if inferred_dtype is None:
    # We did not find any tensor-like objects in the nested lists, so defer to
    # other conversion functions.
    return NotImplemented
  if dtype is not None and dtype != inferred_dtype:
    return NotImplemented
  return _autopacking_helper(v, inferred_dtype, name or "packed")


# pylint: enable=invalid-name

# NOTE: Register this conversion function to run *before* one that
# assumes every element is a value.
ops.register_tensor_conversion_function((list, tuple),
                                        _autopacking_conversion_function, 99)


def unstack(value, num=None, axis=0, name="unstack"):
  """Unpacks the given dimension of a rank-`R` tensor into rank-`(R-1)` tensors.

  Unpacks `num` tensors from `value` by chipping it along the `axis` dimension.
  If `num` is not specified (the default), it is inferred from `value`'s shape.
  If `value.shape[axis]` is not known, `ValueError` is raised.

  For example, given a tensor of shape `(A, B, C, D)`;

  If `axis == 0` then the i'th tensor in `output` is the slice
    `value[i, :, :, :]` and each tensor in `output` will have shape `(B, C, D)`.
    (Note that the dimension unpacked along is gone, unlike `split`).

  If `axis == 1` then the i'th tensor in `output` is the slice
    `value[:, i, :, :]` and each tensor in `output` will have shape `(A, C, D)`.
  Etc.

  This is the opposite of stack.  The numpy equivalent is

      tf.unstack(x, n) = list(x)

  Args:
    value: A rank `R > 0` `Tensor` to be unstacked.
    num: An `int`. The length of the dimension `axis`. Automatically inferred
      if `None` (the default).
    axis: An `int`. The axis to unstack along. Defaults to the first
      dimension. Negative values wrap around, so the valid range is `[-R, R)`.
    name: A name for the operation (optional).

  Returns:
    The list of `Tensor` objects unstacked from `value`.

  Raises:
    ValueError: If `num` is unspecified and cannot be inferred.
    ValueError: If `axis` is out of the range [-R, R).
  """
  if num is None:
    value = ops.convert_to_tensor(value)
    value_shape = value.get_shape()
    if value_shape.ndims is not None:
      if axis < -value_shape.ndims or axis >= value_shape.ndims:
        raise ValueError("axis = %d not in [%d, %d)" %
                         (axis, -value_shape.ndims, value_shape.ndims))
      num = value_shape[axis].value
  if num is None:
    raise ValueError("Cannot infer num from shape %s" % value_shape)
  return gen_array_ops._unpack(value, num=num, axis=axis, name=name)


def concat(values, axis, name="concat"):
  """Concatenates tensors along one dimension.

  Concatenates the list of tensors `values` along dimension `axis`.  If
  `values[i].shape = [D0, D1, ... Daxis(i), ...Dn]`, the concatenated
  result has shape

      [D0, D1, ... Raxis, ...Dn]

  where

      Raxis = sum(Daxis(i))

  That is, the data from the input tensors is joined along the `axis`
  dimension.

  The number of dimensions of the input tensors must match, and all dimensions
  except `axis` must be equal.

  For example:

  ```python
  t1 = [[1, 2, 3], [4, 5, 6]]
  t2 = [[7, 8, 9], [10, 11, 12]]
  tf.concat([t1, t2], 0)  # [[1, 2, 3], [4, 5, 6], [7, 8, 9], [10, 11, 12]]
  tf.concat([t1, t2], 1)  # [[1, 2, 3, 7, 8, 9], [4, 5, 6, 10, 11, 12]]

  # tensor t3 with shape [2, 3]
  # tensor t4 with shape [2, 3]
  tf.shape(tf.concat([t3, t4], 0))  # [4, 3]
  tf.shape(tf.concat([t3, t4], 1))  # [2, 6]
  ```

  Note: If you are concatenating along a new axis consider using stack.
  E.g.

  ```python
  tf.concat([tf.expand_dims(t, axis) for t in tensors], axis)
  ```

  can be rewritten as

  ```python
  tf.stack(tensors, axis=axis)
  ```

  Args:
    values: A list of `Tensor` objects or a single `Tensor`.
    axis: 0-D `int32` `Tensor`.  Dimension along which to concatenate. Must be
      in the range `[-rank(values), rank(values))`.
    name: A name for the operation (optional).

  Returns:
    A `Tensor` resulting from concatenation of the input tensors.
  """
  if not isinstance(values, (list, tuple)):
    values = [values]
  # TODO(mrry): Change to return values?
  if len(values) == 1:  # Degenerate case of one tensor.
    # Make a throwaway call to convert_to_tensor to make sure
    # that axis is of the correct type, and make sure that
    # the returned tensor is a scalar.
    # TODO(keveman): Implement a standalone type and shape checker.
    with ops.name_scope(name) as scope:
      ops.convert_to_tensor(
          axis, name="concat_dim",
          dtype=dtypes.int32).get_shape().assert_is_compatible_with(
              tensor_shape.scalar())
      return identity(values[0], name=scope)
  return gen_array_ops._concat_v2(values=values, axis=axis, name=name)


def boolean_mask(tensor, mask, name="boolean_mask"):
  """Apply boolean mask to tensor.  Numpy equivalent is `tensor[mask]`.

  ```python
  # 1-D example
  tensor = [0, 1, 2, 3]
  mask = np.array([True, False, True, False])
  boolean_mask(tensor, mask)  # [0, 2]
  ```

  In general, `0 < dim(mask) = K <= dim(tensor)`, and `mask`'s shape must match
  the first K dimensions of `tensor`'s shape.  We then have:
    `boolean_mask(tensor, mask)[i, j1,...,jd] = tensor[i1,...,iK,j1,...,jd]`
  where `(i1,...,iK)` is the ith `True` entry of `mask` (row-major order).

  Args:
    tensor:  N-D tensor.
    mask:  K-D boolean tensor, K <= N and K must be known statically.
    name:  A name for this operation (optional).

  Returns:
    (N-K+1)-dimensional tensor populated by entries in `tensor` corresponding
    to `True` values in `mask`.

  Raises:
    ValueError:  If shapes do not conform.

  Examples:

  ```python
  # 2-D example
  tensor = [[1, 2], [3, 4], [5, 6]]
  mask = np.array([True, False, True])
  boolean_mask(tensor, mask)  # [[1, 2], [5, 6]]
  ```
  """

  def _apply_mask_1d(reshaped_tensor, mask):
    """Mask tensor along dimension 0 with a 1-D mask."""
    indices = squeeze(where(mask), squeeze_dims=[1])
    return gather(reshaped_tensor, indices)

  with ops.name_scope(name, values=[tensor, mask]):
    tensor = ops.convert_to_tensor(tensor, name="tensor")
    mask = ops.convert_to_tensor(mask, name="mask")

    shape_mask = mask.get_shape()
    ndims_mask = shape_mask.ndims
    shape_tensor = tensor.get_shape()
    if ndims_mask == 0:
      raise ValueError("mask cannot be scalar.")
    if ndims_mask is None:
      raise ValueError(
          "Number of mask dimensions must be specified, even if some dimensions"
          " are None.  E.g. shape=[None] is ok, but shape=None is not.")
    shape_tensor[:ndims_mask].assert_is_compatible_with(shape_mask)

    leading_size = gen_math_ops._prod(shape(tensor)[:ndims_mask], [0])
    tensor = reshape(tensor,
                     concat([[leading_size],
                             shape(tensor)[ndims_mask:]], 0))
    first_dim = shape_tensor[:ndims_mask].num_elements()
    tensor.set_shape(
        tensor_shape.as_shape([first_dim])
        .concatenate(shape_tensor[ndims_mask:]))

    mask = reshape(mask, [-1])
    return _apply_mask_1d(tensor, mask)


def sparse_mask(a, mask_indices, name=None):
  """Masks elements of `IndexedSlices`.

  Given an `IndexedSlices` instance `a`, returns another `IndexedSlices` that
  contains a subset of the slices of `a`. Only the slices at indices not
  specified in `mask_indices` are returned.

  This is useful when you need to extract a subset of slices in an
  `IndexedSlices` object.

  For example:

  ```python
  # `a` contains slices at indices [12, 26, 37, 45] from a large tensor
  # with shape [1000, 10]
  a.indices  # [12, 26, 37, 45]
  tf.shape(a.values)  # [4, 10]

  # `b` will be the subset of `a` slices at its second and third indices, so
  # we want to mask its first and last indices (which are at absolute
  # indices 12, 45)
  b = tf.sparse_mask(a, [12, 45])

  b.indices  # [26, 37]
  tf.shape(b.values)  # [2, 10]
  ```

  Args:
    a: An `IndexedSlices` instance.
    mask_indices: Indices of elements to mask.
    name: A name for the operation (optional).

  Returns:
    The masked `IndexedSlices` instance.
  """
  with ops.name_scope(name, "sparse_mask", [a, mask_indices]) as name:
    indices = a.indices
    out_indices, to_gather = setdiff1d(indices, mask_indices)
    out_values = gather(a.values, to_gather, name=name)
    return ops.IndexedSlices(out_values, out_indices, a.dense_shape)


def split(value, num_or_size_splits, axis=0, num=None, name="split"):
  """Splits a tensor into sub tensors.

  If `num_or_size_splits` is an integer type, `num_split`, then splits `value`
  along dimension `axis` into `num_split` smaller tensors.
  Requires that `num_split` evenly divides `value.shape[axis]`.

  If `num_or_size_splits` is not an integer type, it is presumed to be a Tensor
  `size_splits`, then splits `value` into `len(size_splits)` pieces. The shape
  of the `i`-th piece has the same size as the `value` except along dimension
  `axis` where the size is `size_splits[i]`.

  For example:

  ```python
  # 'value' is a tensor with shape [5, 30]
  # Split 'value' into 3 tensors with sizes [4, 15, 11] along dimension 1
  split0, split1, split2 = tf.split(value, [4, 15, 11], 1)
  tf.shape(split0)  # [5, 4]
  tf.shape(split1)  # [5, 15]
  tf.shape(split2)  # [5, 11]
  # Split 'value' into 3 tensors along dimension 1
  split0, split1, split2 = tf.split(value, num_or_size_splits=3, axis=1)
  tf.shape(split0)  # [5, 10]
  ```

  Args:
    value: The `Tensor` to split.
    num_or_size_splits: Either a 0-D integer `Tensor` indicating the number of
      splits along split_dim or a 1-D integer `Tensor` integer tensor containing
      the sizes of each output tensor along split_dim. If a scalar then it must
      evenly divide `value.shape[axis]`; otherwise the sum of sizes along the
      split dimension must match that of the `value`.
    axis: A 0-D `int32` `Tensor`. The dimension along which to split.
      Must be in the range `[-rank(value), rank(value))`. Defaults to 0.
    num: Optional, used to specify the number of outputs when it cannot be
      inferred from the shape of `size_splits`.
    name: A name for the operation (optional).

  Returns:
    if `num_or_size_splits` is a scalar returns `num_or_size_splits` `Tensor`
    objects; if `num_or_size_splits` is a 1-D Tensor returns
    `num_or_size_splits.get_shape[0]` `Tensor` objects resulting from splitting
    `value`.

  Raises:
    ValueError: If `num` is unspecified and cannot be inferred.
  """
  size_splits = ops.convert_to_tensor(num_or_size_splits)
  if size_splits.get_shape().ndims == 0 and size_splits.dtype.is_integer:
    return gen_array_ops._split(
        split_dim=axis, num_split=num_or_size_splits, value=value, name=name)
  else:
    if num is None:
      size_splits_shape = size_splits.get_shape()
      num = size_splits_shape.dims[0]
      if num._value is None:
        raise ValueError("Cannot infer num from shape %s" % num_or_size_splits)
    return gen_array_ops._split_v(
        value=value,
        size_splits=size_splits,
        split_dim=axis,
        num_split=num,
        name=name)


def transpose(a, perm=None, name="transpose"):
  """Transposes `a`. Permutes the dimensions according to `perm`.

  The returned tensor's dimension i will correspond to the input dimension
  `perm[i]`. If `perm` is not given, it is set to (n-1...0), where n is
  the rank of the input tensor. Hence by default, this operation performs a
  regular matrix transpose on 2-D input Tensors.

  For example:

  ```python
  x = tf.constant([[1, 2, 3], [4, 5, 6]])
  tf.transpose(x)  # [[1, 4]
                   #  [2, 5]
                   #  [3, 6]]

  # Equivalently
  tf.transpose(x, perm=[1, 0])  # [[1, 4]
                                #  [2, 5]
                                #  [3, 6]]

  # 'perm' is more useful for n-dimensional tensors, for n > 2
  x = tf.constant([[[ 1,  2,  3],
                    [ 4,  5,  6]],
                   [[ 7,  8,  9],
                    [10, 11, 12]]])

  # Take the transpose of the matrices in dimension-0
  tf.transpose(x, perm=[0, 2, 1])  # [[[1,  4],
                                   #   [2,  5],
                                   #   [3,  6]],
                                   #  [[7, 10],
                                   #   [8, 11],
                                   #   [9, 12]]]
  ```

  Args:
    a: A `Tensor`.
    perm: A permutation of the dimensions of `a`.
    name: A name for the operation (optional).

  Returns:
    A transposed `Tensor`.
  """
  with ops.name_scope(name, "transpose", [a]) as name:
    if perm is None:
      rank = gen_array_ops.rank(a)
      perm = (rank - 1) - gen_math_ops._range(0, rank, 1)
      ret = gen_array_ops.transpose(a, perm, name=name)
      # NOTE(mrry): Setting the shape explicitly because
      #   reverse is not handled by the shape function.
      if context.in_graph_mode():
        input_shape = ret.op.inputs[0].get_shape().dims
        if input_shape is not None:
          ret.set_shape(input_shape[::-1])
    else:
      ret = gen_array_ops.transpose(a, perm, name=name)
    return ret


# pylint: disable=invalid-name
def matrix_transpose(a, name="matrix_transpose"):
  """Transposes last two dimensions of tensor `a`.

  For example:

  ```python
  x = tf.constant([[1, 2, 3], [4, 5, 6]])
  tf.matrix_transpose(x)  # [[1, 4],
                          #  [2, 5],
                          #  [3, 6]]

  # Matrix with two batch dimensions.
  # x.shape is [1, 2, 3, 4]
  # tf.matrix_transpose(x) is shape [1, 2, 4, 3]
  ```

  Note that `tf.matmul` provides kwargs allowing for transpose of arguments.
  This is done with minimal cost, and is preferable to using this function. E.g.

  ```python
  # Good!  Transpose is taken at minimal additional cost.
  tf.matmul(matrix, b, transpose_b=True)

  # Inefficient!
  tf.matmul(matrix, tf.matrix_transpose(b))
  ```

  Args:
    a: A `Tensor` with `rank >= 2`.
    name: A name for the operation (optional).

  Returns:
    A transposed batch matrix `Tensor`.

  Raises:
    ValueError:  If `a` is determined statically to have `rank < 2`.
  """
  with ops.name_scope(name, values=[a]):
    a = ops.convert_to_tensor(a, name="a")

    # If we know the number of dimensions (statically), we can do two things:
    # 1. Check that `a` is a (batch) matrix.
    # 2. Use a python list for perm.  This preserves static shape information
    #    and avoids extra computations.
    a_shape = a.get_shape()
    ndims = a_shape.ndims
    if ndims is not None:
      if ndims < 2:
        raise ValueError(
            "Argument 'a' should be a (batch) matrix, with rank >= 2.  Found: "
            "%s" % a_shape)
      perm = list(range(ndims - 2)) + [ndims - 1] + [ndims - 2]
    else:
      a_rank = rank(a)
      perm = concat((gen_math_ops._range(0, a_rank - 2, 1),
                     [a_rank - 1, a_rank - 2]), 0)

    return transpose(a, perm=perm)


# pylint: enable=invalid-name


def zeros(shape, dtype=dtypes.float32, name=None):
  """Creates a tensor with all elements set to zero.

  This operation returns a tensor of type `dtype` with shape `shape` and
  all elements set to zero.

  For example:

  ```python
  tf.zeros([3, 4], tf.int32)  # [[0, 0, 0, 0], [0, 0, 0, 0], [0, 0, 0, 0]]
  ```

  Args:
    shape: A list of integers, a tuple of integers, or a 1-D `Tensor` of type
      `int32`.
    dtype: The type of an element in the resulting `Tensor`.
    name: A name for the operation (optional).

  Returns:
    A `Tensor` with all elements set to zero.
  """
  dtype = dtypes.as_dtype(dtype).base_dtype
  with ops.name_scope(name, "zeros", [shape]) as name:
    if dtype == dtypes.bool:
      zero = False
    elif dtype == dtypes.string:
      zero = ""
    else:
      zero = 0
    try:
      shape = tensor_shape.as_shape(shape)
      output = constant(zero, shape=shape, dtype=dtype, name=name)
    except (TypeError, ValueError):
      shape = ops.convert_to_tensor(shape, dtype=dtypes.int32, name="shape")
      output = fill(shape, constant(zero, dtype=dtype), name=name)
  assert output.dtype.base_dtype == dtype
  return output


def zeros_like(tensor, dtype=None, name=None, optimize=True):
  """Creates a tensor with all elements set to zero.

  Given a single tensor (`tensor`), this operation returns a tensor of the
  same type and shape as `tensor` with all elements set to zero. Optionally,
  you can use `dtype` to specify a new type for the returned tensor.

  For example:

  ```python
  tensor = tf.constant([[1, 2, 3], [4, 5, 6]])
  tf.zeros_like(tensor)  # [[0, 0, 0], [0, 0, 0]]
  ```

  Args:
    tensor: A `Tensor`.
    dtype: A type for the returned `Tensor`. Must be `float32`, `float64`,
    `int8`, `int16`, `int32`, `int64`, `uint8`, `complex64`, or `complex128`.
    name: A name for the operation (optional).
    optimize: if true, attempt to statically determine the shape of 'tensor'
    and encode it as a constant.

  Returns:
    A `Tensor` with all elements set to zero.
  """
  with ops.name_scope(name, "zeros_like", [tensor]) as name:
    tensor = ops.convert_to_tensor(tensor, name="tensor")

    if tensor.shape.is_fully_defined():
      # We can produce a zeros tensor independent of the value of 'tensor',
      # since the shape is known statically.
      return zeros(tensor.shape, dtype=dtype or tensor.dtype, name=name)

    if dtype is not None and dtype != tensor.dtype:
      return zeros(
          shape_internal(tensor, optimize=optimize), dtype=dtype, name=name)
    else:
      return gen_array_ops._zeros_like(tensor, name=name)


def ones_like(tensor, dtype=None, name=None, optimize=True):
  """Creates a tensor with all elements set to 1.

  Given a single tensor (`tensor`), this operation returns a tensor of the same
  type and shape as `tensor` with all elements set to 1. Optionally, you can
  specify a new type (`dtype`) for the returned tensor.

  For example:

  ```python
  tensor = tf.constant([[1, 2, 3], [4, 5, 6]])
  tf.ones_like(tensor)  # [[1, 1, 1], [1, 1, 1]]
  ```

  Args:
    tensor: A `Tensor`.
    dtype: A type for the returned `Tensor`. Must be `float32`, `float64`,
      `int8`, `int16`, `int32`, `int64`, `uint8`, `complex64`, `complex128` or
      `bool`.
    name: A name for the operation (optional).
    optimize: if true, attempt to statically determine the shape of 'tensor'
    and encode it as a constant.

  Returns:
    A `Tensor` with all elements set to 1.
  """
  with ops.name_scope(name, "ones_like", [tensor]) as name:
    tensor = ops.convert_to_tensor(tensor, name="tensor")
    ones_shape = shape_internal(tensor, optimize=optimize)
    if dtype is None:
      dtype = tensor.dtype
    ret = ones(ones_shape, dtype=dtype, name=name)
    if context.in_graph_mode():
      ret.set_shape(tensor.get_shape())
    return ret


def ones(shape, dtype=dtypes.float32, name=None):
  """Creates a tensor with all elements set to 1.

  This operation returns a tensor of type `dtype` with shape `shape` and all
  elements set to 1.

  For example:

  ```python
  tf.ones([2, 3], tf.int32)  # [[1, 1, 1], [1, 1, 1]]
  ```

  Args:
    shape: A list of integers, a tuple of integers, or a 1-D `Tensor` of type
      `int32`.
    dtype: The type of an element in the resulting `Tensor`.
    name: A name for the operation (optional).

  Returns:
    A `Tensor` with all elements set to 1.
  """
  dtype = dtypes.as_dtype(dtype).base_dtype
  with ops.name_scope(name, "ones", [shape]) as name:
    one = True if dtype == dtypes.bool else 1
    try:
      shape = tensor_shape.as_shape(shape)
      output = constant(one, shape=shape, dtype=dtype, name=name)
    except (TypeError, ValueError):
      shape = ops.convert_to_tensor(shape, dtype=dtypes.int32, name="shape")
      output = fill(shape, constant(one, dtype=dtype), name=name)
  assert output.dtype.base_dtype == dtype
  return output


def placeholder(dtype, shape=None, name=None):
  """Inserts a placeholder for a tensor that will be always fed.

  **Important**: This tensor will produce an error if evaluated. Its value must
  be fed using the `feed_dict` optional argument to `Session.run()`,
  `Tensor.eval()`, or `Operation.run()`.

  For example:

  ```python
  x = tf.placeholder(tf.float32, shape=(1024, 1024))
  y = tf.matmul(x, x)

  with tf.Session() as sess:
    print(sess.run(y))  # ERROR: will fail because x was not fed.

    rand_array = np.random.rand(1024, 1024)
    print(sess.run(y, feed_dict={x: rand_array}))  # Will succeed.
  ```

  Args:
    dtype: The type of elements in the tensor to be fed.
    shape: The shape of the tensor to be fed (optional). If the shape is not
      specified, you can feed a tensor of any shape.
    name: A name for the operation (optional).

  Returns:
    A `Tensor` that may be used as a handle for feeding a value, but not
    evaluated directly.
  """
  return gen_array_ops._placeholder(dtype=dtype, shape=shape, name=name)


# pylint: disable=redefined-outer-name
def _normalize_sparse_shape(shape, name):
  """Returns a tuple of (Tensor or None, rank or None)."""
  if shape is None:
    return (None, None)
  rank = shape.get_shape()[0] if isinstance(shape, ops.Tensor) else len(shape)
  if not isinstance(shape, ops.Tensor) and None in shape:
    return (None, rank)
  return (ops.convert_to_tensor(shape, dtype=dtypes.int64, name=name), rank)


def sparse_placeholder(dtype, shape=None, name=None):
  """Inserts a placeholder for a sparse tensor that will be always fed.

  **Important**: This sparse tensor will produce an error if evaluated.
  Its value must be fed using the `feed_dict` optional argument to
  `Session.run()`, `Tensor.eval()`, or `Operation.run()`.

  For example:

  ```python
  x = tf.sparse_placeholder(tf.float32)
  y = tf.sparse_reduce_sum(x)

  with tf.Session() as sess:
    print(sess.run(y))  # ERROR: will fail because x was not fed.

    indices = np.array([[3, 2, 0], [4, 5, 1]], dtype=np.int64)
    values = np.array([1.0, 2.0], dtype=np.float32)
    shape = np.array([7, 9, 2], dtype=np.int64)
    print(sess.run(y, feed_dict={
      x: tf.SparseTensorValue(indices, values, shape)}))  # Will succeed.
    print(sess.run(y, feed_dict={
      x: (indices, values, shape)}))  # Will succeed.

    sp = tf.SparseTensor(indices=indices, values=values, dense_shape=shape)
    sp_value = sp.eval(session=sess)
    print(sess.run(y, feed_dict={x: sp_value}))  # Will succeed.
  ```

  Args:
    dtype: The type of `values` elements in the tensor to be fed.
    shape: The shape of the tensor to be fed (optional). If the shape is not
      specified, you can feed a sparse tensor of any shape.
    name: A name for prefixing the operations (optional).

  Returns:
    A `SparseTensor` that may be used as a handle for feeding a value, but not
    evaluated directly.
  """
  shape_name = (name + "/shape") if name is not None else None
  shape, rank = _normalize_sparse_shape(shape, shape_name)
  if shape is None:
    shape = placeholder(dtypes.int64, shape=[rank], name=shape_name)
  return sparse_tensor.SparseTensor(
      values=placeholder(
          dtype,
          shape=[None],
          name=(name + "/values") if name is not None else None),
      indices=placeholder(
          dtypes.int64, shape=[None, rank],
          name=(name + "/indices") if name is not None else None),
      dense_shape=shape)


# pylint: enable=redefined-outer-name


def pad(tensor, paddings, mode="CONSTANT", name=None, constant_values=0):  # pylint: disable=invalid-name
  """Pads a tensor.

  This operation pads a `tensor` according to the `paddings` you specify.
  `paddings` is an integer tensor with shape `[n, 2]`, where n is the rank of
  `tensor`. For each dimension D of `input`, `paddings[D, 0]` indicates how
  many values to add before the contents of `tensor` in that dimension, and
  `paddings[D, 1]` indicates how many values to add after the contents of
  `tensor` in that dimension. If `mode` is "REFLECT" then both `paddings[D, 0]`
  and `paddings[D, 1]` must be no greater than `tensor.dim_size(D) - 1`. If
  `mode` is "SYMMETRIC" then both `paddings[D, 0]` and `paddings[D, 1]` must be
  no greater than `tensor.dim_size(D)`.

  The padded size of each dimension D of the output is:

  `paddings[D, 0] + tensor.dim_size(D) + paddings[D, 1]`

  For example:

  ```python
  t = tf.constant([[1, 2, 3], [4, 5, 6]])
  paddings = tf.constant([[1, 1,], [2, 2]])
  # 'constant_values' is 0.
  # rank of 't' is 2.
  tf.pad(t, paddings, "CONSTANT")  # [[0, 0, 0, 0, 0, 0, 0],
                                   #  [0, 0, 1, 2, 3, 0, 0],
                                   #  [0, 0, 4, 5, 6, 0, 0],
                                   #  [0, 0, 0, 0, 0, 0, 0]]

  tf.pad(t, paddings, "REFLECT")  # [[6, 5, 4, 5, 6, 5, 4],
                                  #  [3, 2, 1, 2, 3, 2, 1],
                                  #  [6, 5, 4, 5, 6, 5, 4],
                                  #  [3, 2, 1, 2, 3, 2, 1]]

  tf.pad(t, paddings, "SYMMETRIC")  # [[2, 1, 1, 2, 3, 3, 2],
                                    #  [2, 1, 1, 2, 3, 3, 2],
                                    #  [5, 4, 4, 5, 6, 6, 5],
                                    #  [5, 4, 4, 5, 6, 6, 5]]
  ```

  Args:
    tensor: A `Tensor`.
    paddings: A `Tensor` of type `int32`.
    mode: One of "CONSTANT", "REFLECT", or "SYMMETRIC" (case-insensitive)
    name: A name for the operation (optional).
    constant_values: In "CONSTANT" mode, the scalar pad value to use. Must be
      same type as `tensor`.

  Returns:
    A `Tensor`. Has the same type as `tensor`.

  Raises:
    ValueError: When mode is not one of "CONSTANT", "REFLECT", or "SYMMETRIC".
  """

  # Convert lower/mixed case to upper for NumPy compatibility
  # NumPy uses all lower-case modes.
  mode = mode.upper()
  if mode == "CONSTANT":
    # TODO(rjryan): Once the forward compatibility period (3 weeks) have passed
    # remove the "Pad" fallback here.
    if constant_values != 0:
      result = gen_array_ops._pad_v2(
          tensor, paddings, constant_values, name=name)
    else:
      result = gen_array_ops._pad(tensor, paddings, name=name)
  elif mode == "REFLECT":
    result = gen_array_ops._mirror_pad(
        tensor, paddings, mode="REFLECT", name=name)
  elif mode == "SYMMETRIC":
    result = gen_array_ops._mirror_pad(
        tensor, paddings, mode="SYMMETRIC", name=name)
  else:
    raise ValueError("Unknown padding mode: %s" % mode)

  # Restore shape information where possible.
  paddings_constant = tensor_util.constant_value(
      result.op.inputs[1], partial=True)
  input_shape = result.op.inputs[0].shape
  if (input_shape.ndims is not None and not result.shape.is_fully_defined() and
      paddings_constant is not None):
    new_shape = []
    for padding, dim in zip(paddings_constant, input_shape.as_list()):
      if padding is None or dim is None or not all(padding):
        new_shape.append(None)
      else:
        new_shape.append(sum(padding) + dim)
    result.set_shape(new_shape)

  return result


def meshgrid(*args, **kwargs):
  """Broadcasts parameters for evaluation on an N-D grid.

  Given N one-dimensional coordinate arrays `*args`, returns a list `outputs`
  of N-D coordinate arrays for evaluating expressions on an N-D grid.

  Notes:

  `meshgrid` supports cartesian ('xy') and matrix ('ij') indexing conventions.
  When the `indexing` argument is set to 'xy' (the default), the broadcasting
  instructions for the first two dimensions are swapped.

  Examples:

  Calling `X, Y = meshgrid(x, y)` with the tensors

  ```python
  x = [1, 2, 3]
  y = [4, 5, 6]
  X, Y = tf.meshgrid(x, y)
  # X = [[1, 2, 3],
  #      [1, 2, 3],
  #      [1, 2, 3]]
  # Y = [[4, 4, 4],
  #      [5, 5, 5],
  #      [6, 6, 6]]
  ```

  Args:
    *args: `Tensor`s with rank 1.
    indexing: Either 'xy' or 'ij' (optional, default: 'xy').
    name: A name for the operation (optional).

  Returns:
    outputs: A list of N `Tensor`s with rank N.
  """

  indexing = kwargs.pop("indexing", "xy")
  name = kwargs.pop("name", "meshgrid")
  if kwargs:
    key = list(kwargs.keys())[0]
    raise TypeError("'{}' is an invalid keyword argument "
                    "for this function".format(key))

  if indexing not in ("xy", "ij"):
    raise ValueError("indexing parameter must be either 'xy' or 'ij'")

  with ops.name_scope(name, "meshgrid", args) as name:
    ndim = len(args)
    s0 = (1,) * ndim

    # Prepare reshape by inserting dimensions with size 1 where needed
    output = []
    for i, x in enumerate(args):
      output.append(reshape(stack(x), (s0[:i] + (-1,) + s0[i + 1::])))
    # Create parameters for broadcasting each tensor to the full size
    shapes = [size(x) for x in args]

    output_dtype = ops.convert_to_tensor(args[0]).dtype.base_dtype

    if indexing == "xy" and ndim > 1:
      output[0] = reshape(output[0], (1, -1) + (1,) * (ndim - 2))
      output[1] = reshape(output[1], (-1, 1) + (1,) * (ndim - 2))
      shapes[0], shapes[1] = shapes[1], shapes[0]

    # TODO: improve performance with a broadcast
    mult_fact = ones(shapes, output_dtype)
    return [x * mult_fact for x in output]


NEW_AXIS = -1
SHRINK_AXIS = -2


# PEP-8 naming
# pylint: disable=invalid-name
def _compute_size_of_strided_dim(shrink, spec, size):
  """Computes the size of a single strided slice dimension."""

  unknown = None  # Document what None means here.
  use_full_range = None  # Document other use of None.
  # if this is a shrink axis (i.e. a non-range index)
  # it either will produce an error or return 1
  if shrink:
    return 1
  if size is unknown or size.value is unknown:
    return unknown
  size = size.value
  stride = spec.step
  if stride is not unknown:
    if stride == 0:
      return unknown
    stride = spec.step
    valid_range = [0, size] if stride > 0 else [-1, size - 1]

    # PEP-8 naming
    # pylint: disable=invalid-name
    def canonical(x, c):
      if x is use_full_range:
        return valid_range[c] if stride > 0 else valid_range[(c + 1) & 1]
      else:
        x_fwd = size + x if x < 0 else x  # make negative indices positive
        return max(valid_range[0], min(valid_range[1], x_fwd))

    begin = canonical(spec.start, 0)
    end = canonical(spec.stop, 1)
    interval_length = end - begin
    if interval_length == 0 or ((interval_length < 0) != (stride < 0)):
      return 0
    else:
      remainder = 1 if interval_length % stride != 0 else 0
      return interval_length // stride + remainder
  else:
    return unknown  # unknown because stride is unknown


def _TileGradShape(op):
  """Shape function for the TileGrad op."""
  multiples_shape = op.inputs[1].get_shape().with_rank(1)
  input_shape = op.inputs[0].get_shape().with_rank(multiples_shape[0])
  # NOTE(mrry): Represent `multiples` as a `TensorShape` because (i)
  # it is a vector of non-negative integers, and (ii) doing so allows
  # us to handle partially-known multiples.
  multiples = tensor_util.constant_value_as_shape(op.inputs[1]).with_rank(
      input_shape.ndims)
  if multiples.ndims is None:
    return [tensor_shape.unknown_shape()]
  else:
    output_dims = []
    for dim, multiple in zip(input_shape.dims, multiples.dims):
      output_dims.append(dim // multiple)
    return [tensor_shape.TensorShape(output_dims)]


def edit_distance(hypothesis, truth, normalize=True, name="edit_distance"):
  """Computes the Levenshtein distance between sequences.

  This operation takes variable-length sequences (`hypothesis` and `truth`),
  each provided as a `SparseTensor`, and computes the Levenshtein distance.
  You can normalize the edit distance by length of `truth` by setting
  `normalize` to true.

  For example, given the following input:

  ```python
  # 'hypothesis' is a tensor of shape `[2, 1]` with variable-length values:
  #   (0,0) = ["a"]
  #   (1,0) = ["b"]
  hypothesis = tf.SparseTensor(
      [[0, 0, 0],
       [1, 0, 0]],
      ["a", "b"]
      (2, 1, 1))

  # 'truth' is a tensor of shape `[2, 2]` with variable-length values:
  #   (0,0) = []
  #   (0,1) = ["a"]
  #   (1,0) = ["b", "c"]
  #   (1,1) = ["a"]
  truth = tf.SparseTensor(
      [[0, 1, 0],
       [1, 0, 0],
       [1, 0, 1],
       [1, 1, 0]]
      ["a", "b", "c", "a"],
      (2, 2, 2))

  normalize = True
  ```

  This operation would return the following:

  ```python
  # 'output' is a tensor of shape `[2, 2]` with edit distances normalized
  # by 'truth' lengths.
  output ==> [[inf, 1.0],  # (0,0): no truth, (0,1): no hypothesis
             [0.5, 1.0]]  # (1,0): addition, (1,1): no hypothesis
  ```

  Args:
    hypothesis: A `SparseTensor` containing hypothesis sequences.
    truth: A `SparseTensor` containing truth sequences.
    normalize: A `bool`. If `True`, normalizes the Levenshtein distance by
      length of `truth.`
    name: A name for the operation (optional).

  Returns:
    A dense `Tensor` with rank `R - 1`, where R is the rank of the
    `SparseTensor` inputs `hypothesis` and `truth`.

  Raises:
    TypeError: If either `hypothesis` or `truth` are not a `SparseTensor`.
  """
  if not isinstance(hypothesis, (sparse_tensor.SparseTensor,
                                 sparse_tensor.SparseTensorValue)):
    raise TypeError("Hypothesis must be a SparseTensor.")
  if not isinstance(truth, (sparse_tensor.SparseTensor,
                            sparse_tensor.SparseTensorValue)):
    raise TypeError("Truth must be a SparseTensor.")

  return gen_array_ops._edit_distance(
      hypothesis.indices,
      hypothesis.values,
      hypothesis.dense_shape,
      truth.indices,
      truth.values,
      truth.dense_shape,
      normalize=normalize,
      name=name)


@ops.RegisterGradient("FakeQuantWithMinMaxArgs")
def _FakeQuantWithMinMaxArgsGradient(op, grad):
  """Gradient for FakeQuantWithMinMaxArgs op."""
  return fake_quant_with_min_max_args_gradient(
      grad,
      op.inputs[0],
      min=op.get_attr("min"),
      max=op.get_attr("max"),
      num_bits=op.get_attr("num_bits"),
      narrow_range=op.get_attr("narrow_range"))


@ops.RegisterGradient("FakeQuantWithMinMaxVars")
def _FakeQuantWithMinMaxVarsGradient(op, grad):
  """Gradient for FakeQuantWithMinMaxVars op."""
  return fake_quant_with_min_max_vars_gradient(
      grad,
      op.inputs[0],
      op.inputs[1],
      op.inputs[2],
      num_bits=op.get_attr("num_bits"),
      narrow_range=op.get_attr("narrow_range"))


@ops.RegisterGradient("FakeQuantWithMinMaxVarsPerChannel")
def _FakeQuantWithMinMaxVarsPerChannelGradient(op, grad):
  """Gradient for FakeQuantWithMinMaxVarsPerChannel op."""
  return fake_quant_with_min_max_vars_per_channel_gradient(
      grad,
      op.inputs[0],
      op.inputs[1],
      op.inputs[2],
      num_bits=op.get_attr("num_bits"),
      narrow_range=op.get_attr("narrow_range"))


def required_space_to_batch_paddings(input_shape,
                                     block_shape,
                                     base_paddings=None,
                                     name=None):
  """Calculate padding required to make block_shape divide input_shape.

  This function can be used to calculate a suitable paddings argument for use
  with space_to_batch_nd and batch_to_space_nd.

  Args:
    input_shape: int32 Tensor of shape [N].
    block_shape: int32 Tensor of shape [N].
    base_paddings: Optional int32 Tensor of shape [N, 2].  Specifies the minimum
      amount of padding to use.  All elements must be >= 0.  If not specified,
      defaults to 0.
    name: string.  Optional name prefix.

  Returns:
    (paddings, crops), where:

    `paddings` and `crops` are int32 Tensors of rank 2 and shape [N, 2]
    satisfying:

        paddings[i, 0] = base_paddings[i, 0].
        0 <= paddings[i, 1] - base_paddings[i, 1] < block_shape[i]
        (input_shape[i] + paddings[i, 0] + paddings[i, 1]) % block_shape[i] == 0

        crops[i, 0] = 0
        crops[i, 1] = paddings[i, 1] - base_paddings[i, 1]

  Raises: ValueError if called with incompatible shapes.
  """
  with ops.name_scope(name, "required_space_to_batch_paddings",
                      [input_shape, block_shape]):
    input_shape = ops.convert_to_tensor(
        input_shape, dtype=dtypes.int32, name="input_shape")
    block_shape = ops.convert_to_tensor(
        block_shape, dtype=dtypes.int32, name="block_shape")

    block_shape.get_shape().assert_is_fully_defined()
    block_shape.get_shape().assert_has_rank(1)
    num_block_dims = block_shape.get_shape()[0].value
    if num_block_dims == 0:
      return zeros([0, 2], dtypes.int32), zeros([0, 2], dtypes.int32)

    input_shape.get_shape().assert_is_compatible_with([num_block_dims])

    if base_paddings is not None:
      base_paddings = ops.convert_to_tensor(
          base_paddings, dtype=dtypes.int32, name="base_paddings")
      base_paddings.get_shape().assert_is_compatible_with([num_block_dims, 2])
    else:
      base_paddings = zeros([num_block_dims, 2], dtypes.int32)

    const_block_shape = tensor_util.constant_value(block_shape)
    const_input_shape = tensor_util.constant_value(input_shape)
    const_base_paddings = tensor_util.constant_value(base_paddings)
    if (const_block_shape is not None and const_input_shape is not None and
        const_base_paddings is not None):
      block_shape = const_block_shape
      input_shape = const_input_shape
      base_paddings = const_base_paddings

    # Use same expression for both constant and non-constant case.
    pad_start = base_paddings[:, 0]
    orig_pad_end = base_paddings[:, 1]
    full_input_shape = input_shape + pad_start + orig_pad_end
    pad_end_extra = (block_shape - full_input_shape % block_shape) % block_shape
    pad_end = orig_pad_end + pad_end_extra

    result_paddings = stack(
        [[pad_start[i], pad_end[i]] for i in range(num_block_dims)],
        name="paddings")
    result_crops = stack(
        [[0, pad_end_extra[i]] for i in range(num_block_dims)], name="crops")
    return result_paddings, result_crops


def space_to_batch(input, paddings, block_size, name=None):  # pylint: disable=redefined-builtin
  result = space_to_batch_nd(
      input,
      paddings=paddings,
      block_shape=np.array([block_size, block_size], dtype=np.int64),
      name=name)
  result.set_shape(result.get_shape().with_rank(4))
  return result


space_to_batch.__doc__ = gen_array_ops._space_to_batch.__doc__


def batch_to_space(input, crops, block_size, name=None):  # pylint: disable=redefined-builtin
  result = batch_to_space_nd(
      input,
      crops=crops,
      block_shape=np.array([block_size, block_size], dtype=np.int64),
      name=name)
  result.set_shape(result.get_shape().with_rank(4))
  return result


batch_to_space.__doc__ = gen_array_ops._batch_to_space.__doc__


def one_hot(indices,
            depth,
            on_value=None,
            off_value=None,
            axis=None,
            dtype=None,
            name=None):
  """Returns a one-hot tensor.

  The locations represented by indices in `indices` take value `on_value`,
  while all other locations take value `off_value`.

  `on_value` and `off_value` must have matching data types. If `dtype` is also
  provided, they must be the same data type as specified by `dtype`.

  If `on_value` is not provided, it will default to the value `1` with type
  `dtype`

  If `off_value` is not provided, it will default to the value `0` with type
  `dtype`

  If the input `indices` is rank `N`, the output will have rank `N+1`. The
  new axis is created at dimension `axis` (default: the new axis is appended
  at the end).

  If `indices` is a scalar the output shape will be a vector of length `depth`

  If `indices` is a vector of length `features`, the output shape will be:

  ```
    features x depth if axis == -1
    depth x features if axis == 0
  ```

  If `indices` is a matrix (batch) with shape `[batch, features]`, the output
  shape will be:

  ```
    batch x features x depth if axis == -1
    batch x depth x features if axis == 1
    depth x batch x features if axis == 0
  ```

  If `dtype` is not provided, it will attempt to assume the data type of
  `on_value` or `off_value`, if one or both are passed in. If none of
  `on_value`, `off_value`, or `dtype` are provided, `dtype` will default to the
  value `tf.float32`.

  Note: If a non-numeric data type output is desired (`tf.string`, `tf.bool`,
  etc.), both `on_value` and `off_value` _must_ be provided to `one_hot`.

  For example:

  ```python
  indices = [0, 1, 2]
  depth = 3
  tf.one_hot(indices, depth)  # output: [3 x 3]
  # [[1., 0., 0.],
  #  [0., 1., 0.],
  #  [0., 0., 1.]]

  indices = [0, 2, -1, 1]
  depth = 3
  tf.one_hot(indices, depth,
             on_value=5.0, off_value=0.0,
             axis=-1)  # output: [4 x 3]
  # [[5.0, 0.0, 0.0],  # one_hot(0)
  #  [0.0, 0.0, 5.0],  # one_hot(2)
  #  [0.0, 0.0, 0.0],  # one_hot(-1)
  #  [0.0, 5.0, 0.0]]  # one_hot(1)

  indices = [[0, 2], [1, -1]]
  depth = 3
  tf.one_hot(indices, depth,
             on_value=1.0, off_value=0.0,
             axis=-1)  # output: [2 x 2 x 3]
  # [[[1.0, 0.0, 0.0],   # one_hot(0)
  #   [0.0, 0.0, 1.0]],  # one_hot(2)
  #  [[0.0, 1.0, 0.0],   # one_hot(1)
  #   [0.0, 0.0, 0.0]]]  # one_hot(-1)
  ```

  Args:
    indices: A `Tensor` of indices.
    depth: A scalar defining the depth of the one hot dimension.
    on_value: A scalar defining the value to fill in output when `indices[j]
      = i`. (default: 1)
    off_value: A scalar defining the value to fill in output when `indices[j]
      != i`. (default: 0)
    axis: The axis to fill (default: -1, a new inner-most axis).
    dtype: The data type of the output tensor.

  Returns:
    output: The one-hot tensor.

  Raises:
    TypeError: If dtype of either `on_value` or `off_value` don't match `dtype`
    TypeError: If dtype of `on_value` and `off_value` don't match one another
  """
  with ops.name_scope(name, "one_hot",
                      [indices, depth, on_value, off_value, axis,
                       dtype]) as name:
    on_exists = on_value is not None
    off_exists = off_value is not None

    on_dtype = ops.convert_to_tensor(on_value).dtype.base_dtype if on_exists \
                  else None
    off_dtype = ops.convert_to_tensor(off_value).dtype.base_dtype if off_exists\
                  else None

    if on_exists or off_exists:
      if dtype is not None:
        # Ensure provided on_value and/or off_value match dtype
        if (on_exists and on_dtype != dtype):
          raise TypeError("dtype {0} of on_value does not match " \
                          "dtype parameter {1}".format(on_dtype, dtype))
        if (off_exists and off_dtype != dtype):
          raise TypeError("dtype {0} of off_value does not match " \
                          "dtype parameter {1}".format(off_dtype, dtype))
      else:
        # dtype not provided: automatically assign it
        dtype = on_dtype if on_exists else off_dtype
    elif dtype is None:
      # None of on_value, off_value, or dtype provided. Default dtype to float32
      dtype = dtypes.float32

    if not on_exists:
      # on_value not provided: assign to value 1 of type dtype
      on_value = ops.convert_to_tensor(1, dtype, name="on_value")
      on_dtype = dtype
    if not off_exists:
      # off_value not provided: assign to value 0 of type dtype
      off_value = ops.convert_to_tensor(0, dtype, name="off_value")
      off_dtype = dtype

    if on_dtype != off_dtype:
      raise TypeError("dtype {0} of on_value does not match " \
                      "dtype {1} of off_value".format(on_dtype, off_dtype))

    return gen_array_ops._one_hot(indices, depth, on_value, off_value, axis,
                                  name)


def sequence_mask(lengths, maxlen=None, dtype=dtypes.bool, name=None):
  """Return a mask tensor representing the first N positions of each row.

  Example:

  ```python
  tf.sequence_mask([1, 3, 2], 5)  # [[True, False, False, False, False],
                                  #  [True, True, True, False, False],
                                  #  [True, True, False, False, False]]
  ```

  Args:
    lengths: 1D integer tensor, all its values < maxlen.
    maxlen: scalar integer tensor, maximum length of each row. Default: use
            maximum over lengths.
    dtype: output type of the resulting tensor.
    name: name of the op.
  Returns:
    A 2D mask tensor, as shown in the example above, cast to specified dtype.

  Raises:
    ValueError: if the arguments have invalid rank.
  """
  with ops.name_scope(name, "SequenceMask", [lengths, maxlen]):
    lengths = ops.convert_to_tensor(lengths)
    if lengths.get_shape().ndims != 1:
      raise ValueError("lengths must be 1D for sequence_mask. Got shape %s" %
                       lengths.get_shape())

    if maxlen is None:
      maxlen = gen_math_ops._max(lengths, [0])
    else:
      maxlen = ops.convert_to_tensor(maxlen)
    if maxlen.get_shape().ndims != 0:
      raise ValueError("maxlen must be scalar for sequence_mask")

    # The basic idea is to compare a range row vector of size maxlen:
    # [0, 1, 2, 3, 4]
    # to length as a matrix with 1 column: [[1], [3], [2]].
    # Because of broadcasting on both arguments this comparison results
    # in a matrix of size (len(lengths), maxlen)
    row_vector = gen_math_ops._range(
        constant(0, maxlen.dtype), maxlen, constant(1, maxlen.dtype))
    # Since maxlen >= max(lengths), it is safe to use maxlen as a cast
    # authoritative type. Whenever maxlen fits into tf.int32, so do the lengths.
    matrix = gen_math_ops.cast(expand_dims(lengths, 1), maxlen.dtype)
    result = row_vector < matrix

    if dtype is None or result.dtype.base_dtype == dtype.base_dtype:
      return result
    else:
      return gen_math_ops.cast(result, dtype)


def squeeze(input, axis=None, name=None, squeeze_dims=None):
  # pylint: disable=redefined-builtin
  """Removes dimensions of size 1 from the shape of a tensor.

  Given a tensor `input`, this operation returns a tensor of the same type with
  all dimensions of size 1 removed. If you don't want to remove all size 1
  dimensions, you can remove specific size 1 dimensions by specifying
  `axis`.

  For example:

  ```python
  # 't' is a tensor of shape [1, 2, 1, 3, 1, 1]
  tf.shape(tf.squeeze(t))  # [2, 3]
  ```

  Or, to remove specific size 1 dimensions:

  ```python
  # 't' is a tensor of shape [1, 2, 1, 3, 1, 1]
  tf.shape(tf.squeeze(t, [2, 4]))  # [1, 2, 3, 1]
  ```

  Args:
    input: A `Tensor`. The `input` to squeeze.
    axis: An optional list of `ints`. Defaults to `[]`.
      If specified, only squeezes the dimensions listed. The dimension
      index starts at 0. It is an error to squeeze a dimension that is not 1.
      Must be in the range `[-rank(input), rank(input))`.
    name: A name for the operation (optional).
    squeeze_dims: Deprecated keyword argument that is now axis.

  Returns:
    A `Tensor`. Has the same type as `input`.
    Contains the same data as `input`, but has one or more dimensions of
    size 1 removed.

  Raises:
    ValueError: When both `squeeze_dims` and `axis` are specified.
  """
  if squeeze_dims is not None:
    if axis is not None:
      raise ValueError("Cannot specify both 'squeeze_dims' and 'axis'")
    axis = squeeze_dims
  if np.isscalar(axis):
    axis = [axis]
  return gen_array_ops._squeeze(input, axis, name)


def where(condition, x=None, y=None, name=None):
  """Return the elements, either from `x` or `y`, depending on the `condition`.

  If both `x` and `y` are None, then this operation returns the coordinates of
  true elements of `condition`.  The coordinates are returned in a 2-D tensor
  where the first dimension (rows) represents the number of true elements, and
  the second dimension (columns) represents the coordinates of the true
  elements. Keep in mind, the shape of the output tensor can vary depending on
  how many true values there are in input. Indices are output in row-major
  order.

  If both non-None, `x` and `y` must have the same shape.
  The `condition` tensor must be a scalar if `x` and `y` are scalar.
  If `x` and `y` are vectors of higher rank, then `condition` must be either a
  vector with size matching the first dimension of `x`, or must have the same
  shape as `x`.

  The `condition` tensor acts as a mask that chooses, based on the value at each
  element, whether the corresponding element / row in the output should be taken
  from `x` (if true) or `y` (if false).

  If `condition` is a vector and `x` and `y` are higher rank matrices, then it
  chooses which row (outer dimension) to copy from `x` and `y`. If `condition`
  has the same shape as `x` and `y`, then it chooses which element to copy from
  `x` and `y`.

  Args:
    condition: A `Tensor` of type `bool`
    x: A Tensor which may have the same shape as `condition`. If `condition` is
      rank 1, `x` may have higher rank, but its first dimension must match the
      size of `condition`.
    y: A `tensor` with the same shape and type as `x`.
    name: A name of the operation (optional)

  Returns:
    A `Tensor` with the same type and shape as `x`, `y` if they are non-None.
    A `Tensor` with shape `(num_true, dim_size(condition))`.

  Raises:
    ValueError: When exactly one of `x` or `y` is non-None.
  """
  if x is None and y is None:
    return gen_array_ops.where(input=condition, name=name)
  elif x is not None and y is not None:
    return gen_math_ops._select(condition=condition, t=x, e=y, name=name)
  else:
    raise ValueError("x and y must both be non-None or both be None.")


def reverse(tensor, axis, name=None):
  return gen_array_ops.reverse_v2(tensor, axis, name)


reverse.__doc__ = gen_array_ops.reverse_v2.__doc__


# pylint: disable=redefined-builtin
def reverse_sequence(input,
                     seq_lengths,
                     seq_axis=None,
                     batch_axis=None,
                     name=None,
                     seq_dim=None,
                     batch_dim=None):
  seq_axis = deprecation.deprecated_argument_lookup("seq_axis", seq_axis,
                                                    "seq_dim", seq_dim)
  batch_axis = deprecation.deprecated_argument_lookup("batch_axis", batch_axis,
                                                      "batch_dim", batch_dim)
  return gen_array_ops.reverse_sequence(
      input=input,
      seq_lengths=seq_lengths,
      seq_dim=seq_axis,
      batch_dim=batch_axis,
      name=name)


# pylint: enable=redefined-builtin

reverse_sequence.__doc__ = deprecation.rewrite_argument_docstring(
    deprecation.rewrite_argument_docstring(
        gen_array_ops.reverse_sequence.__doc__, "batch_dim", "batch_axis"),
    "seq_dim", "seq_axis")


def gather(params, indices, validate_indices=None, name=None, axis=0):
  # TODO(rjryan): Remove "Gather" creation in favor of GatherV2 once the forward
  # compatibility 3 week period has passed.
  if axis == 0:
    return gen_array_ops.gather(
        params, indices, validate_indices=validate_indices, name=name)
  else:
    return gen_array_ops.gather_v2(params, indices, axis, name=name)


gather.__doc__ = gen_array_ops.gather_v2.__doc__<|MERGE_RESOLUTION|>--- conflicted
+++ resolved
@@ -80,7 +80,6 @@
 from __future__ import absolute_import
 from __future__ import division
 from __future__ import print_function
-
 import sys
 
 import numpy as np
@@ -191,15 +190,10 @@
 
 # Aliases for some automatically-generated names.
 # pylint: disable=protected-access
-<<<<<<< HEAD
 @deprecation.deprecated(
     "2016-11-30",
     "This op will be removed after the deprecation date. "
     "Please switch to tf.setdiff1d().")
-=======
-@deprecated("2016-11-30", "This op will be removed after the deprecation date. "
-            "Please switch to tf.setdiff1d().")
->>>>>>> 084d29e6
 def listdiff(x, y, out_idx=None, name=None):
   return gen_array_ops._list_diff(x, y, out_idx, name)
 
