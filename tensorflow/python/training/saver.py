--- conflicted
+++ resolved
@@ -1396,25 +1396,16 @@
 
   ```Python
   # Saving contents and operations.
-<<<<<<< HEAD
-  v1 = tf.placeholder(tf.float32, name="v1")
-  v2 = tf.placeholder(tf.float32, name="v2")
-  v3 = tf.multiply(v1, v2)
-  vx = tf.Variable(10.0, name="vx")
-  v4 = tf.add(v3, vx, name="v4")
-  saver = tf.train.Saver([vx])
-  sess = tf.Session()
-  sess.run(tf.global_variables_initializer())
-=======
+
   v1 = tf.compat.v1.placeholder(tf.float32, name="v1")
   v2 = tf.compat.v1.placeholder(tf.float32, name="v2")
-  v3 = tf.mul(v1, v2)
+  v3 = tf.multiply(v1, v2)
   vx = tf.Variable(10.0, name="vx")
   v4 = tf.add(v3, vx, name="v4")
   saver = tf.compat.v1.train.Saver([vx])
   sess = tf.compat.v1.Session()
   sess.run(tf.compat.v1.initialize_all_variables())
->>>>>>> 5fe90dc9
+
   sess.run(vx.assign(tf.add(vx, vx)))
   result = sess.run(v4, feed_dict={v1:12.0, v2:3.3})
   print(result)
