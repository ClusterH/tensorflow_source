# Copyright 2017 The TensorFlow Authors. All Rights Reserved.
#
# Licensed under the Apache License, Version 2.0 (the "License");
# you may not use this file except in compliance with the License.
# You may obtain a copy of the License at
#
#     http://www.apache.org/licenses/LICENSE-2.0
#
# Unless required by applicable law or agreed to in writing, software
# distributed under the License is distributed on an "AS IS" BASIS,
# WITHOUT WARRANTIES OR CONDITIONS OF ANY KIND, either express or implied.
# See the License for the specific language governing permissions and
# limitations under the License.
# ==============================================================================
"""Tests for origin_info module."""

from __future__ import absolute_import
from __future__ import division
from __future__ import print_function

from tensorflow.python.autograph.pyct import anno
from tensorflow.python.autograph.pyct import compiler
from tensorflow.python.autograph.pyct import origin_info
from tensorflow.python.autograph.pyct import parser
from tensorflow.python.platform import test


class OriginInfoTest(test.TestCase):

  def test_create_source_map(self):

    def test_fn(x):
      return x + 1

<<<<<<< HEAD
    node, _, _ = parser.parse_entity(test_fn)
=======
    node, _, _ = parser.parse_entity(test_fn, future_imports=())
>>>>>>> 51acb2b2
    fake_origin = origin_info.OriginInfo(
        loc=origin_info.Location('fake_filename', 3, 7),
        function_name='fake_function_name',
        source_code_line='fake source line',
        comment=None)
    anno.setanno(node.body[0], anno.Basic.ORIGIN, fake_origin)
    converted_code = compiler.ast_to_source(node)

    source_map = origin_info.create_source_map(
        node, converted_code, 'test_filename', [0])

    loc = origin_info.LineLocation('test_filename', 2)
    self.assertIn(loc, source_map)
    self.assertIs(source_map[loc], fake_origin)

  def test_source_map_no_origin(self):

    def test_fn(x):
      return x + 1

<<<<<<< HEAD
    node, _, _ = parser.parse_entity(test_fn)
=======
    node, _, _ = parser.parse_entity(test_fn, future_imports=())
>>>>>>> 51acb2b2
    converted_code = compiler.ast_to_source(node)

    source_map = origin_info.create_source_map(
        node, converted_code, 'test_filename', [0])

    self.assertEqual(len(source_map), 0)

  def test_resolve(self):

    def test_fn(x):
      """Docstring."""
      return x  # comment

<<<<<<< HEAD
    node, source, _ = parser.parse_entity(test_fn)
=======
    node, _, source = parser.parse_entity(test_fn, future_imports=())
>>>>>>> 51acb2b2

    origin_info.resolve(node, source)

    origin = anno.getanno(node, anno.Basic.ORIGIN)
    self.assertEqual(origin.loc.lineno, 1)
    self.assertEqual(origin.loc.col_offset, 0)
    self.assertEqual(origin.source_code_line, 'def test_fn(x):')
    self.assertIsNone(origin.comment)

    origin = anno.getanno(node.body[0], anno.Basic.ORIGIN)
    self.assertEqual(origin.loc.lineno, 2)
    self.assertEqual(origin.loc.col_offset, 2)
    self.assertEqual(origin.source_code_line, '  """Docstring."""')
    self.assertIsNone(origin.comment)

    origin = anno.getanno(node.body[1], anno.Basic.ORIGIN)
    self.assertEqual(origin.loc.lineno, 3)
    self.assertEqual(origin.loc.col_offset, 2)
    self.assertEqual(origin.source_code_line, '  return x  # comment')
    self.assertEqual(origin.comment, 'comment')

<<<<<<< HEAD
  def disabled_test_resolve_with_future_imports(self):
=======
  def test_resolve_with_future_imports(self):
>>>>>>> 51acb2b2

    def test_fn(x):
      """Docstring."""
      print(x)
      return x  # comment

<<<<<<< HEAD
    node, source, _ = parser.parse_entity(test_fn)
=======
    node, _, source = parser.parse_entity(
        test_fn, future_imports=['print_function'])
>>>>>>> 51acb2b2

    origin_info.resolve(node, source)

    origin = anno.getanno(node, anno.Basic.ORIGIN)
    self.assertEqual(origin.loc.lineno, 2)
    self.assertEqual(origin.loc.col_offset, 0)
    self.assertEqual(origin.source_code_line, 'def test_fn(x):')
    self.assertIsNone(origin.comment)

    origin = anno.getanno(node.body[0], anno.Basic.ORIGIN)
    self.assertEqual(origin.loc.lineno, 3)
    self.assertEqual(origin.loc.col_offset, 2)
    self.assertEqual(origin.source_code_line, '  """Docstring."""')
    self.assertIsNone(origin.comment)

    origin = anno.getanno(node.body[2], anno.Basic.ORIGIN)
    self.assertEqual(origin.loc.lineno, 5)
    self.assertEqual(origin.loc.col_offset, 2)
    self.assertEqual(origin.source_code_line, '  return x  # comment')
    self.assertEqual(origin.comment, 'comment')


if __name__ == '__main__':
  test.main()<|MERGE_RESOLUTION|>--- conflicted
+++ resolved
@@ -32,11 +32,7 @@
     def test_fn(x):
       return x + 1
 
-<<<<<<< HEAD
-    node, _, _ = parser.parse_entity(test_fn)
-=======
     node, _, _ = parser.parse_entity(test_fn, future_imports=())
->>>>>>> 51acb2b2
     fake_origin = origin_info.OriginInfo(
         loc=origin_info.Location('fake_filename', 3, 7),
         function_name='fake_function_name',
@@ -57,11 +53,7 @@
     def test_fn(x):
       return x + 1
 
-<<<<<<< HEAD
-    node, _, _ = parser.parse_entity(test_fn)
-=======
     node, _, _ = parser.parse_entity(test_fn, future_imports=())
->>>>>>> 51acb2b2
     converted_code = compiler.ast_to_source(node)
 
     source_map = origin_info.create_source_map(
@@ -75,11 +67,7 @@
       """Docstring."""
       return x  # comment
 
-<<<<<<< HEAD
-    node, source, _ = parser.parse_entity(test_fn)
-=======
     node, _, source = parser.parse_entity(test_fn, future_imports=())
->>>>>>> 51acb2b2
 
     origin_info.resolve(node, source)
 
@@ -101,23 +89,15 @@
     self.assertEqual(origin.source_code_line, '  return x  # comment')
     self.assertEqual(origin.comment, 'comment')
 
-<<<<<<< HEAD
-  def disabled_test_resolve_with_future_imports(self):
-=======
   def test_resolve_with_future_imports(self):
->>>>>>> 51acb2b2
 
     def test_fn(x):
       """Docstring."""
       print(x)
       return x  # comment
 
-<<<<<<< HEAD
-    node, source, _ = parser.parse_entity(test_fn)
-=======
     node, _, source = parser.parse_entity(
         test_fn, future_imports=['print_function'])
->>>>>>> 51acb2b2
 
     origin_info.resolve(node, source)
 
