# Copyright 2016 The TensorFlow Authors. All Rights Reserved.
#
# Licensed under the Apache License, Version 2.0 (the "License");
# you may not use this file except in compliance with the License.
# You may obtain a copy of the License at
#
#     http://www.apache.org/licenses/LICENSE-2.0
#
# Unless required by applicable law or agreed to in writing, software
# distributed under the License is distributed on an "AS IS" BASIS,
# WITHOUT WARRANTIES OR CONDITIONS OF ANY KIND, either express or implied.
# See the License for the specific language governing permissions and
# limitations under the License.
# ==============================================================================
"""Functional tests for 3d pooling operations."""

from __future__ import absolute_import
from __future__ import division
from __future__ import print_function

import numpy as np

from tensorflow.python.framework import constant_op
from tensorflow.python.framework import test_util
from tensorflow.python.ops import gradient_checker
from tensorflow.python.ops import gradients_impl
from tensorflow.python.ops import nn_ops
import tensorflow.python.ops.nn_grad  # pylint: disable=unused-import
from tensorflow.python.platform import test


def GetTestConfigs():
  """Get all the valid tests configs to run.

  Returns:
    all the valid test configs as tuples of data_format and use_gpu.
  """
  test_configs = [("NDHWC", False), ("NDHWC", True)]
  if test.is_gpu_available(cuda_only=True):
    # "NCHW" format is currently supported exclusively on CUDA GPUs.
    test_configs += [("NCDHW", True)]
  return test_configs


# TODO(mjanusz): Add microbenchmarks for 3d pooling.
class PoolingTest(test.TestCase):

  def _VerifyOneTest(self, pool_func, input_sizes, window, strides, padding,
                     data_format, expected, use_gpu):
    """Verifies the output values of the pooling function.

    Args:
      pool_func: Function to be called: co.MaxPool, co.AvgPool.
      input_sizes: Input tensor dimensions.
      window: Tuple of kernel dims: planes, rows, cols.
      strides: Tuple of strides for dims: planes, rows, cols.
      padding: Padding type.
      data_format: The data format we use to run the pooling operation.
      expected: An array containing the expected operation outputs.
      use_gpu: Whether to run ops on GPU.
    """
    total_size = 1
    for s in input_sizes:
      total_size *= s
    # Initializes the input tensor with array containing incrementing
    # numbers from 1.
    x = [f * 1.0 for f in range(1, total_size + 1)]
    with self.test_session(use_gpu=use_gpu) as sess:
      t = constant_op.constant(x, shape=input_sizes)
      window = [1] + list(window) + [1]
      strides = [1] + list(strides) + [1]
      if data_format == "NCDHW":
        t = test_util.NHWCToNCHW(t)
        window = test_util.NHWCToNCHW(window)
        strides = test_util.NHWCToNCHW(strides)
      t = pool_func(
          t,
          ksize=window,
          strides=strides,
          padding=padding,
          data_format=data_format)
      if data_format == "NCDHW":
        t = test_util.NCHWToNHWC(t)
      vals = sess.run(t)
    # Verifies values.
    actual = vals.flatten()
    self.assertAllClose(expected, actual)

  def _VerifyValues(self, pool_func, input_sizes, window, strides,
                    padding, expected):
    for data_format, use_gpu in GetTestConfigs():
      self._VerifyOneTest(pool_func, input_sizes, window, strides, padding,
                          data_format, expected, use_gpu)

  def testAvgPool3dValidPadding(self):
    expected_output = [20.5, 21.5, 22.5]
    self._VerifyValues(
        nn_ops.avg_pool3d,
        input_sizes=[1, 3, 3, 3, 3],
        window=(2, 2, 2),
        strides=(2, 2, 2),
        padding="VALID",
        expected=expected_output)

  def testAvgPool3dSamePadding(self):
    expected_output = [20.5, 21.5, 22.5, 26.5, 27.5, 28.5]
    self._VerifyValues(
        nn_ops.avg_pool3d,
        input_sizes=[1, 2, 2, 4, 3],
        window=(2, 2, 2),
        strides=(2, 2, 2),
        padding="SAME",
        expected=expected_output)

  def testAvgPool3dSamePaddingDifferentStrides(self):
    expected_output = [1.5, 4.5, 7.5, 17.5, 20.5, 23.5, 33.5, 36.5, 39.5]
    self._VerifyValues(
        nn_ops.avg_pool3d,
        input_sizes=[1, 5, 8, 1, 1],
        window=(1, 2, 3),
        strides=(2, 3, 1),
        padding="SAME",
        expected=expected_output)

  def testMaxPool3dValidPadding(self):
    expected_output = [40.0, 41.0, 42.0]
    self._VerifyValues(
        nn_ops.max_pool3d,
        input_sizes=[1, 3, 3, 3, 3],
        window=(2, 2, 2),
        strides=(2, 2, 2),
        padding="VALID",
        expected=expected_output)

  def testMaxPool3dSamePadding(self):
    expected_output = [31., 32., 33., 34., 35., 36.]
    self._VerifyValues(
        nn_ops.max_pool3d,
        input_sizes=[1, 2, 2, 3, 3],
        window=(2, 2, 2),
        strides=(2, 2, 2),
        padding="SAME",
        expected=expected_output)

  def testMaxPool3dSamePaddingDifferentStrides(self):
    expected_output = [2., 5., 8., 18., 21., 24., 34., 37., 40.]
    self._VerifyValues(
        nn_ops.max_pool3d,
        input_sizes=[1, 5, 8, 1, 1],
        window=(1, 2, 3),
        strides=(2, 3, 1),
        padding="SAME",
        expected=expected_output)

    # Test pooling on a larger input, with different stride and kernel
    # size for the 'z' dimension.

    # Simulate max pooling in numpy to get the expected output.
    input_data = np.arange(1, 5 * 27 * 27 * 64 + 1).reshape((5, 27, 27, 64))
    input_data = np.pad(input_data, [[0, 0], [0, 1], [0, 1], [0, 0]],
                        mode="constant")
    expected_output = input_data[:, 1::2, 1::2, :]
    expected_output[:, -1, :, :] = input_data[:, -2, 1::2, :]
    expected_output[:, :, -1, :] = input_data[:, 1::2, -2, :]
    expected_output[:, -1, -1, :] = input_data[:, -2, -2, :]

    self._VerifyValues(
        nn_ops.max_pool3d,
        input_sizes=[1, 5, 27, 27, 64],
        window=(1, 2, 2),
        strides=(1, 2, 2),
        padding="SAME",
        expected=expected_output.flatten())

  def testKernelSmallerThanStride(self):
    self._VerifyValues(
        nn_ops.max_pool3d,
        input_sizes=[1, 3, 3, 3, 1],
        window=[1, 1, 1],
        strides=[2, 2, 2],
        padding="SAME",
        expected=[1, 3, 7, 9, 19, 21, 25, 27])

    self._VerifyValues(
        nn_ops.max_pool3d,
        input_sizes=[1, 7, 7, 7, 1],
        window=[2, 2, 2],
        strides=[3, 3, 3],
        padding="VALID",
        expected=[58, 61, 79, 82, 205, 208, 226, 229])

    self._VerifyValues(
        nn_ops.avg_pool3d,
        input_sizes=[1, 3, 3, 3, 1],
        window=[1, 1, 1],
        strides=[2, 2, 2],
        padding="SAME",
        expected=[1, 3, 7, 9, 19, 21, 25, 27])

    self._VerifyValues(
        nn_ops.avg_pool3d,
        input_sizes=[1, 7, 7, 7, 1],
        window=[2, 2, 2],
        strides=[3, 3, 3],
        padding="VALID",
        expected=[29.5, 32.5, 50.5, 53.5, 176.5, 179.5, 197.5, 200.5])

  def _ConstructAndTestGradientForConfig(self,
                                         pool_func,
                                         input_sizes,
                                         output_sizes,
                                         window,
                                         strides,
                                         padding,
                                         data_format,
                                         use_gpu):
    """Verifies the gradients of a pooling function.

    Args:
      pool_func: Function to be called, co.MaxPool, co.AvgPool,
        or the Lua version.
      input_sizes: Input tensor dimensions.
      output_sizes: Output tensor dimensions.
      window: Tuple of kernel dims: planes, rows, cols.
      strides: Tuple of strides for dims: planes, rows, cols.
      padding: Padding type.
      data_format: Data format string.
      use_gpu: Whether to run on GPU.
    """
    total_size = 1
    for s in input_sizes:
      total_size *= s
    # Initializes the input tensor with array containing incrementing
    # numbers from 1.
    x = np.arange(1, total_size + 1, dtype=np.float32)
    with self.test_session(use_gpu=use_gpu):
      input_tensor = constant_op.constant(x, shape=input_sizes, name="input")
      err_g_margin = 1e-3
      err_gg_margin = 1.5e-2
      if pool_func == nn_ops.avg_pool3d:
        func_name = "avg_pool3d"
        x_init_value = None
      else:
        x_init_value = np.asfarray(np.arange(1, total_size + 1),
                                   dtype=np.float32).reshape(input_sizes)
        func_name = "max_pool3d"

      ksize = [1, window[0], window[1], window[2], 1]
      strides = [1, strides[0], strides[1], strides[2], 1]
      t = input_tensor

      if data_format == "NCDHW":
        ksize = test_util.NHWCToNCHW(ksize)
        strides = test_util.NHWCToNCHW(strides)
        t = test_util.NHWCToNCHW(t)

      t = pool_func(
          t,
          ksize=ksize,
          strides=strides,
          padding=padding,
          data_format=data_format,
          name=func_name)
<<<<<<< HEAD
      t_g = gradients_impl.gradients(t ** 2, input_tensor)[0]
=======
      t_g = gradients_impl.gradients(t**2, input_tensor)[0]
>>>>>>> 2a276a0e

      err_g = gradient_checker.compute_gradient_error(
          input_tensor,
          input_sizes,
          t,
          output_sizes,
          x_init_value=x_init_value,
          delta=1e-2)
      err_gg = gradient_checker.compute_gradient_error(
          input_tensor,
          input_sizes,
          t_g,
          input_sizes,
          x_init_value=x_init_value,
          delta=1e-2)

    print("%s gradient error = " % func_name, err_g)
    self.assertLess(err_g, err_g_margin)
    print("%s second-order gradient error = " % func_name, err_gg)
    self.assertLess(err_gg, err_gg_margin)

  def _ConstructAndTestGradient(self,
                                pool_func,
                                **kwargs):
    """Runs _ConstructAndTestGradientForConfig for all tests configurations."""

    for data_format, use_gpu in GetTestConfigs():
      self._ConstructAndTestGradientForConfig(pool_func,
                                              data_format=data_format,
                                              use_gpu=use_gpu,
                                              **kwargs)

  def testMaxPoolGradValidPadding1_1_3d(self):
    self._ConstructAndTestGradient(
        nn_ops.max_pool3d,
        input_sizes=[1, 3, 3, 3, 1],
        output_sizes=[1, 3, 3, 3, 1],
        window=(1, 1, 1),
        strides=(1, 1, 1),
        padding="VALID")

  def testMaxPoolGradValidPadding2_1_6_3d(self):
    self._ConstructAndTestGradient(
        nn_ops.max_pool3d,
        input_sizes=[1, 2, 3, 4, 2],
        output_sizes=[1, 1, 2, 3, 2],
        window=(2, 2, 2),
        strides=(1, 1, 1),
        padding="VALID")

  def testMaxPoolGradValidPadding2_1_7_3d(self):
    self._ConstructAndTestGradient(
        nn_ops.max_pool3d,
        input_sizes=[1, 3, 2, 7, 1],
        output_sizes=[1, 2, 1, 6, 1],
        window=(2, 2, 2),
        strides=(1, 1, 1),
        padding="VALID")

  def testMaxPoolGradValidPadding2_2_3d(self):
    self._ConstructAndTestGradient(
        nn_ops.max_pool3d,
        input_sizes=[2, 2, 2, 2, 1],
        output_sizes=[2, 1, 1, 1, 1],
        window=(2, 2, 2),
        strides=(2, 2, 2),
        padding="VALID")

  def testMaxPoolGradSamePadding1_1_3d(self):
    self._ConstructAndTestGradient(
        nn_ops.max_pool3d,
        input_sizes=[1, 3, 2, 4, 1],
        output_sizes=[1, 3, 2, 4, 1],
        window=(1, 1, 1),
        strides=(1, 1, 1),
        padding="SAME")

  def testMaxPoolGradSamePadding2_1_3d(self):
    self._ConstructAndTestGradient(
        nn_ops.max_pool3d,
        input_sizes=[1, 3, 2, 4, 1],
        output_sizes=[1, 3, 2, 4, 1],
        window=(2, 2, 2),
        strides=(1, 1, 1),
        padding="SAME")

  def testMaxPoolGradSamePadding2_2_3d(self):
    self._ConstructAndTestGradient(
        nn_ops.max_pool3d,
        input_sizes=[1, 5, 2, 4, 2],
        output_sizes=[1, 3, 1, 2, 2],
        window=(2, 2, 2),
        strides=(2, 2, 2),
        padding="SAME")

  def testMaxPoolGradSamePadding3_1_3d(self):
    self._ConstructAndTestGradient(
        nn_ops.max_pool3d,
        input_sizes=[1, 3, 4, 2, 1],
        output_sizes=[1, 3, 4, 2, 1],
        window=(3, 3, 3),
        strides=(1, 1, 1),
        padding="SAME")

  def testAvgPoolGradValidPadding1_1_3d(self):
    self._ConstructAndTestGradient(
        nn_ops.avg_pool3d,
        input_sizes=[1, 3, 3, 3, 1],
        output_sizes=[1, 3, 3, 3, 1],
        window=(1, 1, 1),
        strides=(1, 1, 1),
        padding="VALID")

  def testAvgPoolGradValidPadding2_1_3d(self):
    self._ConstructAndTestGradient(
        nn_ops.avg_pool3d,
        input_sizes=[1, 3, 3, 3, 2],
        output_sizes=[1, 2, 2, 2, 2],
        window=(2, 2, 2),
        strides=(1, 1, 1),
        padding="VALID")

  def testAvgPoolGradValidPadding2_2_3d(self):
    self._ConstructAndTestGradient(
        nn_ops.avg_pool3d,
        input_sizes=[2, 2, 2, 2, 2],
        output_sizes=[2, 1, 1, 1, 2],
        window=(2, 2, 2),
        strides=(2, 2, 2),
        padding="VALID")

  def testAvgPoolGradSamePadding1_1_3d(self):
    self._ConstructAndTestGradient(
        nn_ops.avg_pool3d,
        input_sizes=[1, 3, 2, 4, 2],
        output_sizes=[1, 3, 2, 4, 2],
        window=(1, 1, 1),
        strides=(1, 1, 1),
        padding="SAME")

  def testAvgPoolGradSamePadding2_1_3d(self):
    self._ConstructAndTestGradient(
        nn_ops.avg_pool3d,
        input_sizes=[1, 2, 2, 2, 1],
        output_sizes=[1, 2, 2, 2, 1],
        window=(2, 2, 2),
        strides=(1, 1, 1),
        padding="SAME")

  def testAvgPoolGradSamePadding2_2_3d(self):
    self._ConstructAndTestGradient(
        nn_ops.avg_pool3d,
        input_sizes=[1, 5, 2, 4, 1],
        output_sizes=[1, 3, 1, 2, 1],
        window=(2, 2, 2),
        strides=(2, 2, 2),
        padding="SAME")

  def testAvgPoolGradSamePadding3_1_3d(self):
    self._ConstructAndTestGradient(
        nn_ops.avg_pool3d,
        input_sizes=[1, 3, 6, 2, 1],
        output_sizes=[1, 3, 6, 2, 1],
        window=(3, 3, 3),
        strides=(1, 1, 1),
        padding="SAME")


if __name__ == "__main__":
  test.main()<|MERGE_RESOLUTION|>--- conflicted
+++ resolved
@@ -261,11 +261,7 @@
           padding=padding,
           data_format=data_format,
           name=func_name)
-<<<<<<< HEAD
-      t_g = gradients_impl.gradients(t ** 2, input_tensor)[0]
-=======
       t_g = gradients_impl.gradients(t**2, input_tensor)[0]
->>>>>>> 2a276a0e
 
       err_g = gradient_checker.compute_gradient_error(
           input_tensor,
