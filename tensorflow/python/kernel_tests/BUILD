--- conflicted
+++ resolved
@@ -661,10 +661,7 @@
     ],
 )
 
-<<<<<<< HEAD
-gpu_py_test(
-=======
-cuda_py_test(
+gpu_py_test(
     name = "matrix_square_root_op_test",
     size = "medium",
     srcs = ["matrix_square_root_op_test.py"],
@@ -676,8 +673,7 @@
     ],
 )
 
-cuda_py_test(
->>>>>>> caabd166
+gpu_py_test(
     name = "matrix_solve_op_test",
     size = "medium",
     srcs = ["matrix_solve_op_test.py"],
