--- conflicted
+++ resolved
@@ -219,14 +219,8 @@
     # rocBLAS on ROCm stack does not support GEMV for complex types
     dtypes_to_test = [np.int32, np.float16, np.float32, np.float64]
   for use_static_shape in [False, True]:
-<<<<<<< HEAD
     for dtype in dtypes_to_test:
-      if not use_static_shape and dtype == np.int32:
-=======
-    for dtype in (np.int32, np.int64, np.float16, np.float32, np.float64,
-                  np.complex64, np.complex128):
       if not use_static_shape and (dtype == np.int32 or dtype == np.int64):
->>>>>>> 63f4fcd6
         # TODO(rmlarsen): Re-enable this test when we have fixed the underlying
         # bug in Windows (b/35935459).
         continue
