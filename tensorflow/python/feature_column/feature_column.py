--- conflicted
+++ resolved
@@ -2475,15 +2475,8 @@
           sp_values=weight_tensor,
           vocab_size=int(self._variable_shape[-1]))
       # Remove (?, -1) index
-<<<<<<< HEAD
-      weighted_column = sparse_ops.sparse_slice(
-          weighted_column,
-          [0, 0],
-          weighted_column.dense_shape)
-=======
       weighted_column = sparse_ops.sparse_slice(weighted_column, [0, 0],
                                                 weighted_column.dense_shape)
->>>>>>> e722358e
       return sparse_ops.sparse_tensor_to_dense(weighted_column)
 
     dense_id_tensor = sparse_ops.sparse_tensor_to_dense(
