# Copyright 2015 The TensorFlow Authors. All Rights Reserved.
#
# Licensed under the Apache License, Version 2.0 (the "License");
# you may not use this file except in compliance with the License.
# You may obtain a copy of the License at
#
#     http://www.apache.org/licenses/LICENSE-2.0
#
# Unless required by applicable law or agreed to in writing, software
# distributed under the License is distributed on an "AS IS" BASIS,
# WITHOUT WARRANTIES OR CONDITIONS OF ANY KIND, either express or implied.
# See the License for the specific language governing permissions and
# limitations under the License.
# ==============================================================================

# pylint: disable=invalid-name
"""Test utils for tensorflow."""
from __future__ import absolute_import
from __future__ import division
from __future__ import print_function

import collections
from collections import OrderedDict
import contextlib
import gc
import itertools
import math
import os
import random
import re
import tempfile
import threading
import unittest

import numpy as np
import six

_portpicker_import_error = None
try:
  import portpicker  # pylint: disable=g-import-not-at-top
except ImportError as _error:
  _portpicker_import_error = _error
  portpicker = None

# pylint: disable=g-import-not-at-top
from google.protobuf import descriptor_pool
from google.protobuf import text_format

from tensorflow.core.framework import graph_pb2
from tensorflow.core.protobuf import config_pb2
from tensorflow.core.protobuf import rewriter_config_pb2
from tensorflow.python import pywrap_tensorflow
from tensorflow.python import tf2
from tensorflow.python.client import device_lib
from tensorflow.python.client import session
from tensorflow.python.eager import context
from tensorflow.python.eager import def_function
from tensorflow.python.eager import tape
from tensorflow.python.framework import device as pydev
from tensorflow.python.framework import dtypes
from tensorflow.python.framework import errors
from tensorflow.python.framework import errors_impl
from tensorflow.python.framework import importer
from tensorflow.python.framework import ops
from tensorflow.python.framework import random_seed
from tensorflow.python.framework import sparse_tensor
from tensorflow.python.framework import tensor_shape
from tensorflow.python.framework import versions
from tensorflow.python.ops import array_ops
from tensorflow.python.ops import control_flow_util
from tensorflow.python.ops import script_ops
from tensorflow.python.ops import variables
from tensorflow.python.platform import googletest
from tensorflow.python.platform import tf_logging as logging
from tensorflow.python.training import server_lib
from tensorflow.python.util import compat
from tensorflow.python.util import deprecation
from tensorflow.python.util import nest
from tensorflow.python.util import tf_decorator
from tensorflow.python.util import tf_inspect
from tensorflow.python.util.protobuf import compare
from tensorflow.python.util.tf_export import tf_export


@tf_export("test.gpu_device_name")
def gpu_device_name():
  """Returns the name of a GPU device if available or the empty string."""
  for x in device_lib.list_local_devices():
    if x.device_type == "GPU" or x.device_type == "SYCL":
      return compat.as_str(x.name)
  return ""


def assert_ops_in_graph(expected_ops, graph):
  """Assert all expected operations are found.

  Args:
    expected_ops: `dict<string, string>` of op name to op type.
    graph: Graph to check.
  Returns:
    `dict<string, node>` of node name to node.

  Raises:
    ValueError: If the expected ops are not present in the graph.
  """
  actual_ops = {}
  gd = graph.as_graph_def()
  for node in gd.node:
    if node.name in expected_ops:
      if expected_ops[node.name] != node.op:
        raise ValueError("Expected op for node %s is different. %s vs %s" %
                         (node.name, expected_ops[node.name], node.op))
      actual_ops[node.name] = node
  if set(expected_ops.keys()) != set(actual_ops.keys()):
    raise ValueError("Not all expected ops are present. Expected %s, found %s" %
                     (expected_ops.keys(), actual_ops.keys()))
  return actual_ops


@tf_export("test.assert_equal_graph_def", v1=[])
def assert_equal_graph_def_v2(actual, expected):
  """Asserts that two `GraphDef`s are (mostly) the same.

  Compares two `GraphDef` protos for equality, ignoring versions and ordering of
  nodes, attrs, and control inputs.  Node names are used to match up nodes
  between the graphs, so the naming of nodes must be consistent. This function
  ignores randomized attribute values that may appear in V2 checkpoints.

  Args:
    actual: The `GraphDef` we have.
    expected: The `GraphDef` we expected.

  Raises:
    AssertionError: If the `GraphDef`s do not match.
    TypeError: If either argument is not a `GraphDef`.
  """
  assert_equal_graph_def(actual, expected, checkpoint_v2=True)


@tf_export(v1=["test.assert_equal_graph_def"])
def assert_equal_graph_def_v1(actual, expected, checkpoint_v2=False):
  """Asserts that two `GraphDef`s are (mostly) the same.

  Compares two `GraphDef` protos for equality, ignoring versions and ordering of
  nodes, attrs, and control inputs.  Node names are used to match up nodes
  between the graphs, so the naming of nodes must be consistent.

  Args:
    actual: The `GraphDef` we have.
    expected: The `GraphDef` we expected.
    checkpoint_v2: boolean determining whether to ignore randomized attribute
        values that appear in V2 checkpoints.

  Raises:
    AssertionError: If the `GraphDef`s do not match.
    TypeError: If either argument is not a `GraphDef`.
  """
  assert_equal_graph_def(actual, expected, checkpoint_v2)


def assert_equal_graph_def(actual, expected, checkpoint_v2=False):
  if not isinstance(actual, graph_pb2.GraphDef):
    raise TypeError(
        "Expected tf.GraphDef for actual, got %s" % type(actual).__name__)
  if not isinstance(expected, graph_pb2.GraphDef):
    raise TypeError(
        "Expected tf.GraphDef for expected, got %s" % type(expected).__name__)

  if checkpoint_v2:
    _strip_checkpoint_v2_randomized(actual)
    _strip_checkpoint_v2_randomized(expected)

  diff = pywrap_tensorflow.EqualGraphDefWrapper(actual.SerializeToString(),
                                                expected.SerializeToString())
  if diff:
    raise AssertionError(compat.as_str(diff))


def assert_meta_graph_protos_equal(tester, a, b):
  """Compares MetaGraphDefs `a` and `b` in unit test class `tester`."""
  # Carefully check the collection_defs
  tester.assertEqual(set(a.collection_def), set(b.collection_def))
  collection_keys = a.collection_def.keys()
  for k in collection_keys:
    a_value = a.collection_def[k]
    b_value = b.collection_def[k]
    proto_type = ops.get_collection_proto_type(k)
    if proto_type:
      a_proto = proto_type()
      b_proto = proto_type()
      # Number of entries in the collections is the same
      tester.assertEqual(
          len(a_value.bytes_list.value), len(b_value.bytes_list.value))
      for (a_value_item, b_value_item) in zip(a_value.bytes_list.value,
                                              b_value.bytes_list.value):
        a_proto.ParseFromString(a_value_item)
        b_proto.ParseFromString(b_value_item)
        tester.assertProtoEquals(a_proto, b_proto)
    else:
      tester.assertEquals(a_value, b_value)
  # Compared the fields directly, remove their raw values from the
  # proto comparison below.
  a.ClearField("collection_def")
  b.ClearField("collection_def")

  # Check the graph_defs.
  assert_equal_graph_def(a.graph_def, b.graph_def, checkpoint_v2=True)
  # Check graph_def versions (ignored by assert_equal_graph_def).
  tester.assertProtoEquals(a.graph_def.versions, b.graph_def.versions)
  # Compared the fields directly, remove their raw values from the
  # proto comparison below.
  a.ClearField("graph_def")
  b.ClearField("graph_def")

  tester.assertProtoEquals(a, b)


# Matches attributes named via _SHARDED_SUFFIX in
# tensorflow/python/training/saver.py
_SHARDED_SAVE_OP_PATTERN = "_temp_[0-9a-z]{32}/part"


def _strip_checkpoint_v2_randomized(graph_def):
  for node in graph_def.node:
    delete_keys = []
    for attr_key in node.attr:
      attr_tensor_value = node.attr[attr_key].tensor
      if attr_tensor_value and len(attr_tensor_value.string_val) == 1:
        attr_tensor_string_value = attr_tensor_value.string_val[0]
        if (attr_tensor_string_value and
            re.match(_SHARDED_SAVE_OP_PATTERN, str(attr_tensor_string_value))):
          delete_keys.append(attr_key)
    for attr_key in delete_keys:
      del node.attr[attr_key]


def IsGoogleCudaEnabled():
  return pywrap_tensorflow.IsGoogleCudaEnabled()


def CudaSupportsHalfMatMulAndConv():
  return pywrap_tensorflow.CudaSupportsHalfMatMulAndConv()


def IsMklEnabled():
  return pywrap_tensorflow.IsMklEnabled()


def InstallStackTraceHandler():
  pywrap_tensorflow.InstallStacktraceHandler()


def NHWCToNCHW(input_tensor):
  """Converts the input from the NHWC format to NCHW.

  Args:
    input_tensor: a 4- or 5-D tensor, or an array representing shape

  Returns:
    converted tensor or shape array
  """
  # tensor dim -> new axis order
  new_axes = {4: [0, 3, 1, 2], 5: [0, 4, 1, 2, 3]}
  if isinstance(input_tensor, ops.Tensor):
    ndims = input_tensor.shape.ndims
    return array_ops.transpose(input_tensor, new_axes[ndims])
  else:
    ndims = len(input_tensor)
    return [input_tensor[a] for a in new_axes[ndims]]


def NHWCToNCHW_VECT_C(input_shape_or_tensor):
  """Transforms the input from the NHWC layout to NCHW_VECT_C layout.

  Note: Does not include quantization or type conversion steps, which should
  be applied afterwards.

  Args:
    input_shape_or_tensor: a 4- or 5-D tensor, or an array representing shape

  Returns:
    tensor or shape array transformed into NCHW_VECT_C

  Raises:
    ValueError: if last dimension of `input_shape_or_tensor` is not evenly
        divisible by 4.
  """
  permutations = {5: [0, 3, 1, 2, 4], 6: [0, 4, 1, 2, 3, 5]}
  is_tensor = isinstance(input_shape_or_tensor, ops.Tensor)
  temp_shape = (
      input_shape_or_tensor.shape.as_list()
      if is_tensor else input_shape_or_tensor)
  if temp_shape[-1] % 4 != 0:
    raise ValueError(
        "Last dimension of input must be evenly divisible by 4 to convert to "
        "NCHW_VECT_C.")
  temp_shape[-1] //= 4
  temp_shape.append(4)
  permutation = permutations[len(temp_shape)]
  if is_tensor:
    t = array_ops.reshape(input_shape_or_tensor, temp_shape)
    return array_ops.transpose(t, permutation)
  else:
    return [temp_shape[a] for a in permutation]


def NCHW_VECT_CToNHWC(input_shape_or_tensor):
  """Transforms the input from the NCHW_VECT_C layout to NHWC layout.

  Note: Does not include de-quantization or type conversion steps, which should
  be applied beforehand.

  Args:
    input_shape_or_tensor: a 5- or 6-D tensor, or an array representing shape

  Returns:
    tensor or shape array transformed into NHWC

  Raises:
    ValueError: if last dimension of `input_shape_or_tensor` is not 4.
  """
  permutations = {5: [0, 2, 3, 1, 4], 6: [0, 2, 3, 4, 1, 5]}
  is_tensor = isinstance(input_shape_or_tensor, ops.Tensor)
  input_shape = (
      input_shape_or_tensor.shape.as_list()
      if is_tensor else input_shape_or_tensor)
  if input_shape[-1] != 4:
    raise ValueError("Last dimension of NCHW_VECT_C must be 4.")
  permutation = permutations[len(input_shape)]
  nhwc_shape = [input_shape[a] for a in permutation[:-1]]
  nhwc_shape[-1] *= input_shape[-1]
  if is_tensor:
    t = array_ops.transpose(input_shape_or_tensor, permutation)
    return array_ops.reshape(t, nhwc_shape)
  else:
    return nhwc_shape


def NCHWToNHWC(input_tensor):
  """Converts the input from the NCHW format to NHWC.

  Args:
    input_tensor: a 4- or 5-D tensor, or an array representing shape

  Returns:
    converted tensor or shape array
  """
  # tensor dim -> new axis order
  new_axes = {4: [0, 2, 3, 1], 5: [0, 2, 3, 4, 1]}
  if isinstance(input_tensor, ops.Tensor):
    ndims = input_tensor.shape.ndims
    return array_ops.transpose(input_tensor, new_axes[ndims])
  else:
    ndims = len(input_tensor)
    return [input_tensor[a] for a in new_axes[ndims]]


def skip_if(condition):
  """Skips the decorated function if condition is or evaluates to True.

  Args:
    condition: Either an expression that can be used in "if not condition"
               statement, or a callable whose result should be a boolean.
  Returns:
    The wrapped function
  """

  def real_skip_if(fn):

    def wrapper(*args, **kwargs):
      if callable(condition):
        skip = condition()
      else:
        skip = condition
      if not skip:
        return fn(*args, **kwargs)

    return wrapper

  return real_skip_if


def enable_c_shapes(fn):
  """No-op. TODO(b/74620627): Remove this."""
  return fn


def with_c_shapes(cls):
  """No-op. TODO(b/74620627): Remove this."""
  return cls


def enable_control_flow_v2(fn):
  """Decorator for enabling CondV2 and WhileV2 on a test.

  Note this enables using CondV2 and WhileV2 after running the test class's
  setup/teardown methods.

  In addition to this, callers must import the while_v2 module in order to set
  the _while_v2 module in control_flow_ops.

  Args:
    fn: the function to be wrapped

  Returns:
    The wrapped function
  """

  def wrapper(*args, **kwargs):
    enable_control_flow_v2_old = control_flow_util.ENABLE_CONTROL_FLOW_V2
    control_flow_util.ENABLE_CONTROL_FLOW_V2 = True
    try:
      return fn(*args, **kwargs)
    finally:
      control_flow_util.ENABLE_CONTROL_FLOW_V2 = enable_control_flow_v2_old

  return wrapper


def with_control_flow_v2(cls):
  """Adds methods that call original methods with WhileV2 and CondV2 enabled.

  Note this enables CondV2 and WhileV2 in new methods after running the test
  class's setup method.

  In addition to this, callers must import the while_v2 module in order to set
  the _while_v2 module in control_flow_ops.

  If a test function has _disable_control_flow_v2 attr set to True (using the
  @disable_control_flow_v2 decorator), the v2 function is not generated for it.

  Example:

  @test_util.with_control_flow_v2
  class ControlFlowTest(test.TestCase):

    def testEnabledForV2(self):
      ...

    @test_util.disable_control_flow_v2("b/xyzabc")
    def testDisabledForV2(self):
      ...

  Generated class:
  class ControlFlowTest(test.TestCase):

    def testEnabledForV2(self):
      ...

    def testEnabledForV2WithControlFlowV2(self):
      // Enable V2 flags.
      testEnabledForV2(self)
      // Restore V2 flags.

    def testDisabledForV2(self):
      ...

  Args:
    cls: class to decorate

  Returns:
    cls with new test methods added
  """
  if control_flow_util.ENABLE_CONTROL_FLOW_V2:
    return cls

  for name, value in cls.__dict__.copy().items():
    if (callable(value) and
        name.startswith(unittest.TestLoader.testMethodPrefix) and
        not getattr(value, "_disable_control_flow_v2", False)):
      setattr(cls, name + "WithControlFlowV2", enable_control_flow_v2(value))
  return cls


def disable_control_flow_v2(unused_msg):
  """Decorator for a function in a with_control_flow_v2 enabled test class.

  Blocks the function from being run with v2 control flow ops.

  Args:
    unused_msg: Reason for disabling.

  Returns:
    The wrapped function with _disable_control_flow_v2 attr set to True.
  """
  def wrapper(func):
    func._disable_control_flow_v2 = True
    return func
  return wrapper


def assert_no_new_pyobjects_executing_eagerly(f):
  """Decorator for asserting that no new Python objects persist after a test.

  Runs the test multiple times executing eagerly, first as a warmup and then to
  let objects accumulate. The warmup helps ignore caches which do not grow as
  the test is run repeatedly.

  Useful for checking that there are no missing Py_DECREFs in the C exercised by
  a bit of Python.
  """

  def decorator(self, **kwargs):
    """Warms up, gets an object count, runs the test, checks for new objects."""
    with context.eager_mode():
      gc.disable()
      # Run the test 2 times as warmup, in an attempt to fill up caches, which
      # should not grow as the test is run repeatedly below.
      #
      # TODO(b/117156879): Running warmup twice is black magic; we have seen
      # tests that fail with 1 warmup run, and pass with 2, on various versions
      # of python2.7.x.
      for _ in range(2):
        f(self, **kwargs)
      gc.collect()
      previous_count = len(gc.get_objects())
      if ops.has_default_graph():
        collection_sizes_before = {
            collection: len(ops.get_collection(collection))
            for collection in ops.get_default_graph().collections
        }
      for _ in range(3):
        f(self, **kwargs)
      # Note that gc.get_objects misses anything that isn't subject to garbage
      # collection (C types). Collections are a common source of leaks, so we
      # test for collection sizes explicitly.
      if ops.has_default_graph():
        for collection_key in ops.get_default_graph().collections:
          collection = ops.get_collection(collection_key)
          size_before = collection_sizes_before.get(collection_key, 0)
          if len(collection) > size_before:
            raise AssertionError(
                ("Collection %s increased in size from "
                 "%d to %d (current items %s).") %
                (collection_key, size_before, len(collection), collection))
          # Make sure our collection checks don't show up as leaked memory by
          # removing references to temporary variables.
          del collection
          del collection_key
          del size_before
        del collection_sizes_before
      gc.collect()
      # There should be no new Python objects hanging around.
      new_count = len(gc.get_objects())
      # In some cases (specifacally on MacOS), new_count is somehow
      # smaller than previous_count.
      # Using plain assert because not all classes using this decorator
      # have assertLessEqual
      assert new_count <= previous_count, (
          "new_count(%d) is not less than or equal to previous_count(%d)" %
          (new_count, previous_count))
      gc.enable()

  return decorator


def assert_no_new_tensors(f):
  """Decorator for asserting that no new Tensors persist after a test.

  Mainly useful for checking that code using the Python C API has correctly
  manipulated reference counts.

  Clears the caches that it knows about, runs the garbage collector, then checks
  that there are no Tensor or Tensor-like objects still around. This includes
  Tensors to which something still has a reference (e.g. from missing
  Py_DECREFs) and uncollectable cycles (i.e. Python reference cycles where one
  of the objects has __del__ defined).

  Args:
    f: The test case to run.
  Returns:
    The decorated test case.
  """

  def decorator(self, **kwargs):
    """Finds existing Tensors, runs the test, checks for new Tensors."""

    def _is_tensorflow_object(obj):
      try:
        return isinstance(obj,
                          (ops.Tensor, variables.Variable,
                           tensor_shape.Dimension, tensor_shape.TensorShape))
      except ReferenceError:
        # If the object no longer exists, we don't care about it.
        return False

    tensors_before = set(
        id(obj) for obj in gc.get_objects() if _is_tensorflow_object(obj))
    outside_executed_eagerly = context.executing_eagerly()
    # Run the test in a new graph so that collections get cleared when it's
    # done, but inherit the graph key so optimizers behave.
    outside_graph_key = ops.get_default_graph()._graph_key
    with ops.Graph().as_default():
      ops.get_default_graph()._graph_key = outside_graph_key
      if outside_executed_eagerly:
        with context.eager_mode():
          result = f(self, **kwargs)
      else:
        result = f(self, **kwargs)
    # Make an effort to clear caches, which would otherwise look like leaked
    # Tensors.
    context.context()._clear_caches()  # pylint: disable=protected-access
    gc.collect()
    tensors_after = [
        obj for obj in gc.get_objects()
        if _is_tensorflow_object(obj) and id(obj) not in tensors_before
    ]
    if tensors_after:
      raise AssertionError(("%d Tensors not deallocated after test: %s" % (
          len(tensors_after),
          str(tensors_after),
      )))
    return result

  return decorator


def _find_reference_cycle(objects, idx):

  def get_ignore_reason(obj, blacklist):
    """Tests whether an object should be omitted from the dependency graph."""
    if len(blacklist) > 100:
      return "<depth limit>"
    if tf_inspect.isframe(obj):
      if "test_util.py" in tf_inspect.getframeinfo(obj)[0]:
        return "<test code>"
    for b in blacklist:
      if b is obj:
        return "<test code>"
    if obj is blacklist:
      return "<test code>"
    return None

  # Note: this function is meant to help with diagnostics. Its output is purely
  # a human readable representation, so you may freely modify it to suit your
  # needs.
  def describe(obj, blacklist, leaves_only=False):
    """Returns a custom human-readable summary of obj.

    Args:
      obj: the value to describe.
      blacklist: same as blacklist in get_ignore_reason.
      leaves_only: boolean flag used when calling describe recursively. Useful
        for summarizing collections.
    """
    if get_ignore_reason(obj, blacklist):
      return "{}{}".format(get_ignore_reason(obj, blacklist), type(obj))
    if tf_inspect.isframe(obj):
      return "frame: {}".format(tf_inspect.getframeinfo(obj))
    elif tf_inspect.ismodule(obj):
      return "module: {}".format(obj.__name__)
    else:
      if leaves_only:
        return "{}, {}".format(type(obj), id(obj))
      elif isinstance(obj, list):
        return "list({}): {}".format(
            id(obj), [describe(e, blacklist, leaves_only=True) for e in obj])
      elif isinstance(obj, tuple):
        return "tuple({}): {}".format(
            id(obj), [describe(e, blacklist, leaves_only=True) for e in obj])
      elif isinstance(obj, dict):
        return "dict({}): {} keys".format(id(obj), len(obj.keys()))
      elif tf_inspect.isfunction(obj):
        return "function({}) {}; globals ID: {}".format(
            id(obj), obj.__name__, id(obj.__globals__))
      else:
        return "{}, {}".format(type(obj), id(obj))

  def build_ref_graph(obj, graph, reprs, blacklist):
    """Builds a reference graph as <referrer> -> <list of refferents>.

    Args:
      obj: The object to start from. The graph will be built by recursively
        adding its referrers.
      graph: Dict holding the graph to be built. To avoid creating extra
        references, the graph holds object IDs rather than actual objects.
      reprs: Auxiliary structure that maps object IDs to their human-readable
        description.
      blacklist: List of objects to ignore.
    """
    referrers = gc.get_referrers(obj)
    blacklist = blacklist + (referrers,)

    obj_id = id(obj)
    for r in referrers:
      if get_ignore_reason(r, blacklist) is None:
        r_id = id(r)
        if r_id not in graph:
          graph[r_id] = []
        if obj_id not in graph[r_id]:
          graph[r_id].append(obj_id)
          build_ref_graph(r, graph, reprs, blacklist)
          reprs[r_id] = describe(r, blacklist)

  def find_cycle(el, graph, reprs, path):
    """Finds and prints a single cycle in the dependency graph."""
    if el not in graph:
      return
    for r in graph[el]:
      if r in path:
        logging.error("Reference cycle sample:")
        for p in path + (r,):
          logging.error(reprs.get(p, "unknown object " + str(p)))
        return True
      else:
        if find_cycle(r, graph, reprs, path + (r,)):
          return True
    return False

  obj = objects[idx]
  graph = {}  # referrer ID -> object ID
  reprs = {}  # object ID -> description
  build_ref_graph(obj, graph, reprs, (objects, graph, reprs, get_ignore_reason,
                                      describe, build_ref_graph, find_cycle))
  for k in graph:
    if find_cycle(k, graph, reprs, ()):
      return True
  return False


def assert_no_garbage_created(f):
  """Test method decorator to assert that no garbage has been created.

  Note that this decorator sets DEBUG_SAVEALL, which in some Python interpreters
  cannot be un-set (i.e. will disable garbage collection for any other unit
  tests in the same file/shard).

  Args:
    f: The function to decorate.
  Returns:
    The decorated function.
  """

  def decorator(self, **kwargs):
    """Sets DEBUG_SAVEALL, runs the test, and checks for new garbage."""
    # Force-load `distribution_strategy_context` to prevent GC at
    # test time when using eager. Remove once b/117329403 is resolved.
    tape.distribution_strategy_context.get_distribution_strategy()

    gc.disable()
    previous_debug_flags = gc.get_debug()
    gc.set_debug(gc.DEBUG_SAVEALL)
    gc.collect()
    previous_garbage = len(gc.garbage)
    result = f(self, **kwargs)
    gc.collect()
    new_garbage = len(gc.garbage)
    if new_garbage > previous_garbage:
      logging.error(
          "The decorated test created work for Python's garbage collector, "
          "likely due to a reference cycle. New objects in cycle(s):")
      for i, obj in enumerate(gc.garbage[previous_garbage:]):
        try:
          logging.error("Object %d of %d", i,
                        len(gc.garbage) - previous_garbage)

          def _safe_object_str(obj):
            return "<%s %d>" % (obj.__class__.__name__, id(obj))

          logging.error("  Object type: %s", _safe_object_str(obj))
          logging.error(
              "  Referrer types: %s", ", ".join(
                  [_safe_object_str(ref) for ref in gc.get_referrers(obj)]))
          logging.error(
              "  Referent types: %s", ", ".join(
                  [_safe_object_str(ref) for ref in gc.get_referents(obj)]))
          logging.error("  Object attribute names: %s", dir(obj))
          logging.error("  Object __str__:")
          logging.error(obj)
          logging.error("  Object __repr__:")
          logging.error(repr(obj))
        except Exception:  # pylint: disable=broad-except
          logging.error("(Exception while printing object)")

    # When garbage is created, this call can help identify reference cycles,
    # which are typically the cause of such garbage.
    if new_garbage > previous_garbage:
      for i in range(previous_garbage, new_garbage):
        if _find_reference_cycle(gc.garbage, i):
          break

    # This will fail if any garbage has been created, typically because of a
    # reference cycle.
    self.assertEqual(previous_garbage, new_garbage)
    # TODO(allenl): Figure out why this debug flag reset doesn't work. It would
    # be nice to be able to decorate arbitrary tests in a large test suite and
    # not hold on to every object in other tests.
    gc.set_debug(previous_debug_flags)
    gc.enable()
    return result

  return decorator


def _combine_named_parameters(**kwargs):
  """Generate combinations based on its keyword arguments.

  Two sets of returned combinations can be concatenated using +.  Their product
  can be computed using `times()`.

  Args:
    **kwargs: keyword arguments of form `option=[possibilities, ...]`
         or `option=the_only_possibility`.

  Returns:
    a list of dictionaries for each combination. Keys in the dictionaries are
    the keyword argument names.  Each key has one value - one of the
    corresponding keyword argument values.
  """
  if not kwargs:
    return [OrderedDict()]

  sort_by_key = lambda k: k[0][0]
  kwargs = OrderedDict(sorted(kwargs.items(), key=sort_by_key))
  first = list(kwargs.items())[0]

  rest = dict(list(kwargs.items())[1:])
  rest_combined = _combine_named_parameters(**rest)

  key = first[0]
  values = first[1]
  if not isinstance(values, list):
    values = [values]

  combinations = [
      OrderedDict(sorted(list(combined.items()) + [(key, v)], key=sort_by_key))
      for v in values
      for combined in rest_combined
  ]
  return combinations


def generate_combinations_with_testcase_name(**kwargs):
  """Generate combinations based on its keyword arguments using combine().

  This function calls combine() and appends a testcase name to the list of
  dictionaries returned. The 'testcase_name' key is a required for named
  parameterized tests.

  Args:
    **kwargs: keyword arguments of form `option=[possibilities, ...]`
         or `option=the_only_possibility`.

  Returns:
    a list of dictionaries for each combination. Keys in the dictionaries are
    the keyword argument names.  Each key has one value - one of the
    corresponding keyword argument values.
  """
  combinations = _combine_named_parameters(**kwargs)
  named_combinations = []
  for combination in combinations:
    assert isinstance(combination, OrderedDict)
    name = "".join([
        "_{}_{}".format("".join(filter(str.isalnum, key)), "".join(
            filter(str.isalnum, str(value))))
        for key, value in combination.items()
    ])
    named_combinations.append(
        OrderedDict(
            list(combination.items()) + [("testcase_name",
                                          "_test{}".format(name))]))

  return named_combinations


def run_all_in_graph_and_eager_modes(cls):
  """Execute all test methods in the given class with and without eager."""
  base_decorator = run_in_graph_and_eager_modes
  for name, value in cls.__dict__.copy().items():
    if (callable(value) and
        name.startswith(unittest.TestLoader.testMethodPrefix) and
        not (name.startswith("testSkipEager")
             or name.startswith("test_skip_eager"))):
      setattr(cls, name, base_decorator(value))
  return cls


def run_in_graph_and_eager_modes(func=None,
                                 config=None,
                                 use_gpu=True,
                                 reset_test=True,
                                 assert_no_eager_garbage=False):
  """Execute the decorated test with and without enabling eager execution.

  This function returns a decorator intended to be applied to test methods in
  a `tf.test.TestCase` class. Doing so will cause the contents of the test
  method to be executed twice - once normally, and once with eager execution
  enabled. This allows unittests to confirm the equivalence between eager
  and graph execution (see `tf.enable_eager_execution`).

  For example, consider the following unittest:

  ```python
  class MyTests(tf.test.TestCase):

    @run_in_graph_and_eager_modes
    def test_foo(self):
      x = tf.constant([1, 2])
      y = tf.constant([3, 4])
      z = tf.add(x, y)
      self.assertAllEqual([4, 6], self.evaluate(z))

  if __name__ == "__main__":
    tf.test.main()
  ```

  This test validates that `tf.add()` has the same behavior when computed with
  eager execution enabled as it does when constructing a TensorFlow graph and
  executing the `z` tensor in a session.

  `deprecated_graph_mode_only`, `run_v1_only`, `run_v2_only`, and
  `run_in_graph_and_eager_modes` are available decorators for different
  v1/v2/eager/graph combinations.


  Args:
    func: function to be annotated. If `func` is None, this method returns a
      decorator the can be applied to a function. If `func` is not None this
      returns the decorator applied to `func`.
    config: An optional config_pb2.ConfigProto to use to configure the
      session when executing graphs.
    use_gpu: If True, attempt to run as many operations as possible on GPU.
    reset_test: If True, tearDown and SetUp the test case between the two
      executions of the test (once with and once without eager execution).
    assert_no_eager_garbage: If True, sets DEBUG_SAVEALL on the garbage
      collector and asserts that no extra garbage has been created when running
      the test with eager execution enabled. This will fail if there are
      reference cycles (e.g. a = []; a.append(a)). Off by default because some
      tests may create garbage for legitimate reasons (e.g. they define a class
      which inherits from `object`), and because DEBUG_SAVEALL is sticky in some
      Python interpreters (meaning that tests which rely on objects being
      collected elsewhere in the unit test file will not work). Additionally,
      checks that nothing still has a reference to Tensors that the test
      allocated.
  Returns:
    Returns a decorator that will run the decorated test method twice:
    once by constructing and executing a graph in a session and once with
    eager execution enabled.
  """

  def decorator(f):
    if tf_inspect.isclass(f):
      raise ValueError(
          "`run_in_graph_and_eager_modes` only supports test methods. "
          "Did you mean to use `run_all_in_graph_and_eager_modes`?")

    def decorated(self, *args, **kwargs):
      try:
        with context.graph_mode():
          with self.test_session(use_gpu=use_gpu, config=config):
            f(self, *args, **kwargs)
      except unittest.case.SkipTest:
        pass

      def run_eagerly(self, **kwargs):
        if not use_gpu:
          with ops.device("/device:CPU:0"):
            f(self, *args, **kwargs)
        else:
          f(self, *args, **kwargs)

      if assert_no_eager_garbage:
        ops.reset_default_graph()
        run_eagerly = assert_no_new_tensors(
            assert_no_garbage_created(run_eagerly))

      if reset_test:
        # This decorator runs the wrapped test twice.
        # Reset the test environment between runs.
        self.tearDown()
        self._tempdir = None
      # Create a new graph for the eagerly executed version of this test for
      # better isolation.
      graph_for_eager_test = ops.Graph()
      with graph_for_eager_test.as_default(), context.eager_mode():
        if reset_test:
          self.setUp()
        run_eagerly(self, **kwargs)
      ops.dismantle_graph(graph_for_eager_test)

    return decorated

  if func is not None:
    return decorator(func)

  return decorator


def py_func_if_in_function(f):

  def decorated(*args, **kwds):
    if not ops.get_default_graph()._building_function:
      return f(*args, **kwds)

    tensor_args, tensor_indices = zip(
        *[(x, i) for i, x in enumerate(args)
          if isinstance(x, (ops.Tensor, variables.Variable))])

    def inner_f(*inner_tensor_args):
      my_args = list(args)
      for i, n in zip(tensor_indices, inner_tensor_args):
        my_args[i] = n
      return f(*my_args, **kwds)

    return script_ops.py_func(inner_f, tensor_args, [])

  return tf_decorator.make_decorator(f, decorated)


def also_run_as_tf_function(f):
  """Runs the decorated test twice--once as is, once inside a tf.function.

  This allows you to run a test both in eager execution and inside a
  tf.function, exercising the two execution modes supported in tf 2.0. The test
  assertions are automatically done inside tf.py_funcs, and tf.function ensures
  that they run in the proper order and with the proper side effects.

  Currently variable creation is not supported in tests annotated with this
  decorator since it's tricky to ensure the variable doesn't get repeatedly
  created when retracing the tf.function.

  Args:
    f: the test method to be decorated

  Returns:
    The decorated test method, which will run both in eager and inside a
    tf.function.
  """

  def decorated(*args, **kwds):
    def bound_f():
      f(*args, **kwds)
    with context.eager_mode():
      # Running in eager mode
      bound_f()
      # Running as TF function
      # TODO(b/121143941): Remove the autograph override.
      def_function.function(bound_f, autograph=False)()

  return decorated


def deprecated_graph_mode_only(func=None):
  """Execute the decorated test in graph mode.

  This function returns a decorator intended to be applied to tests that are not
  compatible with eager mode. When this decorator is applied, the test body will
  be run in an environment where API calls construct graphs instead of executing
  eagerly.

  `deprecated_graph_mode_only`, `run_v1_only`, `run_v2_only`, and
  `run_in_graph_and_eager_modes` are available decorators for different
  v1/v2/eager/graph combinations.

  Args:
    func: function to be annotated. If `func` is None, this method returns a
      decorator the can be applied to a function. If `func` is not None this
      returns the decorator applied to `func`.
  Returns:
    Returns a decorator that will run the decorated test method in graph mode.
  """

  def decorator(f):
    if tf_inspect.isclass(f):
      setup = f.__dict__.get("setUp")
      if setup is not None:
        setattr(f, "setUp", decorator(setup))

      for name, value in f.__dict__.copy().items():
        if (callable(value) and
            name.startswith(unittest.TestLoader.testMethodPrefix)):
          setattr(f, name, decorator(value))

      return f

    def decorated(self, *args, **kwargs):
      if tf2.enabled():
        with context.graph_mode():
<<<<<<< HEAD
          f(self, *args, **kwargs)
      else:
        f(self, *args, **kwargs)
=======
          return f(self, *args, **kwargs)
      else:
        return f(self, *args, **kwargs)
>>>>>>> f91aeed3

    return decorated

  if func is not None:
    return decorator(func)

  return decorator


run_deprecated_v1 = deprecated_graph_mode_only


def run_v1_only(reason, func=None):
  """Execute the decorated test only if running in v1 mode.

  This function is intended to be applied to tests that exercise v1 only
  functionality. If the test is run in v2 mode it will simply be skipped.

  `deprecated_graph_mode_only`, `run_v1_only`, `run_v2_only`, and
  `run_in_graph_and_eager_modes` are available decorators for different
  v1/v2/eager/graph combinations.

  Args:
    reason: string giving a reason for limiting the test to v1 only.
    func: function to be annotated. If `func` is None, this method returns a
      decorator the can be applied to a function. If `func` is not None this
      returns the decorator applied to `func`.

  Returns:
    Returns a decorator that will conditionally skip the decorated test method.
  """

  def decorator(f):
    if tf_inspect.isclass(f):
      setup = f.__dict__.get("setUp")
      if setup is not None:
        setattr(f, "setUp", decorator(setup))

      for name, value in f.__dict__.copy().items():
        if (callable(value) and
            name.startswith(unittest.TestLoader.testMethodPrefix)):
          setattr(f, name, decorator(value))

      return f

    def decorated(self, *args, **kwargs):
      if tf2.enabled():
        self.skipTest(reason)

<<<<<<< HEAD
      f(self, *args, **kwargs)
=======
      return f(self, *args, **kwargs)
>>>>>>> f91aeed3

    return decorated

  if func is not None:
    return decorator(func)

  return decorator


def run_v2_only(func=None):
  """Execute the decorated test only if running in v2 mode.

  This function is intended to be applied to tests that exercise v2 only
  functionality. If the test is run in v1 mode it will simply be skipped.

  `deprecated_graph_mode_only`, `run_v1_only`, `run_v2_only`, and
  `run_in_graph_and_eager_modes` are available decorators for different
  v1/v2/eager/graph combinations.

  Args:
    func: function to be annotated. If `func` is None, this method returns a
      decorator the can be applied to a function. If `func` is not None this
      returns the decorator applied to `func`.

  Returns:
    Returns a decorator that will conditionally skip the decorated test method.
  """

  def decorator(f):
    if tf_inspect.isclass(f):
      raise ValueError("`run_v2_only` only supports test methods.")

    def decorated(self, *args, **kwargs):
      if not tf2.enabled():
        self.skipTest("Test is only comptaible in v2")

<<<<<<< HEAD
      f(self, *args, **kwargs)
=======
      return f(self, *args, **kwargs)
>>>>>>> f91aeed3

    return decorated

  if func is not None:
    return decorator(func)

  return decorator


def run_gpu_only(func=None):
  """Execute the decorated test only if a GPU is available.

  This function is intended to be applied to tests that require the precense
  of a GPU. If a GPU is absent, it will simply be skipped.

  Args:
    func: function to be annotated. If `func` is None, this method returns a
      decorator the can be applied to a function. If `func` is not None this
      returns the decorator applied to `func`.

  Returns:
    Returns a decorator that will conditionally skip the decorated test method.
  """

  def decorator(f):
    if tf_inspect.isclass(f):
      raise ValueError("`run_gpu_only` only supports test methods.")

    def decorated(self, *args, **kwargs):
      if not is_gpu_available():
        self.skipTest("Test requires GPU")

<<<<<<< HEAD
      f(self, *args, **kwargs)
=======
      return f(self, *args, **kwargs)
>>>>>>> f91aeed3

    return decorated

  if func is not None:
    return decorator(func)

  return decorator


def run_cuda_only(func=None):
  """Execute the decorated test only if a GPU is available.

  This function is intended to be applied to tests that require the precense
  of a CUDA GPU. If a CUDA GPU is absent, it will simply be skipped.

  Args:
    func: function to be annotated. If `func` is None, this method returns a
      decorator the can be applied to a function. If `func` is not None this
      returns the decorator applied to `func`.

  Returns:
    Returns a decorator that will conditionally skip the decorated test method.
  """

  def decorator(f):
    if tf_inspect.isclass(f):
      raise ValueError("`run_cuda_only` only supports test methods.")

    def decorated(self, *args, **kwargs):
      if not is_gpu_available(cuda_only=True):
        self.skipTest("Test requires CUDA GPU")

<<<<<<< HEAD
      f(self, *args, **kwargs)
=======
      return f(self, *args, **kwargs)
>>>>>>> f91aeed3

    return decorated

  if func is not None:
    return decorator(func)

  return decorator


@tf_export("test.is_gpu_available")
def is_gpu_available(cuda_only=False, min_cuda_compute_capability=None):
  """Returns whether TensorFlow can access a GPU.

  Args:
    cuda_only: limit the search to CUDA gpus.
    min_cuda_compute_capability: a (major,minor) pair that indicates the minimum
      CUDA compute capability required, or None if no requirement.

  Returns:
    True iff a gpu device of the requested kind is available.
  """

  def compute_capability_from_device_desc(device_desc):
    # TODO(jingyue): The device description generator has to be in sync with
    # this file. Another option is to put compute capability in
    # DeviceAttributes, but I avoided that to keep DeviceAttributes
    # target-independent. Reconsider this option when we have more things like
    # this to keep in sync.
    # LINT.IfChange
    match = re.search(r"compute capability: (\d+)\.(\d+)", device_desc)
    # LINT.ThenChange(//tensorflow/core/\
    #                 common_runtime/gpu/gpu_device.cc)
    if not match:
      return 0, 0
    return int(match.group(1)), int(match.group(2))

  try:
    for local_device in device_lib.list_local_devices():
      if local_device.device_type == "GPU":
        if (min_cuda_compute_capability is None or
            compute_capability_from_device_desc(
                local_device.physical_device_desc) >=
            min_cuda_compute_capability):
          return True
      if local_device.device_type == "SYCL" and not cuda_only:
        return True
    return False
  except errors_impl.NotFoundError as e:
    if not all(x in str(e) for x in ["CUDA", "not find"]):
      raise e
    else:
      logging.error(str(e))
      return False


@contextlib.contextmanager
def device(use_gpu):
  """Uses gpu when requested and available."""
  if use_gpu and is_gpu_available():
    dev = "/device:GPU:0"
  else:
    dev = "/device:CPU:0"
  with ops.device(dev):
    yield


@contextlib.contextmanager
def use_gpu():
  """Uses gpu when requested and available."""
  with device(use_gpu=True):
    yield


@contextlib.contextmanager
def force_gpu():
  """Force the gpu to be used."""
  with ops.device("/device:GPU:0"):
    yield


@contextlib.contextmanager
def force_cpu():
  """Force the cpu to be used."""
  with ops.device("/device:CPU:0"):
    yield


class CapturedWrites(object):
  """A utility class to load the captured writes made to a stream."""

  def __init__(self, capture_location):
    self.capture_location = capture_location

  def contents(self):
    """Get the captured writes as a single string."""
    with open(self.capture_location) as tmp_file:
      output_data = "".join(tmp_file.readlines())
    return output_data


class FakeEagerSession(object):
  """Fake session so tests that conditionally use placeholders can use eager.

  There are a number of tests that conditionally use placeholders for shape
  inference. The pattern is demonstrated here:

  ```python
  with self.cached_session() as sess:
    if static_shape:
      y = math_ops.matmul(x, ...)
      feed_dict = {}
    else:
      x_ph = array_ops.placeholder(...)
      y = math_ops.matmul(x_ph, ...)
      feed_dict = {x_ph: x}
    val = sess.run(y, feed_dict=feed_dict)
  ```

  Since the feed_dict is empty when not using placeholders we should be able to
  call self.evaluate(), however this requires rewriting the test case.
  This class shold be considered a stop-gap solution to get tests running with
  eager with minimal changes to the actual test.
  """

  def __init__(self, test_case):
    self._test_case = test_case

  def run(self, fetches, *args, **kwargs):
    """Evalaute `fetches`.

    Fail if additional args are specified.

    Args:
      fetches: A Tensor or a nested list/tuple of Tensors.
      *args: Positional arguments
      **kwargs: Keyword arguments

    Raises:
      RuntimeError: If args or kwargs are specified.

    Returns:
      Tensors as numpy values.
    """
    feed_dict = kwargs.pop("feed_dict", {})
    if feed_dict:
      raise RuntimeError(
          "feed_dict is not supported when eager execution is enabled "
          "(in this case, sess.run(t) is shorthand for t.numpy()")

    if args or kwargs:
      raise RuntimeError(
          "Optional args are not supported when eager execution is enabled "
          "(in this case, sess.run(t) is shorthand for t.numpy()")

    return self._test_case.evaluate(fetches)


class ErrorLoggingSession(session.Session):
  """Wrapper around a Session that logs errors in run().
  """

  def run(self, *args, **kwargs):
    try:
      return super(ErrorLoggingSession, self).run(*args, **kwargs)
    except Exception as e:  # pylint: disable=broad-except
      # Note: disable the logging for OutOfRangeError, which makes the output
      # of tf.data tests hard to read, because OutOfRangeError is used as the
      # signal completion
      if not isinstance(e, errors.OutOfRangeError):
        logging.error(str(e))
      raise


@tf_export("test.TestCase")
class TensorFlowTestCase(googletest.TestCase):
  """Base class for tests that need to test TensorFlow.
  """

  def __init__(self, methodName="runTest"):  # pylint: disable=invalid-name
    super(TensorFlowTestCase, self).__init__(methodName)
    self._threads = []
    self._tempdir = None
    self._cached_session = None

  def setUp(self):
    self._ClearCachedSession()
    random.seed(random_seed.DEFAULT_GRAPH_SEED)
    np.random.seed(random_seed.DEFAULT_GRAPH_SEED)
    # Note: The following line is necessary because some test methods may error
    # out from within nested graph contexts (e.g., via assertRaises and
    # assertRaisesRegexp), which may leave ops._default_graph_stack non-empty
    # under certain versions of Python. That would cause
    # ops.reset_default_graph() to throw an exception if the stack were not
    # cleared first.
    ops._default_graph_stack.reset()  # pylint: disable=protected-access
    ops.reset_default_graph()
    random_seed.set_random_seed(random_seed.DEFAULT_GRAPH_SEED)

    # Avoiding calling setUp() for the poorly named test_session method.
    if self.id().endswith(".test_session"):
      self.skipTest("Not a test.")

  def tearDown(self):
    for thread in self._threads:
      thread.check_termination()

    self._ClearCachedSession()

  def _ClearCachedSession(self):
    if self._cached_session is not None:
      self._cached_session.close()
      self._cached_session = None

  def get_temp_dir(self):
    """Returns a unique temporary directory for the test to use.

    If you call this method multiple times during in a test, it will return the
    same folder. However, across different runs the directories will be
    different. This will ensure that across different runs tests will not be
    able to pollute each others environment.
    If you need multiple unique directories within a single test, you should
    use tempfile.mkdtemp as follows:
      tempfile.mkdtemp(dir=self.get_temp_dir()):

    Returns:
      string, the path to the unique temporary directory created for this test.
    """
    if not self._tempdir:
      self._tempdir = tempfile.mkdtemp(dir=googletest.GetTempDir())
    return self._tempdir

  @contextlib.contextmanager
  def captureWritesToStream(self, stream):
    """A context manager that captures the writes to a given stream.

    This context manager captures all writes to a given stream inside of a
    `CapturedWrites` object. When this context manager is created, it yields
    the `CapturedWrites` object. The captured contents can be accessed  by
    calling `.contents()` on the `CapturedWrites`.

    For this function to work, the stream must have a file descriptor that
    can be modified using `os.dup` and `os.dup2`, and the stream must support
    a `.flush()` method. The default python sys.stdout and sys.stderr are
    examples of this. Note that this does not work in Colab or Jupyter
    notebooks, because those use alternate stdout streams.

    Example:
    ```python
    class MyOperatorTest(test_util.TensorFlowTestCase):
      def testMyOperator(self):
        input = [1.0, 2.0, 3.0, 4.0, 5.0]
        with self.captureWritesToStream(sys.stdout) as captured:
          result = MyOperator(input).eval()
        self.assertStartsWith(captured.contents(), "This was printed.")
    ```

    Args:
      stream: The stream whose writes should be captured. This
        stream must have a file descriptor, support writing via using that
        file descriptor, and must have a `.flush()` method.

    Yields:
      A `CapturedWrites` object that contains all writes to the specified stream
      made during this context.
    """
    stream.flush()
    fd = stream.fileno()
    tmp_file_path = tempfile.mktemp(dir=self.get_temp_dir())
    tmp_file = open(tmp_file_path, "w")
    orig_fd = os.dup(fd)
    os.dup2(tmp_file.fileno(), fd)
    try:
      yield CapturedWrites(tmp_file_path)
    finally:
      tmp_file.close()
      os.dup2(orig_fd, fd)

  def _AssertProtoEquals(self, a, b, msg=None):
    """Asserts that a and b are the same proto.

    Uses ProtoEq() first, as it returns correct results
    for floating point attributes, and then use assertProtoEqual()
    in case of failure as it provides good error messages.

    Args:
      a: a proto.
      b: another proto.
      msg: Optional message to report on failure.
    """
    if not compare.ProtoEq(a, b):
      compare.assertProtoEqual(self, a, b, normalize_numbers=True, msg=msg)

  def assertProtoEquals(self, expected_message_maybe_ascii, message, msg=None):
    """Asserts that message is same as parsed expected_message_ascii.

    Creates another prototype of message, reads the ascii message into it and
    then compares them using self._AssertProtoEqual().

    Args:
      expected_message_maybe_ascii: proto message in original or ascii form.
      message: the message to validate.
      msg: Optional message to report on failure.
    """
    msg = msg if msg else ""
    if isinstance(expected_message_maybe_ascii, type(message)):
      expected_message = expected_message_maybe_ascii
      self._AssertProtoEquals(expected_message, message)
    elif isinstance(expected_message_maybe_ascii, str):
      expected_message = type(message)()
      text_format.Merge(
          expected_message_maybe_ascii,
          expected_message,
          descriptor_pool=descriptor_pool.Default())
      self._AssertProtoEquals(expected_message, message, msg=msg)
    else:
      assert False, ("Can't compare protos of type %s and %s. %s" %
                     (type(expected_message_maybe_ascii), type(message), msg))

  def assertProtoEqualsVersion(
      self,
      expected,
      actual,
      producer=versions.GRAPH_DEF_VERSION,
      min_consumer=versions.GRAPH_DEF_VERSION_MIN_CONSUMER,
      msg=None):
    expected = "versions { producer: %d min_consumer: %d };\n%s" % (
        producer, min_consumer, expected)
    self.assertProtoEquals(expected, actual, msg=msg)

  def assertStartsWith(self, actual, expected_start, msg=None):
    """Assert that actual.startswith(expected_start) is True.

    Args:
      actual: str
      expected_start: str
      msg: Optional message to report on failure.
    """
    if not actual.startswith(expected_start):
      fail_msg = "%r does not start with %r" % (actual, expected_start)
      fail_msg += " : %r" % (msg) if msg else ""
      self.fail(fail_msg)

  def _eval_tensor(self, tensor):
    if tensor is None:
      return None
    elif callable(tensor):
      return self._eval_helper(tensor())
    else:
      try:
        if sparse_tensor.is_sparse(tensor):
          return sparse_tensor.SparseTensorValue(tensor.indices, tensor.values,
                                                 tensor.dense_shape)
        return tensor.numpy()
      except AttributeError as e:
        six.raise_from(ValueError("Unsupported type %s." % type(tensor)), e)

  def _eval_helper(self, tensors):
    if tensors is None:
      return None
    return nest.map_structure(self._eval_tensor, tensors)

  def evaluate(self, tensors):
    """Evaluates tensors and returns numpy values.

    Args:
      tensors: A Tensor or a nested list/tuple of Tensors.

    Returns:
      tensors numpy values.
    """
    if context.executing_eagerly():
      return self._eval_helper(tensors)
    else:
      sess = ops.get_default_session()
      if sess is None:
        with self.test_session() as sess:
          return sess.run(tensors)
      else:
        return sess.run(tensors)

  # pylint: disable=g-doc-return-or-yield
  @contextlib.contextmanager
  def session(self, graph=None, config=None, use_gpu=False, force_gpu=False):
    """Returns a TensorFlow Session for use in executing tests.

    Note that this will set this session and the graph as global defaults.

    Use the `use_gpu` and `force_gpu` options to control where ops are run. If
    `force_gpu` is True, all ops are pinned to `/device:GPU:0`. Otherwise, if
    `use_gpu` is True, TensorFlow tries to run as many ops on the GPU as
    possible. If both `force_gpu and `use_gpu` are False, all ops are pinned to
    the CPU.

    Example:
    ```python
    class MyOperatorTest(test_util.TensorFlowTestCase):
      def testMyOperator(self):
        with self.session(use_gpu=True):
          valid_input = [1.0, 2.0, 3.0, 4.0, 5.0]
          result = MyOperator(valid_input).eval()
          self.assertEqual(result, [1.0, 2.0, 3.0, 5.0, 8.0]
          invalid_input = [-1.0, 2.0, 7.0]
          with self.assertRaisesOpError("negative input not supported"):
            MyOperator(invalid_input).eval()
    ```

    Args:
      graph: Optional graph to use during the returned session.
      config: An optional config_pb2.ConfigProto to use to configure the
        session.
      use_gpu: If True, attempt to run as many ops as possible on GPU.
      force_gpu: If True, pin all ops to `/device:GPU:0`.

    Yields:
      A Session object that should be used as a context manager to surround
      the graph building and execution code in a test case.
    """
    if context.executing_eagerly():
      yield None
    else:
      with self._create_session(graph, config, force_gpu) as sess:
        with self._constrain_devices_and_set_default(sess, use_gpu, force_gpu):
          yield sess

  @contextlib.contextmanager
  def cached_session(self,
                     graph=None,
                     config=None,
                     use_gpu=False,
                     force_gpu=False):
    """Returns a TensorFlow Session for use in executing tests.

    This method behaves differently than self.session(): for performance reasons
    `cached_session` will by default reuse the same session within the same
    test. The session returned by this function will only be closed at the end
    of the test (in the TearDown function).

    Use the `use_gpu` and `force_gpu` options to control where ops are run. If
    `force_gpu` is True, all ops are pinned to `/device:GPU:0`. Otherwise, if
    `use_gpu` is True, TensorFlow tries to run as many ops on the GPU as
    possible. If both `force_gpu and `use_gpu` are False, all ops are pinned to
    the CPU.

    Example:
    ```python
    class MyOperatorTest(test_util.TensorFlowTestCase):
      def testMyOperator(self):
        with self.cached_session(use_gpu=True) as sess:
          valid_input = [1.0, 2.0, 3.0, 4.0, 5.0]
          result = MyOperator(valid_input).eval()
          self.assertEqual(result, [1.0, 2.0, 3.0, 5.0, 8.0]
          invalid_input = [-1.0, 2.0, 7.0]
          with self.assertRaisesOpError("negative input not supported"):
            MyOperator(invalid_input).eval()
    ```

    Args:
      graph: Optional graph to use during the returned session.
      config: An optional config_pb2.ConfigProto to use to configure the
        session.
      use_gpu: If True, attempt to run as many ops as possible on GPU.
      force_gpu: If True, pin all ops to `/device:GPU:0`.

    Yields:
      A Session object that should be used as a context manager to surround
      the graph building and execution code in a test case.
    """
    if context.executing_eagerly():
      yield FakeEagerSession(self)
    else:
      sess = self._get_cached_session(
          graph, config, force_gpu, crash_if_inconsistent_args=True)
      with self._constrain_devices_and_set_default(sess, use_gpu,
                                                   force_gpu) as cached:
        yield cached

  @contextlib.contextmanager
  @deprecation.deprecated(None, "Use `self.session()` or "
                          "`self.cached_session()` instead.")
  def test_session(self,
                   graph=None,
                   config=None,
                   use_gpu=False,
                   force_gpu=False):
    """Use cached_session instead."""
    if self.id().endswith(".test_session"):
      self.skipTest("Not a test.")
    if context.executing_eagerly():
      yield None
    else:
      if graph is None:
        sess = self._get_cached_session(
            graph, config, force_gpu, crash_if_inconsistent_args=False)
        with self._constrain_devices_and_set_default(sess, use_gpu,
                                                     force_gpu) as cached:
          yield cached
      else:
        with self.session(graph, config, use_gpu, force_gpu) as sess:
          yield sess

  # pylint: enable=g-doc-return-or-yield

  class _CheckedThread(object):
    """A wrapper class for Thread that asserts successful completion.

    This class should be created using the TensorFlowTestCase.checkedThread()
    method.
    """

    def __init__(self, testcase, target, args=None, kwargs=None):
      """Constructs a new instance of _CheckedThread.

      Args:
        testcase: The TensorFlowTestCase for which this thread is being created.
        target: A callable object representing the code to be executed in the
          thread.
        args: A tuple of positional arguments that will be passed to target.
        kwargs: A dictionary of keyword arguments that will be passed to target.
      """
      self._testcase = testcase
      self._target = target
      self._args = () if args is None else args
      self._kwargs = {} if kwargs is None else kwargs
      self._thread = threading.Thread(target=self._protected_run)
      self._exception = None

      self._is_thread_joined = False

    def _protected_run(self):
      """Target for the wrapper thread. Sets self._exception on failure."""
      try:
        self._target(*self._args, **self._kwargs)
      except Exception as e:  # pylint: disable=broad-except
        self._exception = e

    def start(self):
      """Starts the thread's activity.

      This must be called at most once per _CheckedThread object. It arranges
      for the object's target to be invoked in a separate thread of control.
      """
      self._thread.start()

    def join(self):
      """Blocks until the thread terminates.

      Raises:
        self._testcase.failureException: If the thread terminates with due to
          an exception.
      """
      self._is_thread_joined = True
      self._thread.join()
      if self._exception is not None:
        self._testcase.fail("Error in checkedThread: %s" % str(self._exception))

    def is_alive(self):
      """Returns whether the thread is alive.

      This method returns True just before the run() method starts
      until just after the run() method terminates.

      Returns:
        True if the thread is alive, otherwise False.
      """
      return self._thread.is_alive()

    def check_termination(self):
      """Returns whether the checked thread was properly used and did terminate.

      Every checked thread should be "join"ed after starting, and before the
      test tears down. If it is not joined, it is possible the thread will hang
      and cause flaky failures in tests.

      Raises:
        self._testcase.failureException: If check_termination was called before
        thread was joined.

        RuntimeError: If the thread is not terminated. This means thread was not
        joined with the main thread.
      """
      if self._is_thread_joined:
        if self.is_alive():
          raise RuntimeError(
              "Thread was not joined with main thread, and is still running "
              "when the test finished.")
      else:
        self._testcase.fail("A checked thread was not joined.")

  def checkedThread(self, target, args=None, kwargs=None):
    """Returns a Thread wrapper that asserts 'target' completes successfully.

    This method should be used to create all threads in test cases, as
    otherwise there is a risk that a thread will silently fail, and/or
    assertions made in the thread will not be respected.

    Args:
      target: A callable object to be executed in the thread.
      args: The argument tuple for the target invocation. Defaults to ().
      kwargs: A dictionary of keyword arguments for the target invocation.
        Defaults to {}.

    Returns:
      A wrapper for threading.Thread that supports start() and join() methods.
    """
    ret = TensorFlowTestCase._CheckedThread(self, target, args, kwargs)
    self._threads.append(ret)
    return ret


  # pylint: enable=invalid-name
  @py_func_if_in_function
  def assertNear(self, f1, f2, err, msg=None):
    """Asserts that two floats are near each other.

    Checks that |f1 - f2| < err and asserts a test failure
    if not.

    Args:
      f1: A float value.
      f2: A float value.
      err: A float value.
      msg: An optional string message to append to the failure message.
    """
    # f1 == f2 is needed here as we might have: f1, f2 = inf, inf
    self.assertTrue(
        f1 == f2 or math.fabs(f1 - f2) <= err,
        "%f != %f +/- %f%s" % (f1, f2, err, " (%s)" % msg
                               if msg is not None else ""))

  @py_func_if_in_function
  def assertArrayNear(self, farray1, farray2, err, msg=None):
    """Asserts that two float arrays are near each other.

    Checks that for all elements of farray1 and farray2
    |f1 - f2| < err.  Asserts a test failure if not.

    Args:
      farray1: a list of float values.
      farray2: a list of float values.
      err: a float value.
      msg: Optional message to report on failure.
    """
    self.assertEqual(len(farray1), len(farray2), msg=msg)
    for f1, f2 in zip(farray1, farray2):
      self.assertNear(float(f1), float(f2), err, msg=msg)

  def _NDArrayNear(self, ndarray1, ndarray2, err):
    return np.linalg.norm(ndarray1 - ndarray2) < err

  @py_func_if_in_function
  def assertNDArrayNear(self, ndarray1, ndarray2, err, msg=None):
    """Asserts that two numpy arrays have near values.

    Args:
      ndarray1: a numpy ndarray.
      ndarray2: a numpy ndarray.
      err: a float. The maximum absolute difference allowed.
      msg: Optional message to report on failure.
    """
    self.assertTrue(self._NDArrayNear(ndarray1, ndarray2, err), msg=msg)

  def _GetNdArray(self, a):
    # If a is a tensor then convert it to ndarray
    if isinstance(a, ops.Tensor):
      if isinstance(a, ops._EagerTensorBase):
        a = a.numpy()
      else:
        a = self.evaluate(a)
    if not isinstance(a, np.ndarray):
      return np.array(a)
    return a

  def _assertArrayLikeAllClose(self, a, b, rtol=1e-6, atol=1e-6, msg=None):
    a = self._GetNdArray(a)
    b = self._GetNdArray(b)
    # When the array rank is small, print its contents. Numpy array printing is
    # implemented using inefficient recursion so prints can cause tests to
    # time out.
    if a.shape != b.shape and (b.ndim <= 3 or b.size < 500):
      shape_mismatch_msg = ("Shape mismatch: expected %s, got %s with contents "
                            "%s.") % (a.shape, b.shape, b)
    else:
      shape_mismatch_msg = "Shape mismatch: expected %s, got %s." % (a.shape,
                                                                     b.shape)
    self.assertEqual(a.shape, b.shape, shape_mismatch_msg)

    msgs = [msg]
    if not np.allclose(a, b, rtol=rtol, atol=atol):
      # Adds more details to np.testing.assert_allclose.
      #
      # NOTE: numpy.allclose (and numpy.testing.assert_allclose)
      # checks whether two arrays are element-wise equal within a
      # tolerance. The relative difference (rtol * abs(b)) and the
      # absolute difference atol are added together to compare against
      # the absolute difference between a and b.  Here, we want to
      # tell user which elements violate such conditions.
      cond = np.logical_or(
          np.abs(a - b) > atol + rtol * np.abs(b),
          np.isnan(a) != np.isnan(b))
      if a.ndim:
        x = a[np.where(cond)]
        y = b[np.where(cond)]
        msgs.append("not close where = {}".format(np.where(cond)))
      else:
        # np.where is broken for scalars
        x, y = a, b
      msgs.append("not close lhs = {}".format(x))
      msgs.append("not close rhs = {}".format(y))
      msgs.append("not close dif = {}".format(np.abs(x - y)))
      msgs.append("not close tol = {}".format(atol + rtol * np.abs(y)))
      msgs.append("dtype = {}, shape = {}".format(a.dtype, a.shape))
      # TODO(xpan): There seems to be a bug:
      # tensorflow/compiler/tests:binary_ops_test pass with float32
      # nan even though the equal_nan is False by default internally.
      np.testing.assert_allclose(
          a, b, rtol=rtol, atol=atol, err_msg="\n".join(msgs), equal_nan=True)

  def _assertAllCloseRecursive(self,
                               a,
                               b,
                               rtol=1e-6,
                               atol=1e-6,
                               path=None,
                               msg=None):
    path = path or []
    path_str = (("[" + "][".join([str(p) for p in path]) + "]") if path else "")
    msg = msg if msg else ""

    # Check if a and/or b are namedtuples.
    if hasattr(a, "_asdict"):
      a = a._asdict()
    if hasattr(b, "_asdict"):
      b = b._asdict()
    a_is_dict = isinstance(a, collections.Mapping)
    if a_is_dict != isinstance(b, collections.Mapping):
      raise ValueError("Can't compare dict to non-dict, a%s vs b%s. %s" %
                       (path_str, path_str, msg))
    if a_is_dict:
      self.assertItemsEqual(
          a.keys(),
          b.keys(),
          msg="mismatched keys: a%s has keys %s, but b%s has keys %s. %s" %
          (path_str, a.keys(), path_str, b.keys(), msg))
      for k in a:
        path.append(k)
        self._assertAllCloseRecursive(
            a[k], b[k], rtol=rtol, atol=atol, path=path, msg=msg)
        del path[-1]
    elif isinstance(a, (list, tuple)):
      # Try to directly compare a, b as ndarrays; if not work, then traverse
      # through the sequence, which is more expensive.
      try:
        a_as_ndarray = self._GetNdArray(a)
        b_as_ndarray = self._GetNdArray(b)
        self._assertArrayLikeAllClose(
            a_as_ndarray,
            b_as_ndarray,
            rtol=rtol,
            atol=atol,
            msg="Mismatched value: a%s is different from b%s. %s" %
            (path_str, path_str, msg))
      except (ValueError, TypeError) as e:
        if len(a) != len(b):
          raise ValueError(
              "Mismatched length: a%s has %d items, but b%s has %d items. %s" %
              (path_str, len(a), path_str, len(b), msg))
        for idx, (a_ele, b_ele) in enumerate(zip(a, b)):
          path.append(str(idx))
          self._assertAllCloseRecursive(
              a_ele, b_ele, rtol=rtol, atol=atol, path=path, msg=msg)
          del path[-1]
    # a and b are ndarray like objects
    else:
      try:
        self._assertArrayLikeAllClose(
            a,
            b,
            rtol=rtol,
            atol=atol,
            msg=("Mismatched value: a%s is different from b%s. %s" %
                 (path_str, path_str, msg)))
      except TypeError as e:
        msg = ("Error: a%s has %s, but b%s has %s. %s" %
               (path_str, type(a), path_str, type(b), msg))
        e.args = ((e.args[0] + " : " + msg,) + e.args[1:])
        raise

  @py_func_if_in_function
  def assertAllClose(self, a, b, rtol=1e-6, atol=1e-6, msg=None):
    """Asserts that two structures of numpy arrays or Tensors, have near values.

    `a` and `b` can be arbitrarily nested structures. A layer of a nested
    structure can be a `dict`, `namedtuple`, `tuple` or `list`.

    Args:
      a: The expected numpy `ndarray`, or anything that can be converted into a
         numpy `ndarray` (including Tensor), or any arbitrarily nested of
         structure of these.
      b: The actual numpy `ndarray`, or anything that can be converted into a
         numpy `ndarray` (including Tensor), or any arbitrarily nested of
         structure of these.
      rtol: relative tolerance.
      atol: absolute tolerance.
      msg: Optional message to report on failure.

    Raises:
      ValueError: if only one of `a[p]` and `b[p]` is a dict or
          `a[p]` and `b[p]` have different length, where `[p]` denotes a path
          to the nested structure, e.g. given `a = [(1, 1), {'d': (6, 7)}]` and
          `[p] = [1]['d']`, then `a[p] = (6, 7)`.
    """
    self._assertAllCloseRecursive(a, b, rtol=rtol, atol=atol, msg=msg)

  @py_func_if_in_function
  def assertAllCloseAccordingToType(self,
                                    a,
                                    b,
                                    rtol=1e-6,
                                    atol=1e-6,
                                    float_rtol=1e-6,
                                    float_atol=1e-6,
                                    half_rtol=1e-3,
                                    half_atol=1e-3,
                                    bfloat16_rtol=1e-2,
                                    bfloat16_atol=1e-2,
                                    msg=None):
    """Like assertAllClose, but also suitable for comparing fp16 arrays.

    In particular, the tolerance is reduced to 1e-3 if at least
    one of the arguments is of type float16.

    Args:
      a: the expected numpy ndarray or anything can be converted to one.
      b: the actual numpy ndarray or anything can be converted to one.
      rtol: relative tolerance.
      atol: absolute tolerance.
      float_rtol: relative tolerance for float32.
      float_atol: absolute tolerance for float32.
      half_rtol: relative tolerance for float16.
      half_atol: absolute tolerance for float16.
      bfloat16_rtol: relative tolerance for bfloat16.
      bfloat16_atol: absolute tolerance for bfloat16.
      msg: Optional message to report on failure.
    """
    a = self._GetNdArray(a)
    b = self._GetNdArray(b)
    # types with lower tol are put later to overwrite previous ones.
    if (a.dtype == np.float32 or b.dtype == np.float32 or
        a.dtype == np.complex64 or b.dtype == np.complex64):
      rtol = max(rtol, float_rtol)
      atol = max(atol, float_atol)
    if a.dtype == np.float16 or b.dtype == np.float16:
      rtol = max(rtol, half_rtol)
      atol = max(atol, half_atol)
    if (a.dtype == dtypes.bfloat16.as_numpy_dtype or
        b.dtype == dtypes.bfloat16.as_numpy_dtype):
      rtol = max(rtol, bfloat16_rtol)
      atol = max(atol, bfloat16_atol)

    self.assertAllClose(a, b, rtol=rtol, atol=atol, msg=msg)

  @py_func_if_in_function
  def assertNotAllClose(self, a, b, **kwargs):
    """Assert that two numpy arrays, or or Tensors, do not have near values.

    Args:
      a: the first value to compare.
      b: the second value to compare.
      **kwargs: additional keyword arguments to be passed to the underlying
        `assertAllClose` call.

    Raises:
      AssertionError: If `a` and `b` are unexpectedly close at all elements.
    """
    try:
      self.assertAllClose(a, b, **kwargs)
    except AssertionError:
      return
    raise AssertionError("The two values are close at all elements")

  @py_func_if_in_function
  def assertAllEqual(self, a, b, msg=None):
    """Asserts that two numpy arrays or Tensors have the same values.

    Args:
      a: the expected numpy ndarray or anything can be converted to one.
      b: the actual numpy ndarray or anything can be converted to one.
      msg: Optional message to report on failure.
    """
    msg = msg if msg else ""
    a = self._GetNdArray(a)
    b = self._GetNdArray(b)
    # Arbitrary bounds so that we don't print giant tensors.
    if (b.ndim <= 3 or b.size < 500):
      self.assertEqual(
          a.shape, b.shape, "Shape mismatch: expected %s, got %s."
          " Contents: %s. \n%s." % (a.shape, b.shape, b, msg))
    else:
      self.assertEqual(
          a.shape, b.shape, "Shape mismatch: expected %s, got %s."
          " %s" % (a.shape, b.shape, msg))

    same = (a == b)

    if (a.dtype in [
        np.float16, np.float32, np.float64, dtypes.bfloat16.as_numpy_dtype
    ]):
      same = np.logical_or(same, np.logical_and(np.isnan(a), np.isnan(b)))
    msgs = [msg]
    if not np.all(same):
      # Adds more details to np.testing.assert_array_equal.
      diff = np.logical_not(same)
      if a.ndim:
        x = a[np.where(diff)]
        y = b[np.where(diff)]
        msgs.append("not equal where = {}".format(np.where(diff)))
      else:
        # np.where is broken for scalars
        x, y = a, b
      msgs.append("not equal lhs = {}".format(x))
      msgs.append("not equal rhs = {}".format(y))
      np.testing.assert_array_equal(a, b, err_msg="\n".join(msgs))

  @py_func_if_in_function
  def assertAllGreater(self, a, comparison_target):
    """Assert element values are all greater than a target value.

    Args:
      a: The numpy `ndarray`, or anything that can be converted into a
         numpy `ndarray` (including Tensor).
      comparison_target: The target value of comparison.
    """
    a = self._GetNdArray(a)
    self.assertGreater(np.min(a), comparison_target)

  @py_func_if_in_function
  def assertAllLess(self, a, comparison_target):
    """Assert element values are all less than a target value.

    Args:
      a: The numpy `ndarray`, or anything that can be converted into a
         numpy `ndarray` (including Tensor).
      comparison_target: The target value of comparison.
    """
    a = self._GetNdArray(a)
    self.assertLess(np.max(a), comparison_target)

  @py_func_if_in_function
  def assertAllGreaterEqual(self, a, comparison_target):
    """Assert element values are all greater than or equal to a target value.

    Args:
      a: The numpy `ndarray`, or anything that can be converted into a
         numpy `ndarray` (including Tensor).
      comparison_target: The target value of comparison.
    """
    a = self._GetNdArray(a)
    self.assertGreaterEqual(np.min(a), comparison_target)

  @py_func_if_in_function
  def assertAllLessEqual(self, a, comparison_target):
    """Assert element values are all less than or equal to a target value.

    Args:
      a: The numpy `ndarray`, or anything that can be converted into a
         numpy `ndarray` (including Tensor).
      comparison_target: The target value of comparison.
    """
    a = self._GetNdArray(a)
    self.assertLessEqual(np.max(a), comparison_target)

  def _format_subscripts(self, subscripts, value, limit=10, indent=2):
    """Generate a summary of ndarray subscripts as a list of str.

    If limit == N, this method will print up to the first N subscripts on
    separate
    lines. A line of ellipses (...) will be appended at the end if the number of
    subscripts exceeds N.

    Args:
      subscripts: The tensor (np.ndarray) subscripts, of the same format as
        np.where()'s return value, i.e., a tuple of arrays with each array
        corresponding to a dimension. E.g., (array([1, 1]), array([0, 1])).
      value: (np.ndarray) value of the tensor.
      limit: (int) The maximum number of indices to print.
      indent: (int) Number of characters to indent at the beginning of each
        line.

    Returns:
      (list of str) the multi-line representation of the subscripts and values,
        potentially with omission at the end.
    """
    lines = []
    subscripts = np.transpose(subscripts)
    prefix = " " * indent
    for subscript in itertools.islice(subscripts, limit):
      lines.append(prefix + str(subscript) + " : " +
                   str(value[tuple(subscript)]))
    if len(subscripts) > limit:
      lines.append(prefix + "...")
    return lines

  @py_func_if_in_function
  def assertAllInRange(self,
                       target,
                       lower_bound,
                       upper_bound,
                       open_lower_bound=False,
                       open_upper_bound=False):
    """Assert that elements in a Tensor are all in a given range.

    Args:
      target: The numpy `ndarray`, or anything that can be converted into a
         numpy `ndarray` (including Tensor).
      lower_bound: lower bound of the range
      upper_bound: upper bound of the range
      open_lower_bound: (`bool`) whether the lower bound is open (i.e., > rather
        than the default >=)
      open_upper_bound: (`bool`) whether the upper bound is open (i.e., < rather
        than the default <=)

    Raises:
      AssertionError:
        if the value tensor does not have an ordered numeric type (float* or
          int*), or
        if there are nan values, or
        if any of the elements do not fall in the specified range.
    """
    target = self._GetNdArray(target)
    if not (np.issubdtype(target.dtype, np.floating) or
            np.issubdtype(target.dtype, np.integer)):
      raise AssertionError(
          "The value of %s does not have an ordered numeric type, instead it "
          "has type: %s" % (target, target.dtype))

    nan_subscripts = np.where(np.isnan(target))
    if np.size(nan_subscripts):
      raise AssertionError(
          "%d of the %d element(s) are NaN. "
          "Subscripts(s) and value(s) of the NaN element(s):\n" %
          (len(nan_subscripts[0]), np.size(target)) +
          "\n".join(self._format_subscripts(nan_subscripts, target)))

    range_str = (("(" if open_lower_bound else "[") + str(lower_bound) + ", " +
                 str(upper_bound) + (")" if open_upper_bound else "]"))

    violations = (
        np.less_equal(target, lower_bound)
        if open_lower_bound else np.less(target, lower_bound))
    violations = np.logical_or(
        violations,
        np.greater_equal(target, upper_bound)
        if open_upper_bound else np.greater(target, upper_bound))
    violation_subscripts = np.where(violations)
    if np.size(violation_subscripts):
      raise AssertionError(
          "%d of the %d element(s) are outside the range %s. " %
          (len(violation_subscripts[0]), np.size(target), range_str) +
          "Subscript(s) and value(s) of the offending elements:\n" +
          "\n".join(self._format_subscripts(violation_subscripts, target)))

  @py_func_if_in_function
  def assertAllInSet(self, target, expected_set):
    """Assert that elements of a Tensor are all in a given closed set.

    Args:
      target: The numpy `ndarray`, or anything that can be converted into a
         numpy `ndarray` (including Tensor).
      expected_set: (`list`, `tuple` or `set`) The closed set that the elements
        of the value of `target` are expected to fall into.

    Raises:
      AssertionError:
        if any of the elements do not fall into `expected_set`.
    """
    target = self._GetNdArray(target)

    # Elements in target that are not in expected_set.
    diff = np.setdiff1d(target.flatten(), list(expected_set))
    if np.size(diff):
      raise AssertionError("%d unique element(s) are not in the set %s: %s" %
                           (np.size(diff), expected_set, diff))

  @py_func_if_in_function
  def assertDTypeEqual(self, target, expected_dtype):
    """Assert ndarray data type is equal to expected.

    Args:
      target: The numpy `ndarray`, or anything that can be converted into a
         numpy `ndarray` (including Tensor).
      expected_dtype: Expected data type.
    """
    target = self._GetNdArray(target)
    if not isinstance(target, list):
      arrays = [target]
    for arr in arrays:
      self.assertEqual(arr.dtype, expected_dtype)

  # pylint: disable=g-doc-return-or-yield
  @contextlib.contextmanager
  def assertRaisesWithPredicateMatch(self, exception_type,
                                     expected_err_re_or_predicate):
    """Returns a context manager to enclose code expected to raise an exception.

    If the exception is an OpError, the op stack is also included in the message
    predicate search.

    Args:
      exception_type: The expected type of exception that should be raised.
      expected_err_re_or_predicate: If this is callable, it should be a function
        of one argument that inspects the passed-in exception and
        returns True (success) or False (please fail the test). Otherwise, the
        error message is expected to match this regular expression partially.

    Returns:
      A context manager to surround code that is expected to raise an
      exception.
    """
    if callable(expected_err_re_or_predicate):
      predicate = expected_err_re_or_predicate
    else:

      def predicate(e):
        err_str = e.message if isinstance(e, errors.OpError) else str(e)
        op = e.op if isinstance(e, errors.OpError) else None
        while op is not None:
          err_str += "\nCaused by: " + op.name
          op = op._original_op  # pylint: disable=protected-access
        logging.info("Searching within error strings: '%s' within '%s'",
                     expected_err_re_or_predicate, err_str)
        return re.search(expected_err_re_or_predicate, err_str)

    try:
      yield
      self.fail(exception_type.__name__ + " not raised")
    except Exception as e:  # pylint: disable=broad-except
      if not isinstance(e, exception_type) or not predicate(e):
        raise AssertionError(
            "Exception of type %s: %s" % (str(type(e)), str(e)))

  # pylint: enable=g-doc-return-or-yield

  def assertRaisesOpError(self, expected_err_re_or_predicate):
    return self.assertRaisesWithPredicateMatch(errors.OpError,
                                               expected_err_re_or_predicate)

  def assertShapeEqual(self, np_array, tf_tensor, msg=None):
    """Asserts that a Numpy ndarray and a TensorFlow tensor have the same shape.

    Args:
      np_array: A Numpy ndarray or Numpy scalar.
      tf_tensor: A Tensor.
      msg: Optional message to report on failure.

    Raises:
      TypeError: If the arguments have the wrong type.
    """
    if not isinstance(np_array, (np.ndarray, np.generic)):
      raise TypeError("np_array must be a Numpy ndarray or Numpy scalar")
    if not isinstance(tf_tensor, ops.Tensor):
      raise TypeError("tf_tensor must be a Tensor")
    self.assertAllEqual(
        np_array.shape, tf_tensor.get_shape().as_list(), msg=msg)

  def assertDeviceEqual(self, device1, device2, msg=None):
    """Asserts that the two given devices are the same.

    Args:
      device1: A string device name or TensorFlow `DeviceSpec` object.
      device2: A string device name or TensorFlow `DeviceSpec` object.
      msg: Optional message to report on failure.
    """
    device1 = pydev.canonical_name(device1)
    device2 = pydev.canonical_name(device2)
    self.assertEqual(
        device1, device2,
        "Devices %s and %s are not equal. %s" % (device1, device2, msg))

  # Fix Python 3 compatibility issues
  if six.PY3:
    # pylint: disable=invalid-name

    # Silence a deprecation warning
    assertRaisesRegexp = googletest.TestCase.assertRaisesRegex

    # assertItemsEqual is assertCountEqual as of 3.2.
    assertItemsEqual = googletest.TestCase.assertCountEqual

    # pylint: enable=invalid-name

  @contextlib.contextmanager
  def _constrain_devices_and_set_default(self, sess, use_gpu, force_gpu):
    """Set the session and its graph to global default and constrain devices."""
    if context.executing_eagerly():
      yield None
    else:
      with sess.graph.as_default(), sess.as_default():
        if force_gpu:
          # Use the name of an actual device if one is detected, or
          # '/device:GPU:0' otherwise
          gpu_name = gpu_device_name()
          if not gpu_name:
            gpu_name = "/device:GPU:0"
          with sess.graph.device(gpu_name):
            yield sess
        elif use_gpu:
          yield sess
        else:
          with sess.graph.device("/device:CPU:0"):
            yield sess

  def _create_session(self, graph, config, force_gpu):
    """See session() for details."""
    def prepare_config(config):
      """Returns a config for sessions.

      Args:
        config: An optional config_pb2.ConfigProto to use to configure the
          session.

      Returns:
        A config_pb2.ConfigProto object.
      """
      # TODO(b/114333779): Enforce allow_soft_placement=False when
      # use_gpu=False. Currently many tests rely on the fact that any device
      # will be used even when a specific device is supposed to be used.
      allow_soft_placement = not force_gpu
      if config is None:
        config = config_pb2.ConfigProto()
        config.allow_soft_placement = allow_soft_placement
        config.gpu_options.per_process_gpu_memory_fraction = 0.3
      elif not allow_soft_placement and config.allow_soft_placement:
        config_copy = config_pb2.ConfigProto()
        config_copy.CopyFrom(config)
        config = config_copy
        config.allow_soft_placement = False
      # Don't perform optimizations for tests so we don't inadvertently run
      # gpu ops on cpu
      config.graph_options.optimizer_options.opt_level = -1
      # Disable Grappler constant folding since some tests & benchmarks
      # use constant input and become meaningless after constant folding.
      # DO NOT DISABLE GRAPPLER OPTIMIZERS WITHOUT CONSULTING WITH THE
      # GRAPPLER TEAM.
      config.graph_options.rewrite_options.constant_folding = (
          rewriter_config_pb2.RewriterConfig.OFF)
      config.graph_options.rewrite_options.pin_to_host_optimization = (
          rewriter_config_pb2.RewriterConfig.OFF)
      return config

    return ErrorLoggingSession(graph=graph, config=prepare_config(config))

  def _get_cached_session(self,
                          graph=None,
                          config=None,
                          force_gpu=False,
                          crash_if_inconsistent_args=True):
    """See cached_session() for documentation."""
    if self._cached_session is None:
      sess = self._create_session(
          graph=graph, config=config, force_gpu=force_gpu)
      self._cached_session = sess
      self._cached_graph = graph
      self._cached_config = config
      self._cached_force_gpu = force_gpu
      return sess
    else:
      if crash_if_inconsistent_args and self._cached_graph is not graph:
        raise ValueError("The graph used to get the cached session is "
                         "different than the one that was used to create the "
                         "session. Maybe create a new session with "
                         "self.session()")
      if crash_if_inconsistent_args and self._cached_config is not config:
        raise ValueError("The config used to get the cached session is "
                         "different than the one that was used to create the "
                         "session. Maybe create a new session with "
                         "self.session()")
      if crash_if_inconsistent_args and (self._cached_force_gpu is
                                         not force_gpu):
        raise ValueError(
            "The force_gpu value used to get the cached session is "
            "different than the one that was used to create the "
            "session. Maybe create a new session with "
            "self.session()")
      return self._cached_session


@tf_export("test.create_local_cluster")
def create_local_cluster(num_workers,
                         num_ps,
                         protocol="grpc",
                         worker_config=None,
                         ps_config=None):
  """Create and start local servers and return the associated `Server` objects.

  Example:
  ```python
  workers, _ = tf.test.create_local_cluster(num_workers=2, num_ps=2)

  worker_sessions = [tf.Session(w.target) for w in workers]

  with tf.device("/job:ps/task:0"):
    ...
  with tf.device("/job:ps/task:1"):
    ...
  with tf.device("/job:worker/task:0"):
    ...
  with tf.device("/job:worker/task:1"):
    ...

  worker_sessions[0].run(...)
  ```

  Args:
    num_workers: Number of worker servers to start.
    num_ps: Number of PS servers to start.
    protocol: Communication protocol.  Allowed values are documented in
      the documentation of `tf.train.Server`.
    worker_config: (optional) ConfigProto to initialize workers. Can be used
      to instantiate multiple devices etc.
    ps_config: (optional) ConfigProto to initialize PS servers.

  Returns:
    A tuple `(worker_servers, ps_servers)`.  `worker_servers` is a list
    of `num_workers` objects of type `tf.train.Server` (all running locally);
    and `ps_servers` is a list of `num_ps` objects of similar type.

  Raises:
    ImportError: if portpicker module was not found at load time
  """
  if _portpicker_import_error:
    raise _portpicker_import_error  # pylint: disable=raising-bad-type
  worker_ports = [portpicker.pick_unused_port() for _ in range(num_workers)]
  ps_ports = [portpicker.pick_unused_port() for _ in range(num_ps)]
  cluster_dict = {
      "worker": ["localhost:%s" % port for port in worker_ports],
      "ps": ["localhost:%s" % port for port in ps_ports]
  }
  cs = server_lib.ClusterSpec(cluster_dict)

  workers = [
      server_lib.Server(
          cs,
          job_name="worker",
          protocol=protocol,
          task_index=ix,
          config=worker_config,
          start=True) for ix in range(num_workers)
  ]
  ps_servers = [
      server_lib.Server(
          cs,
          job_name="ps",
          protocol=protocol,
          task_index=ix,
          config=ps_config,
          start=True) for ix in range(num_ps)
  ]

  return workers, ps_servers


def get_node_def_from_graph(node_name, graph_def):
  """Returns the `NodeDef` instance for given node name in the graph def.

  This method explores only the NodeDefs in `graph_def.node`.

  Args:
    node_name: Name of the NodeDef to search for.
    graph_def: An instance of `GraphDef` proto.

  Returns:
    the `NodeDef` instance whose name field matches the given node_name or None.
  """
  for node_def in graph_def.node:
    if node_def.name == node_name:
      return node_def
  return None


def set_producer_version(graph, producer_version):
  """Sets graph.graph_def_versions.producer to `producer_version`."""
  # The C API doesn't expose altering GraphDefVersions. We can indirectly set
  # it via import_graph_def though.
  graph_def = graph_pb2.GraphDef()
  graph_def.versions.producer = producer_version
  with graph.as_default():
    importer.import_graph_def(graph_def)
  assert graph.graph_def_versions.producer, producer_version<|MERGE_RESOLUTION|>--- conflicted
+++ resolved
@@ -1076,15 +1076,9 @@
     def decorated(self, *args, **kwargs):
       if tf2.enabled():
         with context.graph_mode():
-<<<<<<< HEAD
-          f(self, *args, **kwargs)
-      else:
-        f(self, *args, **kwargs)
-=======
           return f(self, *args, **kwargs)
       else:
         return f(self, *args, **kwargs)
->>>>>>> f91aeed3
 
     return decorated
 
@@ -1134,11 +1128,7 @@
       if tf2.enabled():
         self.skipTest(reason)
 
-<<<<<<< HEAD
-      f(self, *args, **kwargs)
-=======
       return f(self, *args, **kwargs)
->>>>>>> f91aeed3
 
     return decorated
 
@@ -1175,11 +1165,7 @@
       if not tf2.enabled():
         self.skipTest("Test is only comptaible in v2")
 
-<<<<<<< HEAD
-      f(self, *args, **kwargs)
-=======
       return f(self, *args, **kwargs)
->>>>>>> f91aeed3
 
     return decorated
 
@@ -1212,11 +1198,7 @@
       if not is_gpu_available():
         self.skipTest("Test requires GPU")
 
-<<<<<<< HEAD
-      f(self, *args, **kwargs)
-=======
       return f(self, *args, **kwargs)
->>>>>>> f91aeed3
 
     return decorated
 
@@ -1249,11 +1231,7 @@
       if not is_gpu_available(cuda_only=True):
         self.skipTest("Test requires CUDA GPU")
 
-<<<<<<< HEAD
-      f(self, *args, **kwargs)
-=======
       return f(self, *args, **kwargs)
->>>>>>> f91aeed3
 
     return decorated
 
