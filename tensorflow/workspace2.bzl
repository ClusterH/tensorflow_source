--- conflicted
+++ resolved
@@ -133,19 +133,13 @@
     # and update the sha256 with the result.
 
     # Attention: TensorFlow Lite CMake build uses this variable, update only the hash content. 
-    XNNPACK_COMMIT = "322055148b47dccb76bc03ad010f16c1e3a94817"
+    XNNPACK_COMMIT = "11b2812d64e49bab9b6c489f79067fc94e69db9f"
 
     tf_http_archive(
         name = "XNNPACK",
-<<<<<<< HEAD
-        sha256 = "3afae11087e3e1e31ebb9a9152b8fa9f410d49734fd942bbba3cfc02f4809cf4",
-        strip_prefix = "XNNPACK-322055148b47dccb76bc03ad010f16c1e3a94817",
-        urls = tf_mirror_urls("https://github.com/google/XNNPACK/archive/{commit}.zip".format(commit = XNNPACK_COMMIT)),
-=======
         sha256 = "7e9ad45391e5158fd00e816022bda21d54a6180788af7c455c864a78cee252c6",
         strip_prefix = "XNNPACK-11b2812d64e49bab9b6c489f79067fc94e69db9f",
-        urls = tf_mirror_urls("https://github.com/google/XNNPACK/archive/11b2812d64e49bab9b6c489f79067fc94e69db9f.zip"),
->>>>>>> 5d1b9643
+        urls = tf_mirror_urls("https://github.com/google/XNNPACK/archive/{commit}.zip".format(commit = XNNPACK_COMMIT)),
     )
 
     tf_http_archive(
