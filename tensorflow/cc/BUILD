# Description:
# TensorFlow is a computational framework, primarily for use in machine
# learning applications.

package(
    default_visibility = ["//visibility:public"],
)

licenses(["notice"])  # Apache 2.0

load(
    "//tensorflow:tensorflow.bzl",
    "tf_cc_test",
    "tf_copts",
    "tf_gen_op_wrappers_cc",
    "cc_library_with_android_deps",
)

cc_library(
    name = "gradients",
    srcs = ["framework/gradients.cc"],
    hdrs = ["framework/gradients.h"],
    deps = [
        ":cc_ops",
        ":grad_op_registry",
        ":ops",
        ":scope",
        "//tensorflow/core:core_cpu",
        "//tensorflow/core:framework",
        "//tensorflow/core:lib",
        "//tensorflow/core:lib_internal",
    ],
)

tf_cc_test(
    name = "framework_gradients_test",
    size = "small",
    srcs = ["framework/gradients_test.cc"],
    deps = [
        ":cc_ops",
        ":grad_op_registry",
        ":grad_ops",
        ":gradients",
        ":testutil",
        "//tensorflow/core:all_kernels",
        "//tensorflow/core:framework",
        "//tensorflow/core:framework_internal",
        "//tensorflow/core:protos_all_cc",
        "//tensorflow/core:test",
        "//tensorflow/core:test_main",
        "//tensorflow/core:testlib",
    ],
)

cc_library(
    name = "gradient_checker",
    srcs = ["framework/gradient_checker.cc"],
    hdrs = ["framework/gradient_checker.h"],
    deps = [
        ":cc_ops",
        ":client_session",
        ":gradients",
        ":ops",
        ":scope",
        "//tensorflow/core:framework",
        "//tensorflow/core:lib",
        "//tensorflow/core:lib_internal",
    ],
)

tf_cc_test(
    name = "framework_gradient_checker_test",
    size = "small",
    srcs = ["framework/gradient_checker_test.cc"],
    deps = [
        ":cc_ops",
        ":grad_op_registry",
        ":grad_ops",
        ":gradient_checker",
        ":testutil",
        "//tensorflow/core:all_kernels",
        "//tensorflow/core:framework",
        "//tensorflow/core:framework_internal",
        "//tensorflow/core:test",
        "//tensorflow/core:test_main",
        "//tensorflow/core:testlib",
    ],
)

cc_library(
    name = "grad_ops",
    deps = [
        ":array_grad",
        ":math_grad",
        ":nn_grad",
    ],
)

cc_library(
    name = "grad_testutil",
    testonly = 1,
    srcs = ["gradients/grad_testutil.cc"],
    hdrs = ["gradients/grad_testutil.h"],
    deps = [
        ":grad_op_registry",
        ":ops",
        ":scope",
    ],
)

cc_library_with_android_deps(
    name = "ops",
    srcs = ["framework/ops.cc"],
    hdrs = ["framework/ops.h"],
    android_deps = ["//tensorflow/core:android_tensorflow_lib"],
    deps = [
        "//tensorflow/core:core_cpu",
        "//tensorflow/core:framework",
        "//tensorflow/core:lib",
        "//tensorflow/core:lib_internal",
        "//tensorflow/core:protos_all_cc",
    ],
)

cc_library_with_android_deps(
    name = "scope",
    srcs = [
        "framework/scope.cc",
        "framework/scope_internal.h",
    ],
    hdrs = ["framework/scope.h"],
    android_deps = ["//tensorflow/core:android_tensorflow_lib"],
    common_deps = [
        ":ops",
    ],
    deps = [
        "//tensorflow/core:core_cpu",
        "//tensorflow/core:framework",
        "//tensorflow/core:lib",
        "//tensorflow/core:protos_all_cc",
    ],
)

cc_library_with_android_deps(
    name = "scope_internal",
    hdrs = ["framework/scope_internal.h"],
    common_deps = [
        ":scope",
    ],
    deps = [],
)

tf_cc_test(
    name = "framework_scope_test",
    size = "small",
    srcs = ["framework/scope_test.cc"],
    deps = [
        ":ops",
        ":scope",
        "//tensorflow/core:framework",
        "//tensorflow/core:test",
        "//tensorflow/core:test_main",
        "//tensorflow/core:testlib",
    ],
)

cc_library_with_android_deps(
    name = "client_session",
    srcs = ["client/client_session.cc"],
    hdrs = ["client/client_session.h"],
    android_deps = ["//tensorflow/core:android_tensorflow_lib"],
    common_deps = [
        ":ops",
        ":scope",
    ],
    deps = [
        "//tensorflow/core:core_cpu",
        "//tensorflow/core:lib",
        "//tensorflow/core:protos_all_cc",
    ],
)

tf_cc_test(
    name = "client_client_session_test",
    size = "small",
    srcs = ["client/client_session_test.cc"],
    deps = [
        ":cc_ops",
        ":client_session",
        "//tensorflow/core:all_kernels",
        "//tensorflow/core:core_cpu_internal",
        "//tensorflow/core:framework",
        "//tensorflow/core:lib",
        "//tensorflow/core:tensorflow",
        "//tensorflow/core:test",
        "//tensorflow/core:test_main",
        "//tensorflow/core:testlib",
    ],
)

cc_library_with_android_deps(
    name = "const_op",
    srcs = ["ops/const_op.cc"],
    hdrs = ["ops/const_op.h"],
    android_deps = [
        "//tensorflow/core:android_tensorflow_lib",
    ],
    common_deps = [
        ":ops",
        ":scope",
    ],
    deps = [
        "//tensorflow/core:core_cpu",
        "//tensorflow/core:framework",
    ],
)

tf_cc_test(
    name = "ops_const_op_test",
    size = "small",
    srcs = ["ops/const_op_test.cc"],
    deps = [
        ":const_op",
        "//tensorflow/core:framework",
        "//tensorflow/core:test",
        "//tensorflow/core:test_main",
        "//tensorflow/core:testlib",
    ],
)

cc_library(
    name = "grad_op_registry",
    srcs = ["framework/grad_op_registry.cc"],
    hdrs = ["framework/grad_op_registry.h"],
    deps = [
        ":ops",
        ":scope",
    ],
)

cc_library(
    name = "array_grad",
    srcs = ["gradients/array_grad.cc"],
    deps = [
        ":cc_ops",
        ":cc_ops_internal",
        ":grad_op_registry",
        ":gradients",
        "//tensorflow/core:lib_proto_parsing",
    ],
)

tf_cc_test(
    name = "gradients_array_grad_test",
    size = "small",
    srcs = ["gradients/array_grad_test.cc"],
    deps = [
        ":array_grad",
        ":cc_ops",
        ":cc_ops_internal",
        ":grad_op_registry",
        ":grad_testutil",
        ":gradient_checker",
        ":testutil",
        "//tensorflow/core:test",
        "//tensorflow/core:test_main",
        "//tensorflow/core:testlib",
    ],
)

cc_library(
    name = "math_grad",
    srcs = ["gradients/math_grad.cc"],
    deps = [
        ":cc_ops",
        ":grad_op_registry",
    ],
)

tf_cc_test(
    name = "gradients_math_grad_test",
    size = "small",
    srcs = ["gradients/math_grad_test.cc"],
    deps = [
        ":cc_ops",
        ":grad_op_registry",
        ":grad_testutil",
        ":math_grad",
        ":testutil",
        "//tensorflow/core:lib_internal",
        "//tensorflow/core:test",
        "//tensorflow/core:test_main",
        "//tensorflow/core:testlib",
    ],
)

cc_library(
    name = "nn_grad",
    srcs = ["gradients/nn_grad.cc"],
    deps = [
        ":cc_ops",
        ":cc_ops_internal",
        ":grad_op_registry",
    ],
)

tf_cc_test(
    name = "gradients_nn_grad_test",
    size = "small",
    srcs = ["gradients/nn_grad_test.cc"],
    deps = [
        ":cc_ops",
        ":grad_op_registry",
        ":grad_testutil",
        ":gradient_checker",
        ":nn_grad",
        ":testutil",
        "//tensorflow/core:lib_internal",
        "//tensorflow/core:test",
        "//tensorflow/core:test_main",
        "//tensorflow/core:testlib",
    ],
)

tf_gen_op_wrappers_cc(
    name = "cc_ops",
    op_lib_names = [
        "array_ops",
        "audio_ops",
        "candidate_sampling_ops",
        "control_flow_ops",
        "data_flow_ops",
        "image_ops",
        "io_ops",
        "linalg_ops",
        "logging_ops",
        "math_ops",
        "nn_ops",
        "no_op",
        "parsing_ops",
        "random_ops",
        "sparse_ops",
        "state_ops",
        "string_ops",
        "training_ops",
        "user_ops",
    ],
    other_hdrs = [
        "ops/const_op.h",
        "ops/standard_ops.h",
    ],
    override_file = "ops/op_gen_overrides.pbtxt",
    pkg = "//tensorflow/core",
)

tf_cc_test(
    name = "framework_cc_ops_test",
    size = "small",
    srcs = ["framework/cc_ops_test.cc"],
    deps = [
        ":cc_ops",
        ":client_session",
        ":test_op",
        ":test_op_op_lib",
        ":testutil",
        "//tensorflow/core:framework",
        "//tensorflow/core:test",
        "//tensorflow/core:test_main",
        "//tensorflow/core:testlib",
    ],
)

tf_gen_op_wrappers_cc(
    name = "sendrecv_ops",
    include_internal_ops = 1,
    op_lib_names = [
        "sendrecv_ops",
    ],
    pkg = "//tensorflow/core",
)

tf_gen_op_wrappers_cc(
    name = "function_ops",
    include_internal_ops = 1,
    op_lib_names = [
        "function_ops",
    ],
    pkg = "//tensorflow/core",
    visibility = ["//tensorflow:internal"],
)

tf_gen_op_wrappers_cc(
    name = "functional_ops",
    include_internal_ops = 1,
    op_lib_names = [
        "functional_ops",
    ],
    pkg = "//tensorflow/core",
    visibility = ["//tensorflow:internal"],
)

tf_gen_op_wrappers_cc(
    name = "resource_variable_ops",
    include_internal_ops = 1,
    op_lib_names = [
        "resource_variable_ops",
    ],
    pkg = "//tensorflow/core",
    visibility = ["//tensorflow:internal"],
)

tf_gen_op_wrappers_cc(
    name = "remote_fused_graph_ops",
    op_lib_names = [
        "remote_fused_graph_ops",
    ],
    pkg = "//tensorflow/core",
)

cc_library_with_android_deps(
    name = "cc_op_gen_main",
    srcs = [
        "framework/cc_op_gen.cc",
        "framework/cc_op_gen.h",
        "framework/cc_op_gen_main.cc",
    ],
    android_deps = [
        "//tensorflow/core:android_tensorflow_lib",
    ],
    copts = tf_copts(),
    deps = [
        "//tensorflow/core:framework",
        "//tensorflow/core:framework_internal_impl",
        "//tensorflow/core:lib",
        "//tensorflow/core:lib_internal",
        "//tensorflow/core:op_gen_lib",
<<<<<<< HEAD
=======
        "//tensorflow/core:op_gen_overrides_proto_cc",
        "//tensorflow/core:proto_text",
        "//tensorflow/core:protos_all_cc",
>>>>>>> 679bb022
    ],
)

cc_library(
    name = "test_op_op_lib",
    srcs = ["framework/test_op.cc"],
    linkstatic = 1,
    deps = ["//tensorflow/core:framework"],
    alwayslink = 1,
)

cc_library(
    name = "testutil",
    testonly = 1,
    srcs = ["framework/testutil.cc"],
    hdrs = ["framework/testutil.h"],
    deps = [
        ":client_session",
        ":ops",
        ":scope",
        "//tensorflow/core:core_cpu",
        "//tensorflow/core:lib_internal",
        "//tensorflow/core:tensorflow",
        "//tensorflow/core:testlib",
    ],
)

tf_gen_op_wrappers_cc(
    name = "test_op",
    op_lib_names = [
        "test_op",
    ],
)

cc_binary(
    name = "tutorials_example_trainer",
    srcs = ["tutorials/example_trainer.cc"],
    copts = tf_copts(),
    linkopts = select({
        "//tensorflow:windows": [],
        "//tensorflow:windows_msvc": [],
        "//tensorflow:darwin": [
            "-lm",
            "-lpthread",
        ],
        "//tensorflow:ios": [
            "-lm",
            "-lpthread",
        ],
        "//conditions:default": [
            "-lm",
            "-lpthread",
            "-lrt",
        ],
    }),
    deps = [
        ":cc_ops",
        "//tensorflow/core:core_cpu",
        "//tensorflow/core:framework",
        "//tensorflow/core:lib",
        "//tensorflow/core:protos_all_cc",
        "//tensorflow/core:tensorflow",
    ],
)

filegroup(
    name = "all_files",
    srcs = glob(
        ["**/*"],
        exclude = [
            "**/METADATA",
            "**/OWNERS",
        ],
    ),
    visibility = ["//tensorflow:__subpackages__"],
)

cc_library(
    name = "queue_runner",
    srcs = ["training/queue_runner.cc"],
    hdrs = ["training/queue_runner.h"],
    deps = [
        ":coordinator",
        "//tensorflow/core:core_cpu",
        "//tensorflow/core:lib",
        "//tensorflow/core:lib_internal",
        "//tensorflow/core:protos_all_cc",
        "//tensorflow/core/kernels:ops_util",
    ],
)

tf_cc_test(
    name = "queue_runner_test",
    srcs = ["training/queue_runner_test.cc"],
    deps = [
        "coordinator",
        ":cc_ops",
        ":queue_runner",
        ":scope",
        "//tensorflow/core:core_cpu",
        "//tensorflow/core:framework",
        "//tensorflow/core:lib",
        "//tensorflow/core:lib_internal",
        "//tensorflow/core:protos_all_cc",
        "//tensorflow/core:tensorflow",
        "//tensorflow/core:test",
        "//tensorflow/core:test_main",
        "//tensorflow/core:testlib",
    ],
)

cc_library(
    name = "coordinator",
    srcs = ["training/coordinator.cc"],
    hdrs = ["training/coordinator.h"],
    deps = [
        "//tensorflow/core:lib",
        "//tensorflow/core:lib_internal",
        "//tensorflow/core:protos_all_cc",
        "//tensorflow/core:tensorflow",
    ],
)

tf_cc_test(
    name = "coordinator_test",
    size = "small",
    srcs = ["training/coordinator_test.cc"],
    deps = [
        ":cc_ops",
        ":coordinator",
        ":queue_runner",
        ":scope",
        "//tensorflow/core:core_cpu",
        "//tensorflow/core:framework",
        "//tensorflow/core:lib",
        "//tensorflow/core:lib_internal",
        "//tensorflow/core:protos_all_cc",
        "//tensorflow/core:tensorflow",
        "//tensorflow/core:test",
        "//tensorflow/core:test_main",
        "//tensorflow/core:testlib",
    ],
)<|MERGE_RESOLUTION|>--- conflicted
+++ resolved
@@ -434,12 +434,9 @@
         "//tensorflow/core:lib",
         "//tensorflow/core:lib_internal",
         "//tensorflow/core:op_gen_lib",
-<<<<<<< HEAD
-=======
         "//tensorflow/core:op_gen_overrides_proto_cc",
         "//tensorflow/core:proto_text",
         "//tensorflow/core:protos_all_cc",
->>>>>>> 679bb022
     ],
 )
 
