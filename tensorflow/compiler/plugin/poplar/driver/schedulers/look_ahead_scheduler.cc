--- conflicted
+++ resolved
@@ -628,13 +628,8 @@
     const absl::flat_hash_map<const HloComputation*, int64>&
         memory_by_computation,
     const CompilerInformation& information) {
-<<<<<<< HEAD
-  return LookAheadScheduler::Run(computation, points_to_analysis,
-                                 hlo_alias_analysis, size_function,
-=======
   VLOG(1) << "LookAheadScheduler";
   return LookAheadScheduler::Run(computation, points_to_analysis, size_function,
->>>>>>> 6e4441f2
                                  memory_by_computation, information);
 }
 }  // namespace
