# Description:
#    Libraries for helping construct LLVM IR for XLA backends.

licenses(["notice"])  # Apache 2.0

package(default_visibility = [":friends"])

package_group(
    name = "friends",
    includes = [
        "//tensorflow/compiler/xla:friends",
    ],
)

# Filegroup used to collect source files for dependency checking.
filegroup(
    name = "c_srcs",
    data = glob([
        "**/*.cc",
        "**/*.h",
    ]),
)

load(
    "//tensorflow:tensorflow.bzl",
    "tf_cc_test",
)

cc_library(
    name = "alias_analysis",
    srcs = ["alias_analysis.cc"],
    hdrs = ["alias_analysis.h"],
    deps = [
        ":ir_array",
        ":llvm_util",
        "//tensorflow/compiler/xla:types",
        "//tensorflow/compiler/xla/service:buffer_assignment",
        "//tensorflow/compiler/xla/service:hlo",
        "//tensorflow/compiler/xla/service:logical_buffer",
        "//tensorflow/core:lib",
        "@com_google_absl//absl/container:flat_hash_map",
        "@com_google_absl//absl/container:flat_hash_set",
        "@com_google_absl//absl/strings",
        "@llvm//:core",
    ],
)

tf_cc_test(
    name = "alias_analysis_test",
    srcs = ["alias_analysis_test.cc"],
    deps = [
        ":alias_analysis",
        "//tensorflow/compiler/xla/service:hlo_parser",
        "//tensorflow/compiler/xla/service/cpu:custom_call_target_registry",
        "//tensorflow/compiler/xla/service/cpu/tests:cpu_codegen_test",
        "//tensorflow/compiler/xla/tests:filecheck",
        "//tensorflow/core:test",
    ],
)

cc_library(
    name = "llvm_util",
    srcs = ["llvm_util.cc"],
    hdrs = ["llvm_util.h"],
    deps = [
        "//tensorflow/compiler/xla:literal",
        "//tensorflow/compiler/xla:shape_util",
        "//tensorflow/compiler/xla:types",
        "//tensorflow/compiler/xla:util",
        "//tensorflow/compiler/xla:xla_data_proto",
        "//tensorflow/compiler/xla/service:hlo",
        "//tensorflow/compiler/xla/service:hlo_module_config",
        "//tensorflow/compiler/xla/service:name_uniquer",
        "//tensorflow/core:lib",
        "@com_google_absl//absl/base",
        "@com_google_absl//absl/strings",
        "@com_google_absl//absl/types:span",
        "@llvm//:core",
        "@llvm//:support",
        "@llvm//:target",
        "@llvm//:transform_utils",
    ],
)

cc_library(
    name = "ir_array",
    srcs = ["ir_array.cc"],
    hdrs = ["ir_array.h"],
    deps = [
        ":llvm_util",
        "//tensorflow/compiler/xla:shape_util",
        "//tensorflow/compiler/xla:statusor",
        "//tensorflow/compiler/xla:types",
        "//tensorflow/compiler/xla:util",
        "//tensorflow/compiler/xla:xla_data_proto",
        "//tensorflow/core:lib",
        "@com_google_absl//absl/algorithm:container",
        "@com_google_absl//absl/strings",
        "@com_google_absl//absl/types:span",
        "@llvm//:core",
    ],
)

cc_library(
    name = "llvm_loop",
    srcs = ["llvm_loop.cc"],
    hdrs = ["llvm_loop.h"],
    deps = [
        ":ir_array",
        ":llvm_util",
        "//tensorflow/compiler/xla:shape_util",
        "//tensorflow/compiler/xla:types",
        "//tensorflow/compiler/xla:xla_data_proto",
        "//tensorflow/core:lib",
        "@com_google_absl//absl/strings",
        "@com_google_absl//absl/types:span",
        "@llvm//:core",
    ],
)

cc_library(
    name = "loop_emitter",
    srcs = ["loop_emitter.cc"],
    hdrs = ["loop_emitter.h"],
    deps = [
        ":ir_array",
        ":llvm_loop",
        "//tensorflow/compiler/xla:shape_util",
        "//tensorflow/compiler/xla:status_macros",
        "//tensorflow/compiler/xla:statusor",
        "//tensorflow/compiler/xla:types",
        "//tensorflow/compiler/xla:xla_data_proto",
        "//tensorflow/core:lib",
        "@com_google_absl//absl/strings:str_format",
        "@llvm//:core",
    ],
)

cc_library(
    name = "kernel_tiling",
    srcs = ["kernel_tiling.cc"],
    hdrs = ["kernel_tiling.h"],
    deps = [
        ":ir_array",
        ":llvm_util",
        "//tensorflow/compiler/xla:shape_util",
        "//tensorflow/compiler/xla:statusor",
        "//tensorflow/compiler/xla:util",
        "//tensorflow/compiler/xla/service:hlo",
        "//tensorflow/core:lib",
        "@llvm//:core",
    ],
)

cc_library(
    name = "fused_ir_emitter",
    srcs = ["fused_ir_emitter.cc"],
    hdrs = ["fused_ir_emitter.h"],
    deps = [
        ":ir_array",
        ":kernel_tiling",
        ":llvm_util",
        ":loop_emitter",
        ":tuple_ops",
        "//tensorflow/compiler/xla:status_macros",
        "//tensorflow/compiler/xla:statusor",
        "//tensorflow/compiler/xla:util",
        "//tensorflow/compiler/xla:xla_data_proto",
        "//tensorflow/compiler/xla/service:elemental_ir_emitter",
        "//tensorflow/compiler/xla/service:hlo",
        "//tensorflow/core:lib",
<<<<<<< HEAD
=======
        "@com_google_absl//absl/container:flat_hash_map",
>>>>>>> f91aeed3
        "@com_google_absl//absl/types:optional",
        "@com_google_absl//absl/types:span",
        "@llvm//:core",
    ],
)

cc_library(
    name = "dynamic_update_slice_util",
    srcs = ["dynamic_update_slice_util.cc"],
    hdrs = ["dynamic_update_slice_util.h"],
    deps = [
        ":fused_ir_emitter",
        ":ir_array",
        ":llvm_util",
        ":loop_emitter",
        "//tensorflow/compiler/xla/service:buffer_assignment",
        "//tensorflow/compiler/xla/service:elemental_ir_emitter",
        "//tensorflow/compiler/xla/service:hlo",
        "//tensorflow/compiler/xla/service/gpu:parallel_loop_emitter",
        "//tensorflow/compiler/xla/service/gpu:partition_assignment",
    ],
)

cc_library(
    name = "sort_util",
    srcs = ["sort_util.cc"],
    hdrs = ["sort_util.h"],
    deps = [
        ":ir_array",
        ":kernel_support_library",
        ":llvm_loop",
        ":llvm_util",
        ":loop_emitter",
        "//tensorflow/compiler/xla:shape_util",
        "//tensorflow/compiler/xla:util",
        "//tensorflow/compiler/xla/service/gpu:parallel_loop_emitter",
        "//tensorflow/compiler/xla/service/gpu:partition_assignment",
        "//tensorflow/core:lib",
        "@com_google_absl//absl/strings",
        "@com_google_absl//absl/types:span",
        "@llvm//:core",
        "@llvm//:support",
    ],
)

cc_library(
    name = "tuple_ops",
    srcs = ["tuple_ops.cc"],
    hdrs = ["tuple_ops.h"],
    deps = [
        ":ir_array",
        ":llvm_util",
        "//tensorflow/compiler/xla:shape_util",
        "//tensorflow/compiler/xla:types",
        "//tensorflow/compiler/xla:xla_data_proto",
        "//tensorflow/core:lib",
        "@com_google_absl//absl/types:span",
        "@llvm//:core",
    ],
)

cc_library(
    name = "kernel_support_library",
    srcs = ["kernel_support_library.cc"],
    hdrs = ["kernel_support_library.h"],
    deps = [
        ":llvm_loop",
        "//tensorflow/compiler/xla/service/llvm_ir:llvm_util",
        "@com_google_absl//absl/strings",
        "@llvm//:core",
    ],
)

cc_library(
    name = "buffer_assignment_util",
    srcs = ["buffer_assignment_util.cc"],
    hdrs = ["buffer_assignment_util.h"],
    deps = [
        "//tensorflow/compiler/xla/service:buffer_assignment",
        "@com_google_absl//absl/strings",
    ],
)

cc_library(
    name = "math_ops",
    srcs = ["math_ops.cc"],
    hdrs = ["math_ops.h"],
    deps = [
        ":llvm_util",
        "@llvm//:core",
    ],
)

cc_library(
    name = "ir_builder_mixin",
    srcs = [],
    hdrs = ["ir_builder_mixin.h"],
    deps = [
        "@llvm//:core",
    ],
)<|MERGE_RESOLUTION|>--- conflicted
+++ resolved
@@ -169,10 +169,7 @@
         "//tensorflow/compiler/xla/service:elemental_ir_emitter",
         "//tensorflow/compiler/xla/service:hlo",
         "//tensorflow/core:lib",
-<<<<<<< HEAD
-=======
         "@com_google_absl//absl/container:flat_hash_map",
->>>>>>> f91aeed3
         "@com_google_absl//absl/types:optional",
         "@com_google_absl//absl/types:span",
         "@llvm//:core",
