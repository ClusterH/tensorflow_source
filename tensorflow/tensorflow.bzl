--- conflicted
+++ resolved
@@ -1083,11 +1083,6 @@
     srcs = srcs + native.glob(
         [prefix + "*.cc"], exclude=[prefix + "*test*", prefix + "*.cu.cc"])
     hdrs = hdrs + native.glob(
-<<<<<<< HEAD
-        [prefix + "*.h"], exclude=[prefix + "*test*", prefix + "*.cu.h"])
-
-  gpu_deps = [clean_dep("//tensorflow/core:gpu_lib")]
-=======
             [prefix + "*.h"],
             exclude = [prefix + "*test*", prefix + "*.cu.h", prefix + "*impl.h"],
         )
@@ -1095,8 +1090,7 @@
             [prefix + "*impl.h"],
             exclude = [prefix + "*test*", prefix + "*.cu.h"],
         )
-  cuda_deps = [clean_dep("//tensorflow/core:gpu_lib")]
->>>>>>> 4424e327
+  gpu_deps = [clean_dep("//tensorflow/core:gpu_lib")]
   if gpu_srcs:
     for gpu_src in gpu_srcs:
       if gpu_src.endswith(".cc") and not gpu_src.endswith(".cu.cc"):
