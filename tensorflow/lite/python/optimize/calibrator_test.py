--- conflicted
+++ resolved
@@ -32,18 +32,12 @@
 
 class CalibratorTest(test_util.TensorFlowTestCase, parameterized.TestCase):
 
-<<<<<<< HEAD
   @parameterized.named_parameters(
-      # Activation type Int8 - enable mlir quantizer
-      ('UseActivationTypeInt8EnabledMlir', constants.INT8, True),
-      # Activation type Int8 - disable mlir quantizer
-      ('UseActivationTypeInt8DisabledMlir', constants.INT8, False),
+      # Activation type Int8
+      ('UseActivationTypeInt8', constants.INT8),
       # Activation type Int16
-      ('UseActivationTypeInt16', constants.INT16, False))
-  def test_calibration_with_quantization(self, activations_type, enable_mlir):
-=======
-  def test_calibration_with_quantization(self):
->>>>>>> 99e754b3
+      ('UseActivationTypeInt16', constants.INT16))
+  def test_calibration_with_quantization(self, activations_type):
     model_path = resource_loader.get_path_to_datafile(
         'test_data/mobilenet_like_model.bin')
     float_model = open(model_path, 'rb').read()
@@ -56,26 +50,16 @@
 
     quantized_model = quantizer.calibrate_and_quantize(input_gen,
                                                        constants.FLOAT,
-<<<<<<< HEAD
                                                        constants.FLOAT, False,
-                                                       activations_type,
-                                                       enable_mlir)
+                                                       activations_type)
     self.assertIsNotNone(quantized_model)
 
   @parameterized.named_parameters(
-      # Activation type Int8 - enable mlir quantizer
-      ('UseActivationTypeInt8EnabledMlir', constants.INT8, True),
-      # Activation type Int8 - disable mlir quantizer
-      ('UseActivationTypeInt8DisableMlir', constants.INT8, False),
-      # Activation type Int16 - disable mlir quantizer
-      ('UseActivationTypeInt16', constants.INT16, False))
-  def test_calibration_with_quantization_allow_float(self, activations_type, enable_mlir):
-=======
-                                                       constants.FLOAT, False)
-    self.assertIsNotNone(quantized_model)
-
-  def test_calibration_with_quantization_allow_float(self):
->>>>>>> 99e754b3
+      # Activation type Int8 
+      ('UseActivationTypeInt8', constants.INT8),
+      # Activation type Int16 
+      ('UseActivationTypeInt16', constants.INT16))
+  def test_calibration_with_quantization_allow_float(self, activations_type):
     model_path = resource_loader.get_path_to_datafile(
         'test_data/mobilenet_like_model.bin')
     float_model = open(model_path, 'rb').read()
@@ -88,13 +72,8 @@
 
     quantized_model = quantizer.calibrate_and_quantize(input_gen,
                                                        constants.FLOAT,
-<<<<<<< HEAD
                                                        constants.FLOAT, True,
-                                                       activations_type,
-                                                       enable_mlir)
-=======
-                                                       constants.FLOAT, True)
->>>>>>> 99e754b3
+                                                       activations_type)
     self.assertIsNotNone(quantized_model)
 
   def test_calibration_with_quantization_single_op(self):
@@ -112,18 +91,12 @@
         input_gen, constants.FLOAT, constants.FLOAT, True, 'conv2d_8/BiasAdd')
     self.assertIsNotNone(quantized_model)
 
-<<<<<<< HEAD
   @parameterized.named_parameters(
-      # Activation type Int8 - enable mlir quantizer
-      ('UseActivationTypeInt8 - EnableMlirQuantizer', constants.INT8, True),
-      # Activation type Int8 - disable mlir quantizer
-      ('UseActivationTypeInt8 - DisableMlirQuantizer', constants.INT8, False),
-      # Activation type Int16 - disable mlir quantizer
-      ('UseActivationTypeInt16 - DisableEnableMlirQuantizer', constants.INT16, False))
-  def test_calibration_with_quantization_multiple_inputs(self, activations_type, enable_mlir):
-=======
-  def test_calibration_with_quantization_multiple_inputs(self):
->>>>>>> 99e754b3
+      # Activation type Int8 
+      ('UseActivationTypeInt8 - EnableMlirQuantizer', constants.INT8),
+      # Activation type Int16 
+      ('UseActivationTypeInt16 - DisableEnableMlirQuantizer', constants.INT16))
+  def test_calibration_with_quantization_multiple_inputs(self, activations_type):
     # Load multi add model from test data.
     # This model has 4 inputs of size (1, 8, 8, 3).
     model_path = resource_loader.get_path_to_datafile(
@@ -138,13 +111,8 @@
 
     quantized_model = quantizer.calibrate_and_quantize(input_gen,
                                                        constants.FLOAT,
-<<<<<<< HEAD
                                                        constants.FLOAT, False,
-                                                       activations_type,
-                                                       enable_mlir)
-=======
-                                                       constants.FLOAT, False)
->>>>>>> 99e754b3
+                                                       activations_type)
     self.assertIsNotNone(quantized_model)
 
   def test_invalid_model_buffer(self):
@@ -180,12 +148,7 @@
 
     with self.assertRaisesRegex(ValueError, 'Size mismatch'):
       quantizer.calibrate_and_quantize(input_gen, constants.FLOAT,
-<<<<<<< HEAD
-                                       constants.FLOAT, False,
-                                       enable_mlir)
-=======
                                        constants.FLOAT, False)
->>>>>>> 99e754b3
 
   def test_invalid_type_calibrator_gen(self):
     model_path = resource_loader.get_path_to_datafile(
@@ -200,12 +163,9 @@
 
     with self.assertRaises(ValueError):
       quantizer.calibrate_and_quantize(input_gen, constants.FLOAT,
-<<<<<<< HEAD
                                        constants.FLOAT, False,
-                                       constants.INT8, enable_mlir)
-=======
-                                       constants.FLOAT, False)
->>>>>>> 99e754b3
+                                       constants.INT8)
+
 
 
 if __name__ == '__main__':
