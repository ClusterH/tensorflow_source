--- conflicted
+++ resolved
@@ -146,44 +146,21 @@
   features = extract(features, 'input')
   labels = extract(labels, 'labels')
 
-<<<<<<< HEAD
-  assert mode in (
-      tf.contrib.learn.ModeKeys.TRAIN,
-      tf.contrib.learn.ModeKeys.EVAL,
-      tf.contrib.learn.ModeKeys.INFER)
-  prediction, loss = (
-      tf.contrib.learn.models.linear_regression_zero_init(features, labels)
-  )
-  train_op = tf.contrib.layers.optimize_loss(
-      loss, tf.contrib.framework.get_global_step(), optimizer='Adagrad',
-=======
   assert mode in (model_fn.ModeKeys.TRAIN, model_fn.ModeKeys.EVAL,
                   model_fn.ModeKeys.INFER)
+
   prediction, loss = (models.linear_regression_zero_init(features, labels))
   train_op = optimizers.optimize_loss(
       loss,
       variables.get_global_step(),
-      optimizer='Adagrad',
->>>>>>> 7c36309c
-      learning_rate=params['learning_rate'])
+      optimizer='Adagrad',learning_rate=params['learning_rate'])
   return prediction, loss, train_op
 
 
 def linear_model_fn(features, labels, mode):
   features = extract(features, 'input')
   labels = extract(labels, 'labels')
-<<<<<<< HEAD
-  assert mode in (
-      tf.contrib.learn.ModeKeys.TRAIN,
-      tf.contrib.learn.ModeKeys.EVAL,
-      tf.contrib.learn.ModeKeys.INFER)
-  prediction, loss = (
-      tf.contrib.learn.models.linear_regression_zero_init(features, labels)
-  )
-  train_op = tf.contrib.layers.optimize_loss(
-      loss, tf.contrib.framework.get_global_step(), optimizer='Adagrad',
-      learning_rate=0.1)
-=======
+
   assert mode in (model_fn.ModeKeys.TRAIN, model_fn.ModeKeys.EVAL,
                   model_fn.ModeKeys.INFER)
   if isinstance(features, dict):
@@ -191,7 +168,7 @@
   prediction, loss = (models.linear_regression_zero_init(features, labels))
   train_op = optimizers.optimize_loss(
       loss, variables.get_global_step(), optimizer='Adagrad', learning_rate=0.1)
->>>>>>> 7c36309c
+
   return prediction, loss, train_op
 
 
@@ -209,16 +186,7 @@
 def logistic_model_no_mode_fn(features, labels):
   features = extract(features, 'input')
   labels = extract(labels, 'labels')
-<<<<<<< HEAD
-  labels = tf.one_hot(labels, 3, 1, 0)
-  prediction, loss = (
-      tf.contrib.learn.models.logistic_regression_zero_init(features, labels)
-  )
-  train_op = tf.contrib.layers.optimize_loss(
-      loss, tf.contrib.framework.get_global_step(), optimizer='Adagrad',
-      learning_rate=0.1)
-  return {'class': tf.argmax(prediction, 1), 'prob': prediction}, loss, train_op
-=======
+
   labels = array_ops.one_hot(labels, 3, 1, 0)
   prediction, loss = (models.logistic_regression_zero_init(features, labels))
   train_op = optimizers.optimize_loss(
@@ -250,7 +218,6 @@
 
   est = linear.LinearRegressor(feature_columns)
   est.fit(input_fn=_input_fn, steps=20)
->>>>>>> 7c36309c
 
   feature_spec = feature_column_lib.create_feature_spec_for_parsing(
       feature_columns)
@@ -487,46 +454,20 @@
       est.predict(x=boston.data)
 
   def testContinueTrainingDictionaryInput(self):
-<<<<<<< HEAD
-    boston = tf.contrib.learn.datasets.load_boston()
-    output_dir = tempfile.mkdtemp()
-    est = tf.contrib.learn.Estimator(model_fn=linear_model_fn,
-                                     model_dir=output_dir)
-=======
     boston = base.load_boston()
     output_dir = tempfile.mkdtemp()
     est = estimator.Estimator(model_fn=linear_model_fn, model_dir=output_dir)
->>>>>>> 7c36309c
     boston_input = {'input': boston.data}
     float64_target = {'labels': boston.target.astype(np.float64)}
     est.fit(x=boston_input, y=float64_target, steps=50)
     scores = est.evaluate(
-<<<<<<< HEAD
-      x=boston_input,
-      y=float64_target,
-      metrics={'MSE': tf.contrib.metrics.streaming_mean_squared_error})
-    del est
-    # Create another estimator object with the same output dir.
-    est2 = tf.contrib.learn.Estimator(model_fn=linear_model_fn,
-                                      model_dir=output_dir)
-
-    # Check we can evaluate and predict.
-    scores2 = est2.evaluate(
-      x=boston_input,
-      y=float64_target,
-      metrics={'MSE': tf.contrib.metrics.streaming_mean_squared_error})
-    self.assertAllClose(scores2['MSE'],
-                        scores['MSE'])
-    predictions = np.array(list(est2.predict(x=boston_input)))
-    other_score = _sklearn.mean_squared_error(predictions, float64_target['labels'])
-=======
         x=boston_input,
         y=float64_target,
         metrics={'MSE': metric_ops.streaming_mean_squared_error})
     del est
+
     # Create another estimator object with the same output dir.
     est2 = estimator.Estimator(model_fn=linear_model_fn, model_dir=output_dir)
-
     # Check we can evaluate and predict.
     scores2 = est2.evaluate(
         x=boston_input,
@@ -536,7 +477,6 @@
     predictions = np.array(list(est2.predict(x=boston_input)))
     other_score = _sklearn.mean_squared_error(predictions,
                                               float64_target['labels'])
->>>>>>> 7c36309c
     self.assertAllClose(other_score, scores['MSE'])
 
   def testContinueTraining(self):
@@ -598,26 +538,15 @@
     self.assertEqual(100, scores['global_step'])
 
   def testBostonAllDictionaryInput(self):
-<<<<<<< HEAD
-    boston = tf.contrib.learn.datasets.load_boston()
-    est = tf.contrib.learn.Estimator(model_fn=linear_model_fn)
-=======
     boston = base.load_boston()
     est = estimator.Estimator(model_fn=linear_model_fn)
->>>>>>> 7c36309c
     boston_input = {'input': boston.data}
     float64_target = {'labels': boston.target.astype(np.float64)}
     est.fit(x=boston_input, y=float64_target, steps=100)
     scores = est.evaluate(
-<<<<<<< HEAD
-      x=boston_input,
-      y=float64_target,
-      metrics={'MSE': tf.contrib.metrics.streaming_mean_squared_error})
-=======
         x=boston_input,
         y=float64_target,
         metrics={'MSE': metric_ops.streaming_mean_squared_error})
->>>>>>> 7c36309c
     predictions = np.array(list(est.predict(x=boston_input)))
     other_score = _sklearn.mean_squared_error(predictions, boston.target)
     self.assertAllClose(other_score, scores['MSE'])
@@ -646,45 +575,25 @@
     self.assertEqual(100, scores['global_step'])
 
   def testIrisAllDictionaryInput(self):
-<<<<<<< HEAD
-    iris = tf.contrib.learn.datasets.load_iris()
-    est = tf.contrib.learn.Estimator(model_fn=logistic_model_no_mode_fn)
-=======
     iris = base.load_iris()
     est = estimator.Estimator(model_fn=logistic_model_no_mode_fn)
->>>>>>> 7c36309c
     iris_data = {'input': iris.data}
     iris_target = {'labels': iris.target}
     est.fit(iris_data, iris_target, steps=100)
     scores = est.evaluate(
-<<<<<<< HEAD
-      x=iris_data,
-      y=iris_target,
-      metrics={('accuracy', 'class'): tf.contrib.metrics.streaming_accuracy})
-=======
         x=iris_data,
         y=iris_target,
         metrics={('accuracy', 'class'): metric_ops.streaming_accuracy})
->>>>>>> 7c36309c
     predictions = list(est.predict(x=iris_data))
     predictions_class = list(est.predict(x=iris_data, outputs=['class']))
     self.assertEqual(len(predictions), iris.target.shape[0])
     classes_batch = np.array([p['class'] for p in predictions])
-<<<<<<< HEAD
-    self.assertAllClose(
-      classes_batch,
-      np.array([p['class'] for p in predictions_class]))
-    self.assertAllClose(
-      classes_batch,
-      np.argmax(np.array([p['prob'] for p in predictions]), axis=1))
-=======
     self.assertAllClose(classes_batch,
                         np.array([p['class'] for p in predictions_class]))
     self.assertAllClose(
         classes_batch,
         np.argmax(
             np.array([p['prob'] for p in predictions]), axis=1))
->>>>>>> 7c36309c
     other_score = _sklearn.accuracy_score(iris.target, classes_batch)
     self.assertAllClose(other_score, scores['accuracy'])
     self.assertTrue('global_step' in scores)
