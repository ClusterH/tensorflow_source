# Copyright 2016 The TensorFlow Authors. All Rights Reserved.
#
# Licensed under the Apache License, Version 2.0 (the "License");
# you may not use this file except in compliance with the License.
# You may obtain a copy of the License at
#
#     http://www.apache.org/licenses/LICENSE-2.0
#
# Unless required by applicable law or agreed to in writing, software
# distributed under the License is distributed on an "AS IS" BASIS,
# WITHOUT WARRANTIES OR CONDITIONS OF ANY KIND, either express or implied.
# See the License for the specific language governing permissions and
# limitations under the License.
# ==============================================================================

"""Base Estimator class."""

from __future__ import absolute_import
from __future__ import division
from __future__ import print_function

import abc
import copy
import inspect
import os
import tempfile

import numpy as np
import six

from tensorflow.contrib import framework as contrib_framework
from tensorflow.contrib import layers
from tensorflow.contrib import metrics as metrics_lib
from tensorflow.contrib.framework import deprecated
from tensorflow.contrib.framework import deprecated_arg_values
from tensorflow.contrib.framework import deprecated_args
from tensorflow.contrib.framework import list_variables
from tensorflow.contrib.framework import load_variable
from tensorflow.contrib.framework.python.ops import variables as contrib_variables
from tensorflow.contrib.learn.python.learn import evaluable
from tensorflow.contrib.learn.python.learn import metric_spec
from tensorflow.contrib.learn.python.learn import monitors as monitor_lib
from tensorflow.contrib.learn.python.learn import trainable
from tensorflow.contrib.learn.python.learn.estimators import _sklearn as sklearn
from tensorflow.contrib.learn.python.learn.estimators import metric_key
from tensorflow.contrib.learn.python.learn.estimators import model_fn as model_fn_lib
from tensorflow.contrib.learn.python.learn.estimators import run_config
from tensorflow.contrib.learn.python.learn.estimators import tensor_signature
from tensorflow.contrib.learn.python.learn.estimators._sklearn import NotFittedError
from tensorflow.contrib.learn.python.learn.learn_io import data_feeder
from tensorflow.contrib.learn.python.learn.utils import export
from tensorflow.contrib.learn.python.learn.utils import saved_model_export_utils
from tensorflow.contrib.training.python.training import evaluation
from tensorflow.core.framework import summary_pb2
from tensorflow.core.protobuf import config_pb2
from tensorflow.python.client import session as tf_session
from tensorflow.python.framework import ops
from tensorflow.python.framework import random_seed
from tensorflow.python.framework import sparse_tensor
from tensorflow.python.ops import control_flow_ops
from tensorflow.python.ops import data_flow_ops
from tensorflow.python.ops import variables
from tensorflow.python.platform import gfile
from tensorflow.python.platform import tf_logging as logging
from tensorflow.python.saved_model import builder as saved_model_builder
from tensorflow.python.saved_model import tag_constants
from tensorflow.python.training import basic_session_run_hooks
from tensorflow.python.training import device_setter
from tensorflow.python.training import monitored_session
from tensorflow.python.training import saver
from tensorflow.python.training import summary_io
from tensorflow.python.util import compat


AS_ITERABLE_DATE = '2016-09-15'
AS_ITERABLE_INSTRUCTIONS = (
    'The default behavior of predict() is changing. The default value for\n'
    'as_iterable will change to True, and then the flag will be removed\n'
    'altogether. The behavior of this flag is described below.')
SCIKIT_DECOUPLE_DATE = '2016-12-01'
SCIKIT_DECOUPLE_INSTRUCTIONS = (
    'Estimator is decoupled from Scikit Learn interface by moving into\n'
    'separate class SKCompat. Arguments x, y and batch_size are only\n'
    'available in the SKCompat class, Estimator will only accept input_fn.\n'
    'Example conversion:\n'
    '  est = Estimator(...) -> est = SKCompat(Estimator(...))')


def _verify_input_args(x, y, input_fn, feed_fn, batch_size):
  """Verifies validity of co-existance of input arguments."""
  if input_fn is None:
    if x is None:
      raise ValueError('Either x or input_fn must be provided.')

    if contrib_framework.is_tensor(x) or (y is not None and
                                          contrib_framework.is_tensor(y)):
      raise ValueError('Inputs cannot be tensors. Please provide input_fn.')

    if feed_fn is not None:
      raise ValueError('Can not provide both feed_fn and x or y.')
  else:
    if (x is not None) or (y is not None):
      raise ValueError('Can not provide both input_fn and x or y.')
    if batch_size is not None:
      raise ValueError('Can not provide both input_fn and batch_size.')


def _get_input_fn(x, y, input_fn, feed_fn, batch_size, shuffle=False, epochs=1):
  """Make inputs into input and feed functions.

  Args:
    x: Numpy, Pandas or Dask matrix or iterable.
    y: Numpy, Pandas or Dask matrix or iterable.
    input_fn: Pre-defined input function for training data.
    feed_fn: Pre-defined data feeder function.
    batch_size: Size to split data into parts. Must be >= 1.
    shuffle: Whether to shuffle the inputs.
    epochs: Number of epochs to run.

  Returns:
    Data input and feeder function based on training data.

  Raises:
    ValueError: Only one of `(x & y)` or `input_fn` must be provided.
  """
  _verify_input_args(x, y, input_fn, feed_fn, batch_size)
  if input_fn is not None:
    return input_fn, feed_fn
  df = data_feeder.setup_train_data_feeder(
      x,
      y,
      n_classes=None,
      batch_size=batch_size,
      shuffle=shuffle,
      epochs=epochs)
  return df.input_builder, df.get_feed_dict_fn()


def infer_real_valued_columns_from_input_fn(input_fn):
  """Creates `FeatureColumn` objects for inputs defined by `input_fn`.

  This interprets all inputs as dense, fixed-length float values. This creates
  a local graph in which it calls `input_fn` to build the tensors, then discards
  it.

  Args:
    input_fn: Input function returning a tuple of:
        features - Dictionary of string feature name to `Tensor` or `Tensor`.
        labels - `Tensor` of label values.

  Returns:
    List of `FeatureColumn` objects.
  """
  with ops.Graph().as_default():
    features, _ = input_fn()
    return layers.infer_real_valued_columns(features)


def infer_real_valued_columns_from_input(x):
  """Creates `FeatureColumn` objects for inputs defined by input `x`.

  This interprets all inputs as dense, fixed-length float values.

  Args:
    x: Real-valued matrix of shape [n_samples, n_features...]. Can be
       iterator that returns arrays of features.

  Returns:
    List of `FeatureColumn` objects.
  """
  input_fn, _ = _get_input_fn(
      x=x, y=None, input_fn=None, feed_fn=None, batch_size=None)
  return infer_real_valued_columns_from_input_fn(input_fn)


def _get_arguments(func):
  """Returns list of arguments this function has."""
  if hasattr(func, '__code__'):
    # Regular function.
    return inspect.getargspec(func).args
  elif hasattr(func, '__call__'):
    # Callable object.
    return _get_arguments(func.__call__)
  elif hasattr(func, 'func'):
    # Partial function.
    return _get_arguments(func.func)


def _get_replica_device_setter(config):
  """Creates a replica device setter if required.

  Args:
    config: A RunConfig instance.

  Returns:
    A replica device setter, or None.
  """
  ps_ops = [
      'Variable', 'VariableV2', 'AutoReloadVariable', 'MutableHashTable',
      'MutableHashTableOfTensors', 'MutableDenseHashTable'
  ]

  if config.task_type:
    worker_device = '/job:%s/task:%d' % (config.task_type, config.task_id)
  else:
    worker_device = '/job:worker'

  if config.num_ps_replicas > 0:
    return device_setter.replica_device_setter(
        ps_tasks=config.num_ps_replicas, worker_device=worker_device,
        merge_devices=True, ps_ops=ps_ops, cluster=config.cluster_spec)
  else:
    return None


def _make_metrics_ops(metrics, features, labels, predictions):
  """Add metrics based on `features`, `labels`, and `predictions`.

  `metrics` contains a specification for how to run metrics. It is a dict
  mapping friendly names to either `MetricSpec` objects, or directly to a metric
  function (assuming that `predictions` and `labels` are single tensors), or to
  `(pred_name, metric)` `tuple`, which passes `predictions[pred_name]` and
  `labels` to `metric` (assuming `labels` is a single tensor).

  Users are encouraged to use `MetricSpec` objects, which are more flexible and
  cleaner. They also lead to clearer errors.

  Args:
    metrics: A dict mapping names to metrics specification, for example
      `MetricSpec` objects.
    features: A dict of tensors returned from an input_fn as features/inputs.
    labels: A single tensor or a dict of tensors returned from an input_fn as
      labels.
    predictions: A single tensor or a dict of tensors output from a model as
      predictions.

  Returns:
    A dict mapping the friendly given in `metrics` to the result of calling the
    given metric function.

  Raises:
    ValueError: If metrics specifications do not work with the type of
      `features`, `labels`, or `predictions` provided. Mostly, a dict is given
      but no pred_name specified.
  """
  metrics = metrics or {}

  # If labels is a dict with a single key, unpack into a single tensor.
  labels_tensor_or_dict = labels
  if isinstance(labels, dict) and len(labels) == 1:
    labels_tensor_or_dict = labels[list(labels.keys())[0]]

  result = {}
  # Iterate in lexicographic order, so the graph is identical among runs.
  for name, metric in sorted(six.iteritems(metrics)):
    if isinstance(metric, metric_spec.MetricSpec):
      result[name] = metric.create_metric_ops(features, labels, predictions)
      continue

    # TODO(b/31229024): Remove the rest of this loop
    logging.warning('Please specify metrics using MetricSpec. Using bare '
                    'functions or (key, fn) tuples is deprecated and support '
                    'for it will be removed on Oct 1, 2016.')

    if isinstance(name, tuple):
      # Multi-head metrics.
      if len(name) != 2:
        raise ValueError('Invalid metric for {}. It returned a tuple with '
                         'len {}, expected 2.'.format(name, len(name)))
      if not isinstance(predictions, dict):
        raise ValueError(
            'Metrics passed provide (name, prediction), '
            'but predictions are not dict. '
            'Metrics: %s, Predictions: %s.' % (metrics, predictions))
      # Here are two options: labels are single Tensor or a dict.
      if isinstance(labels, dict) and name[1] in labels:
        # If labels are dict and the prediction name is in it, apply metric.
        result[name[0]] = metric(predictions[name[1]], labels[name[1]])
      else:
        # Otherwise pass the labels to the metric.
        result[name[0]] = metric(predictions[name[1]], labels_tensor_or_dict)
    else:
      # Single head metrics.
      if isinstance(predictions, dict):
        raise ValueError(
            'Metrics passed provide only name, no prediction, '
            'but predictions are dict. '
            'Metrics: %s, Labels: %s.' % (metrics, labels_tensor_or_dict))
      result[name] = metric(predictions, labels_tensor_or_dict)
  return result


def _dict_to_str(dictionary):
  """Get a `str` representation of a `dict`.

  Args:
    dictionary: The `dict` to be represented as `str`.

  Returns:
    A `str` representing the `dictionary`.
  """
  return ', '.join('%s = %s' % (k, v) for k, v in sorted(dictionary.items()))


def _write_dict_to_summary(output_dir,
                           dictionary,
                           current_global_step):
  """Writes a `dict` into summary file in given output directory.

  Args:
    output_dir: `str`, directory to write the summary file in.
    dictionary: the `dict` to be written to summary file.
    current_global_step: `int`, the current global step.
  """
  logging.info('Saving dict for global step %d: %s', current_global_step,
               _dict_to_str(dictionary))
  summary_writer = summary_io.SummaryWriterCache.get(output_dir)
  summary_proto = summary_pb2.Summary()
  for key in dictionary:
    if dictionary[key] is None:
      continue
    value = summary_proto.value.add()
    value.tag = key
    if (isinstance(dictionary[key], np.float32) or
        isinstance(dictionary[key], float)):
      value.simple_value = float(dictionary[key])
    else:
      logging.warn('Skipping summary for %s, must be a float or np.float32.',
                   key)
  summary_writer.add_summary(summary_proto, current_global_step)
  summary_writer.flush()


class BaseEstimator(
    sklearn.BaseEstimator, evaluable.Evaluable, trainable.Trainable):
  """Abstract BaseEstimator class to train and evaluate TensorFlow models.

  Users should not instantiate or subclass this class. Instead, use `Estimator`.
  """
  __metaclass__ = abc.ABCMeta

  # Note that for Google users, this is overriden with
  # learn_runner.EstimatorConfig.
  # TODO(wicke): Remove this once launcher takes over config functionality
  _Config = run_config.RunConfig  # pylint: disable=invalid-name

  def __init__(self, model_dir=None, config=None):
    """Initializes a BaseEstimator instance.

    Args:
      model_dir: Directory to save model parameters, graph and etc. This can
        also be used to load checkpoints from the directory into a estimator to
        continue training a previously saved model.
      config: A RunConfig instance.
    """
    # Model directory.
    self._model_dir = model_dir
    if self._model_dir is None:
      self._model_dir = tempfile.mkdtemp()
      logging.warning('Using temporary folder as model directory: %s',
                      self._model_dir)

    # Create a run configuration.
    if config is None:
      self._config = BaseEstimator._Config()
      logging.info('Using default config.')
    else:
      self._config = config
    logging.info('Using config: %s', str(vars(self._config)))

    # Set device function depending if there are replicas or not.
    self._device_fn = _get_replica_device_setter(self._config)

    # Features and labels TensorSignature objects.
    # TODO(wicke): Rename these to something more descriptive
    self._features_info = {}
    self._labels_info = {}

    self._graph = None

  @property
  def config(self):
    # TODO(wicke): make RunConfig immutable, and then return it without a copy.
    return copy.deepcopy(self._config)

  @deprecated_args(
      SCIKIT_DECOUPLE_DATE, SCIKIT_DECOUPLE_INSTRUCTIONS, ('x', None),
      ('y', None), ('batch_size', None)
  )
  def fit(self, x=None, y=None, input_fn=None, steps=None, batch_size=None,
          monitors=None, max_steps=None):
    # pylint: disable=g-doc-args,g-doc-return-or-yield
    """See `Trainable`.

    Raises:
      ValueError: If `x` or `y` are not `None` while `input_fn` is not `None`.
      ValueError: If both `steps` and `max_steps` are not `None`.
    """
    if (steps is not None) and (max_steps is not None):
      raise ValueError('Can not provide both steps and max_steps.')
    _verify_input_args(x, y, input_fn, None, batch_size)
    if x is not None:
      SKCompat(self).fit(x, y, batch_size, steps, max_steps, monitors)
      return self

    if max_steps is not None:
      try:
        start_step = load_variable(self._model_dir, ops.GraphKeys.GLOBAL_STEP)
        if max_steps <= start_step:
          logging.info('Skipping training since max_steps has already saved.')
          return self
      except:  # pylint: disable=bare-except
        pass

    hooks = monitor_lib.replace_monitors_with_hooks(monitors, self)
    if steps is not None or max_steps is not None:
      hooks.append(basic_session_run_hooks.StopAtStepHook(steps, max_steps))

    loss = self._train_model(input_fn=input_fn, hooks=hooks)
    logging.info('Loss for final step: %s.', loss)
    return self

  @deprecated_args(
      SCIKIT_DECOUPLE_DATE, SCIKIT_DECOUPLE_INSTRUCTIONS, ('x', None),
      ('y', None), ('batch_size', None)
  )
  def partial_fit(
      self, x=None, y=None, input_fn=None, steps=1, batch_size=None,
      monitors=None):
    """Incremental fit on a batch of samples.

    This method is expected to be called several times consecutively
    on different or the same chunks of the dataset. This either can
    implement iterative training or out-of-core/online training.

    This is especially useful when the whole dataset is too big to
    fit in memory at the same time. Or when model is taking long time
    to converge, and you want to split up training into subparts.

    Args:
      x: Matrix of shape [n_samples, n_features...]. Can be iterator that
         returns arrays of features. The training input samples for fitting the
         model. If set, `input_fn` must be `None`.
      y: Vector or matrix [n_samples] or [n_samples, n_outputs]. Can be
         iterator that returns array of labels. The training label values
         (class labels in classification, real numbers in regression). If set,
         `input_fn` must be `None`.
      input_fn: Input function. If set, `x`, `y`, and `batch_size` must be
        `None`.
      steps: Number of steps for which to train model. If `None`, train forever.
      batch_size: minibatch size to use on the input, defaults to first
        dimension of `x`. Must be `None` if `input_fn` is provided.
      monitors: List of `BaseMonitor` subclass instances. Used for callbacks
        inside the training loop.

    Returns:
      `self`, for chaining.

    Raises:
      ValueError: If at least one of `x` and `y` is provided, and `input_fn` is
          provided.
    """
    logging.warning('The current implementation of partial_fit is not optimized'
                    ' for use in a loop. Consider using fit() instead.')
    return self.fit(x=x, y=y, input_fn=input_fn, steps=steps,
                    batch_size=batch_size, monitors=monitors)

  @deprecated_args(
      SCIKIT_DECOUPLE_DATE, SCIKIT_DECOUPLE_INSTRUCTIONS, ('x', None),
      ('y', None), ('batch_size', None)
  )
  def evaluate(self,
               x=None,
               y=None,
               input_fn=None,
               feed_fn=None,
               batch_size=None,
               steps=None,
               metrics=None,
               name=None,
               checkpoint_path=None,
               hooks=None,
               log_progress=True):
    # pylint: disable=g-doc-args,g-doc-return-or-yield
    """See `Evaluable`.

    Raises:
      ValueError: If at least one of `x` or `y` is provided, and at least one of
          `input_fn` or `feed_fn` is provided.
          Or if `metrics` is not `None` or `dict`.
    """
    _verify_input_args(x, y, input_fn, feed_fn, batch_size)
    if x is not None:
      return SKCompat(self).score(x, y, batch_size, steps, metrics)

    if metrics is not None and not isinstance(metrics, dict):
      raise ValueError('Metrics argument should be None or dict. '
                       'Got %s.' % metrics)
    eval_results, global_step = self._evaluate_model(
        input_fn=input_fn,
        feed_fn=feed_fn,
        steps=steps,
        metrics=metrics,
        name=name,
        checkpoint_path=checkpoint_path,
        hooks=hooks,
        log_progress=log_progress)

    if eval_results is not None:
      eval_results.update({'global_step': global_step})
    return eval_results

  @deprecated_args(
      SCIKIT_DECOUPLE_DATE, SCIKIT_DECOUPLE_INSTRUCTIONS, ('x', None),
      ('batch_size', None), ('as_iterable', True)
  )
  def predict(
      self, x=None, input_fn=None, batch_size=None, outputs=None,
      as_iterable=True):
    """Returns predictions for given features.

    Args:
      x: Matrix of shape [n_samples, n_features...]. Can be iterator that
         returns arrays of features. The training input samples for fitting the
         model. If set, `input_fn` must be `None`.
      input_fn: Input function. If set, `x` and 'batch_size' must be `None`.
      batch_size: Override default batch size. If set, 'input_fn' must be
        'None'.
      outputs: list of `str`, name of the output to predict.
        If `None`, returns all.
      as_iterable: If True, return an iterable which keeps yielding predictions
        for each example until inputs are exhausted. Note: The inputs must
        terminate if you want the iterable to terminate (e.g. be sure to pass
        num_epochs=1 if you are using something like read_batch_features).

    Returns:
      A numpy array of predicted classes or regression values if the
      constructor's `model_fn` returns a `Tensor` for `predictions` or a `dict`
      of numpy arrays if `model_fn` returns a `dict`. Returns an iterable of
      predictions if as_iterable is True.

    Raises:
      ValueError: If x and input_fn are both provided or both `None`.
    """
    _verify_input_args(x, None, input_fn, None, batch_size)
    if x is not None and not as_iterable:
      return SKCompat(self).predict(x, batch_size)

    input_fn, feed_fn = _get_input_fn(x, None, input_fn, None, batch_size)
    return self._infer_model(
        input_fn=input_fn,
        feed_fn=feed_fn,
        outputs=outputs,
        as_iterable=as_iterable)

  def get_variable_value(self, name):
    """Returns value of the variable given by name.

    Args:
      name: string, name of the tensor.

    Returns:
      Numpy array - value of the tensor.
    """
    return load_variable(self.model_dir, name)

  def get_variable_names(self):
    """Returns list of all variable names in this model.

    Returns:
      List of names.
    """
    return [name for name, _ in list_variables(self.model_dir)]

  @property
  def model_dir(self):
    return self._model_dir

  @deprecated_arg_values(
      '2016-09-23',
      'The signature of the input_fn accepted by export is changing to be '
      'consistent with what\'s used by tf.Learn Estimator\'s train/evaluate. '
      'input_fn (and in most cases, input_feature_key) will become required '
      'args, and use_deprecated_input_fn will default to False and be removed '
      'altogether.',
      use_deprecated_input_fn=True,
      input_fn=None)
  def export(self,
             export_dir,
             input_fn=export._default_input_fn,  # pylint: disable=protected-access
             input_feature_key=None,
             use_deprecated_input_fn=True,
             signature_fn=None,
             prediction_key=None,
             default_batch_size=1,
             exports_to_keep=None,
             checkpoint_path=None):
    """Exports inference graph into given dir.

    Args:
      export_dir: A string containing a directory to write the exported graph
        and checkpoints.
      input_fn: If `use_deprecated_input_fn` is true, then a function that given
        `Tensor` of `Example` strings, parses it into features that are then
        passed to the model. Otherwise, a function that takes no argument and
        returns a tuple of (features, labels), where features is a dict of
        string key to `Tensor` and labels is a `Tensor` that's currently not
        used (and so can be `None`).
      input_feature_key: Only used if `use_deprecated_input_fn` is false. String
        key into the features dict returned by `input_fn` that corresponds to a
        the raw `Example` strings `Tensor` that the exported model will take as
        input. Can only be `None` if you're using a custom `signature_fn` that
        does not use the first arg (examples).
      use_deprecated_input_fn: Determines the signature format of `input_fn`.
      signature_fn: Function that returns a default signature and a named
        signature map, given `Tensor` of `Example` strings, `dict` of `Tensor`s
        for features and `Tensor` or `dict` of `Tensor`s for predictions.
      prediction_key: The key for a tensor in the `predictions` dict (output
        from the `model_fn`) to use as the `predictions` input to the
        `signature_fn`. Optional. If `None`, predictions will pass to
        `signature_fn` without filtering.
      default_batch_size: Default batch size of the `Example` placeholder.
      exports_to_keep: Number of exports to keep.
      checkpoint_path: the checkpoint path of the model to be exported. If it is
          `None` (which is default), will use the latest checkpoint in
          export_dir.

    Returns:
      The string path to the exported directory. NB: this functionality was
      added ca. 2016/09/25; clients that depend on the return value may need
      to handle the case where this function returns None because subclasses
      are not returning a value.
    """
    # pylint: disable=protected-access
    return export._export_estimator(
        estimator=self,
        export_dir=export_dir,
        signature_fn=signature_fn,
        prediction_key=prediction_key,
        input_fn=input_fn,
        input_feature_key=input_feature_key,
        use_deprecated_input_fn=use_deprecated_input_fn,
        default_batch_size=default_batch_size,
        exports_to_keep=exports_to_keep,
        checkpoint_path=checkpoint_path)

  @abc.abstractproperty
  def _get_train_ops(self, features, labels):
    """Method that builds model graph and returns trainer ops.

    Expected to be overridden by sub-classes that require custom support.

    Args:
      features: `Tensor` or `dict` of `Tensor` objects.
      labels: `Tensor` or `dict` of `Tensor` objects.

    Returns:
      A `ModelFnOps` object.
    """
    pass

  @abc.abstractproperty
  def _get_predict_ops(self, features):
    """Method that builds model graph and returns prediction ops.

    Args:
      features: `Tensor` or `dict` of `Tensor` objects.

    Returns:
      A `ModelFnOps` object.
    """
    pass

  def _get_eval_ops(self, features, labels, metrics):
    """Method that builds model graph and returns evaluation ops.

    Expected to be overriden by sub-classes that require custom support.

    Args:
      features: `Tensor` or `dict` of `Tensor` objects.
      labels: `Tensor` or `dict` of `Tensor` objects.
      metrics: Dict of metrics to run. If None, the default metric functions
        are used; if {}, no metrics are used. Otherwise, `metrics` should map
        friendly names for the metric to a `MetricSpec` object defining which
        model outputs to evaluate against which labels with which metric
        function. Metric ops should support streaming, e.g., returning
        update_op and value tensors. See more details in
        `../../../../metrics/python/metrics/ops/streaming_metrics.py` and
        `../metric_spec.py`.

    Returns:
      A `ModelFnOps` object.
    """
    raise NotImplementedError('_get_eval_ops not implemented in BaseEstimator')

  @deprecated(
      '2016-09-23',
      'The signature of the input_fn accepted by export is changing to be '
      'consistent with what\'s used by tf.Learn Estimator\'s train/evaluate, '
      'which makes this function useless. This will be removed after the '
      'deprecation date.')
  def _get_feature_ops_from_example(self, examples_batch):
    """Returns feature parser for given example batch using features info.

    This function requires `fit()` has been called.

    Args:
      examples_batch: batch of tf.Example

    Returns:
      features: `Tensor` or `dict` of `Tensor` objects.

    Raises:
      ValueError: If `_features_info` attribute is not available (usually
      because `fit()` has not been called).
    """
    if self._features_info is None:
      raise ValueError('Features information missing, was fit() ever called?')
    return tensor_signature.create_example_parser_from_signatures(
        self._features_info, examples_batch)

  def _check_inputs(self, features, labels, mode):
    if mode in self._features_info:
      logging.debug('Given features for mode %s: %s, required signatures: %s.',
                    mode, str(features), str(self._features_info[mode]))

      if not tensor_signature.tensors_compatible(features, self._features_info[mode]):
        raise ValueError('Features for mode %s are incompatible with given information. '
                         'Given features: %s, required signatures: %s.' %
                         (mode, str(features), str(self._features_info[mode])))
    else:
      self._features_info[mode] = tensor_signature.create_signatures(features)
      logging.debug('Setting feature info for mode %s to %s.', mode, str(self._features_info[mode]))
    if labels is not None:
      if mode in self._labels_info:
        logging.debug('Given labels: %s, required signatures: %s.',
                      str(labels), str(self._labels_info))
        if not tensor_signature.tensors_compatible(labels, self._labels_info[mode]):
          raise ValueError('Labels for mode %s are incompatible with given information. '
                           'Given labels: %s, required signatures: %s.' %
                           (mode, str(labels), str(self._labels_info[mode])))
      else:
        self._labels_info[mode] = tensor_signature.create_signatures(labels)
        logging.debug('Setting labels info for mode %s to %s', mode, str(self._labels_info[mode]))

  def _extract_metric_update_ops(self, eval_dict):
    """Separate update operations from metric value operations."""
    update_ops = []
    value_ops = {}
    for name, metric_ops in six.iteritems(eval_dict):
      if isinstance(metric_ops, (list, tuple)):
        if len(metric_ops) == 2:
          value_ops[name] = metric_ops[0]
          update_ops.append(metric_ops[1])
        else:
          logging.warning(
              'Ignoring metric {}. It returned a list|tuple with len {}, '
              'expected 2'.format(name, len(metric_ops)))
          value_ops[name] = metric_ops
      else:
        value_ops[name] = metric_ops

    if update_ops:
      update_ops = control_flow_ops.group(*update_ops)
    else:
      update_ops = None

    return update_ops, value_ops

  def _evaluate_model(self,
                      input_fn,
                      steps,
                      feed_fn=None,
                      metrics=None,
                      name='',
                      checkpoint_path=None,
                      hooks=None,
                      log_progress=True):
    # TODO(wicke): Remove this once Model and associated code are gone.
    if (hasattr(self._config, 'execution_mode') and
        self._config.execution_mode not in ('all', 'evaluate', 'eval_evalset')):
      return None, None

    # Check that model has been trained (if nothing has been set explicitly).
    if not checkpoint_path:
      latest_path = saver.latest_checkpoint(self._model_dir)
      if not latest_path:
        raise NotFittedError("Couldn't find trained model at %s."
                             % self._model_dir)
      checkpoint_path = latest_path

    # Setup output directory.
    eval_dir = os.path.join(self._model_dir, 'eval' if not name else
                            'eval_' + name)

    with ops.Graph().as_default() as g:
      random_seed.set_random_seed(self._config.tf_random_seed)
      global_step = contrib_framework.create_global_step(g)
      features, labels = input_fn()
<<<<<<< HEAD
      self._check_inputs(features, labels, model_fn_lib.ModeKeys.EVAL)
      # The default return type of _get_eval_ops is ModelFnOps. But there are
      # some subclasses of tf.contrib.learn.Estimator which override this
      # method and use the legacy signature, namely _get_eval_ops returns an
      # `eval_dict` dictionary of Tensors. The following else-statement code
      # covers these cases, but will soon be deleted after the subclasses are
      # updated.
      # TODO(b/32664904): Update subclasses and delete the else-statement.
      eval_ops = self._get_eval_ops(features, labels, metrics)
      if isinstance(eval_ops, model_fn_lib.ModelFnOps):  # Default signature
        eval_dict = eval_ops.eval_metric_ops
      else:  # Legacy signature
        eval_dict = eval_ops
=======
      self._check_inputs(features, labels)

      eval_dict = self._get_eval_ops(features, labels, metrics).eval_metric_ops
>>>>>>> bbe05bf0

      update_op, eval_dict = self._extract_metric_update_ops(eval_dict)

      # We need to copy the hook array as we modify it, thus [:].
      hooks = hooks[:] if hooks else []
      if feed_fn:
        hooks.append(basic_session_run_hooks.FeedFnHook(feed_fn))
      if steps:
        hooks.append(
            evaluation.StopAfterNEvalsHook(
                steps, log_progress=log_progress))

      global_step_key = 'global_step'
      while global_step_key in eval_dict:
        global_step_key = '_' + global_step_key
      eval_dict[global_step_key] = global_step

      eval_results = evaluation.evaluate_once(
          checkpoint_path=checkpoint_path,
          master=self._config.evaluation_master,
          eval_ops=update_op,
          final_ops=eval_dict,
          hooks=hooks,
          config=config_pb2.ConfigProto(allow_soft_placement=True))
      current_global_step = eval_results[global_step_key]

      _write_dict_to_summary(eval_dir, eval_results, current_global_step)

    return eval_results, current_global_step

  def _get_features_from_input_fn(self, input_fn):
    result = input_fn()
    if isinstance(result, (list, tuple)):
      return result[0]
    return result

  def _set_infer_mode_feature_signature(self, features):
    for mode in list(self._features_info.keys()):
      if tensor_signature.tensors_compatible(features, self._features_info[mode]):
        self._features_info[model_fn_lib.ModeKeys.INFER] = self._features_info[mode]
        self._labels_info[model_fn_lib.ModeKeys.INFER] = self._labels_info.get(mode, {})
        break

    if model_fn_lib.ModeKeys.INFER not in self._features_info:
      logging.warning('Features for mode %s are incompatible with neither train mode nor eval mode.'
                      ' Given features: %s' % (model_fn_lib.ModeKeys.INFER, str(features)))
      for mode in list(self._features_info.keys()):
        logging.warning('Whereas %s mode signatures: %s' % (mode, str(self._features_info[mode])))
      self._check_inputs(features, None, model_fn_lib.ModeKeys.INFER)
      if model_fn_lib.ModeKeys.TRAIN in self._labels_info:
        logging.warning('Setting labels info for mode infer equal to that of labels info for train mode')
        self._labels_info[model_fn_lib.ModeKeys.INFER] = self._labels_info[model_fn_lib.ModeKeys.TRAIN]
      else:
        self._labels_info[model_fn_lib.ModeKeys.INFER] = {}

  def _infer_model(self,
                   input_fn,
                   feed_fn=None,
                   outputs=None,
                   as_iterable=True,
                   iterate_batches=False):
    # Check that model has been trained.
    checkpoint_path = saver.latest_checkpoint(self._model_dir)
    if not checkpoint_path:
      raise NotFittedError("Couldn't find trained model at %s."
                           % self._model_dir)

    with ops.Graph().as_default() as g:
      random_seed.set_random_seed(self._config.tf_random_seed)
      contrib_framework.create_global_step(g)
      features = self._get_features_from_input_fn(input_fn)
      infer_ops = self._get_predict_ops(features)
      predictions = self._filter_predictions(infer_ops.predictions, outputs)
      mon_sess = monitored_session.MonitoredSession(
          session_creator=monitored_session.ChiefSessionCreator(
              checkpoint_filename_with_path=checkpoint_path,
              config=config_pb2.ConfigProto(allow_soft_placement=True)))
      if not as_iterable:
        with mon_sess:
          if not mon_sess.should_stop():
            return mon_sess.run(predictions, feed_fn() if feed_fn else None)
      else:
        return self._predict_generator(mon_sess, predictions, feed_fn,
                                       iterate_batches)

  def _predict_generator(self, mon_sess, predictions, feed_fn, iterate_batches):
    with mon_sess:
      while not mon_sess.should_stop():
        preds = mon_sess.run(predictions, feed_fn() if feed_fn else None)
        if iterate_batches:
          yield preds
        elif not isinstance(predictions, dict):
          for pred in preds:
            yield pred
        else:
          first_tensor = list(preds.values())[0]
          if isinstance(first_tensor, sparse_tensor.SparseTensorValue):
            batch_length = first_tensor.dense_shape[0]
          else:
            batch_length = first_tensor.shape[0]
          for i in range(batch_length):
            yield {key: value[i] for key, value in six.iteritems(preds)}
        if self._is_input_constant(feed_fn, mon_sess.graph):
          return

  def _is_input_constant(self, feed_fn, graph):
    # If there are no queue_runners, the input `predictions` is a
    # constant, and we should stop after the first epoch.  If,
    # instead, there are queue_runners, eventually they should throw
    # an `OutOfRangeError`.
    if graph.get_collection(ops.GraphKeys.QUEUE_RUNNERS):
      return False
    # data_feeder uses feed_fn to generate `OutOfRangeError`.
    if feed_fn is not None:
      return False
    return True

  def _filter_predictions(self, predictions, outputs):
    if not outputs:
      return predictions
    if not isinstance(predictions, dict):
      raise ValueError(
          'outputs argument is not valid in case of non-dict predictions.')
    existing_keys = predictions.keys()
    predictions = {
        key: value
        for key, value in six.iteritems(predictions) if key in outputs
    }
    if not predictions:
      raise ValueError('Expected to run at least one output from %s, '
                       'provided %s.' % (existing_keys, outputs))
    return predictions

  def _train_model(self, input_fn, hooks):
    all_hooks = []
    self._graph = ops.Graph()
    with self._graph.as_default() as g, g.device(self._device_fn):
      random_seed.set_random_seed(self._config.tf_random_seed)
      global_step = contrib_framework.create_global_step(g)
      features, labels = input_fn()
<<<<<<< HEAD
      self._check_inputs(features, labels, model_fn_lib.ModeKeys.TRAIN)
      model_fn_ops = self._call_legacy_get_train_ops(features, labels)
=======
      self._check_inputs(features, labels)
      model_fn_ops = self._get_train_ops(features, labels)
>>>>>>> bbe05bf0
      ops.add_to_collection(ops.GraphKeys.LOSSES, model_fn_ops.loss)
      all_hooks.extend([
          basic_session_run_hooks.NanTensorHook(model_fn_ops.loss),
          basic_session_run_hooks.LoggingTensorHook(
              {
                  'loss': model_fn_ops.loss,
                  'step': global_step
              },
              every_n_iter=100)
      ])
      all_hooks.extend(hooks)

      scaffold = model_fn_ops.scaffold or monitored_session.Scaffold()
      if not (scaffold.saver or ops.get_collection(ops.GraphKeys.SAVERS)):
        ops.add_to_collection(
            ops.GraphKeys.SAVERS,
            saver.Saver(
                sharded=True,
                max_to_keep=self._config.keep_checkpoint_max,
                defer_build=True))

      chief_hooks = []
      if (self._config.save_checkpoints_secs or
          self._config.save_checkpoints_steps):
        saver_hook_exists = any([
            isinstance(h, basic_session_run_hooks.CheckpointSaverHook)
            for h in (all_hooks + model_fn_ops.training_hooks + chief_hooks +
                      model_fn_ops.training_chief_hooks)
        ])
        if not saver_hook_exists:
          chief_hooks = [
              basic_session_run_hooks.CheckpointSaverHook(
                  self._model_dir,
                  save_secs=self._config.save_checkpoints_secs,
                  save_steps=self._config.save_checkpoints_steps,
                  scaffold=scaffold)
          ]
      with monitored_session.MonitoredTrainingSession(
          master=self._config.master,
          is_chief=self._config.is_chief,
          checkpoint_dir=self._model_dir,
          scaffold=scaffold,
          hooks=all_hooks + model_fn_ops.training_hooks,
          chief_only_hooks=chief_hooks + model_fn_ops.training_chief_hooks,
          save_checkpoint_secs=0,  # Saving is handled by a hook.
          save_summaries_steps=self._config.save_summary_steps,
          config=config_pb2.ConfigProto(allow_soft_placement=True)
      ) as mon_sess:
        loss = None
        while not mon_sess.should_stop():
          _, loss = mon_sess.run([model_fn_ops.train_op, model_fn_ops.loss])
      summary_io.SummaryWriterCache.clear()
      return loss


def _identity_feature_engineering_fn(features, labels):
  return features, labels


class Estimator(BaseEstimator):
  """Estimator class is the basic TensorFlow model trainer/evaluator.
  """

  def __init__(self,
               model_fn=None,
               model_dir=None,
               config=None,
               params=None,
               feature_engineering_fn=None):
    """Constructs an `Estimator` instance.

    Args:
      model_fn: Model function. Follows the signature:
        * Args:
          * `features`: single `Tensor` or `dict` of `Tensor`s
                 (depending on data passed to `fit`),
          * `labels`: `Tensor` or `dict` of `Tensor`s (for multi-head
                 models). If mode is `ModeKeys.INFER`, `labels=None` will be
                 passed. If the `model_fn`'s signature does not accept
                 `mode`, the `model_fn` must still be able to handle
                 `labels=None`.
          * `mode`: Optional. Specifies if this training, evaluation or
                 prediction. See `ModeKeys`.
          * `params`: Optional `dict` of hyperparameters.  Will receive what
                 is passed to Estimator in `params` parameter. This allows
                 to configure Estimators from hyper parameter tuning.
          * `config`: Optional configuration object. Will receive what is passed
                 to Estimator in `config` parameter, or the default `config`.
                 Allows updating things in your model_fn based on configuration
                 such as `num_ps_replicas`.
          * `model_dir`: Optional directory where model parameters, graph etc
                 are saved. Will receive what is passed to Estimator in
                 `model_dir` parameter, or the default `model_dir`. Allows
                 updating things in your model_fn that expect model_dir, such as
                 training hooks.

        * Returns:
          `ModelFnOps`

        Also supports a legacy signature which returns tuple of:

          * predictions: `Tensor`, `SparseTensor` or dictionary of same.
              Can also be any type that is convertible to a `Tensor` or
              `SparseTensor`, or dictionary of same.
          * loss: Scalar loss `Tensor`.
          * train_op: Training update `Tensor` or `Operation`.

        Supports next three signatures for the function:

          * `(features, labels) -> (predictions, loss, train_op)`
          * `(features, labels, mode) -> (predictions, loss, train_op)`
          * `(features, labels, mode, params) -> (predictions, loss, train_op)`
          * `(features, labels, mode, params, config) ->
             (predictions, loss, train_op)`
          * `(features, labels, mode, params, config, model_dir) ->
             (predictions, loss, train_op)`

      model_dir: Directory to save model parameters, graph and etc. This can
        also be used to load checkpoints from the directory into a estimator to
        continue training a previously saved model.
      config: Configuration object.
      params: `dict` of hyper parameters that will be passed into `model_fn`.
              Keys are names of parameters, values are basic python types.
      feature_engineering_fn: Feature engineering function. Takes features and
                              labels which are the output of `input_fn` and
                              returns features and labels which will be fed
                              into `model_fn`. Please check `model_fn` for
                              a definition of features and labels.

    Raises:
      ValueError: parameters of `model_fn` don't match `params`.
    """
    super(Estimator, self).__init__(model_dir=model_dir, config=config)
    if model_fn is not None:
      # Check number of arguments of the given function matches requirements.
      model_fn_args = _get_arguments(model_fn)
      if params is not None and 'params' not in model_fn_args:
        raise ValueError('Estimator\'s model_fn (%s) has less than 4 '
                         'arguments, but not None params (%s) are passed.' %
                         (model_fn, params))
      if params is None and 'params' in model_fn_args:
        logging.warning('Estimator\'s model_fn (%s) includes params '
                        'argument, but params are not passed to Estimator.',
                        model_fn)
    self._model_fn = model_fn
    self.params = params
    self._feature_engineering_fn = (
        feature_engineering_fn or _identity_feature_engineering_fn)

  def _call_model_fn(self, features, labels, mode):
    """Calls model function with support of 2, 3 or 4 arguments.

    Args:
      features: features dict.
      labels: labels dict.
      mode: ModeKeys

    Returns:
      A `ModelFnOps` object. If model_fn returns a tuple, wraps them up in a
      `ModelFnOps` object.

    Raises:
      ValueError: if model_fn returns invalid objects.
    """
    features, labels = self._feature_engineering_fn(features, labels)
    model_fn_args = _get_arguments(self._model_fn)
    kwargs = {}
    if 'mode' in model_fn_args:
      kwargs['mode'] = mode
    if 'params' in model_fn_args:
      kwargs['params'] = self.params
    if 'config' in model_fn_args:
      kwargs['config'] = self.config
    if 'model_dir' in model_fn_args:
      kwargs['model_dir'] = self.model_dir
    model_fn_results = self._model_fn(features, labels, **kwargs)

    if isinstance(model_fn_results, model_fn_lib.ModelFnOps):
      return model_fn_results

    # Here model_fn_ops should be a tuple with 3 elements.
    if len(model_fn_results) != 3:
      raise ValueError('Unrecognized value returned by model_fn, '
                       'please return ModelFnOps.')
    return model_fn_lib.ModelFnOps(
        mode=mode,
        predictions=model_fn_results[0],
        loss=model_fn_results[1],
        train_op=model_fn_results[2])

  def _get_train_ops(self, features, labels):
    """Method that builds model graph and returns trainer ops.

    Expected to be overriden by sub-classes that require custom support.
    This implementation uses `model_fn` passed as parameter to constructor to
    build model.

    Args:
      features: `Tensor` or `dict` of `Tensor` objects.
      labels: `Tensor` or `dict` of `Tensor` objects.

    Returns:
      `ModelFnOps` object.
    """
    return self._call_model_fn(features, labels, model_fn_lib.ModeKeys.TRAIN)

  def _get_eval_ops(self, features, labels, metrics):
    """Method that builds model graph and returns evaluation ops.

    Expected to be overriden by sub-classes that require custom support.
    This implementation uses `model_fn` passed as parameter to constructor to
    build model.

    Args:
      features: `Tensor` or `dict` of `Tensor` objects.
      labels: `Tensor` or `dict` of `Tensor` objects.
      metrics: Dict of metrics to run. If None, the default metric functions
        are used; if {}, no metrics are used. Otherwise, `metrics` should map
        friendly names for the metric to a `MetricSpec` object defining which
        model outputs to evaluate against which labels with which metric
        function. Metric ops should support streaming, e.g., returning
        update_op and value tensors. See more details in
        `../../../../metrics/python/metrics/ops/streaming_metrics.py` and
        `../metric_spec.py`.

    Returns:
      `ModelFnOps` object.

    Raises:
      ValueError: if `metrics` don't match `labels`.
    """
    model_fn_ops = self._call_model_fn(
        features, labels, model_fn_lib.ModeKeys.EVAL)

    features, labels = self._feature_engineering_fn(features, labels)
    # Custom metrics should overwrite defaults.
    if metrics:
      model_fn_ops.eval_metric_ops.update(_make_metrics_ops(
          metrics, features, labels, model_fn_ops.predictions))

    if metric_key.MetricKey.LOSS not in model_fn_ops.eval_metric_ops:
      model_fn_ops.eval_metric_ops[metric_key.MetricKey.LOSS] = (
          metrics_lib.streaming_mean(model_fn_ops.loss))
    return model_fn_ops

  def _get_predict_ops(self, features):
    """Method that builds model graph and returns prediction ops.

    Expected to be overriden by sub-classes that require custom support.
    This implementation uses `model_fn` passed as parameter to constructor to
    build model.

    Args:
      features: `Tensor` or `dict` of `Tensor` objects.

    Returns:
      `ModelFnOps` object.
    """

    self._set_infer_mode_feature_signature(features)
    labels = tensor_signature.create_placeholders_from_signatures(
        self._labels_info[model_fn_lib.ModeKeys.INFER])
    return self._call_model_fn(features, labels, model_fn_lib.ModeKeys.INFER)

  def export_savedmodel(
      self, export_dir_base, serving_input_fn,
      default_output_alternative_key=None,
      assets_extra=None,
      as_text=False,
      checkpoint_path=None):
    """Exports inference graph as a SavedModel into given dir.

    Args:
      export_dir_base: A string containing a directory to write the exported
        graph and checkpoints.
      serving_input_fn: A function that takes no argument and
        returns an `InputFnOps`.
      default_output_alternative_key: the name of the head to serve when none is
        specified.  Not needed for single-headed models.
      assets_extra: A dict specifying how to populate the assets.extra directory
        within the exported SavedModel.  Each key should give the destination
        path (including the filename) relative to the assets.extra directory.
        The corresponding value gives the full path of the source file to be
        copied.  For example, the simple case of copying a single file without
        renaming it is specified as
        `{'my_asset_file.txt': '/path/to/my_asset_file.txt'}`.
      as_text: whether to write the SavedModel proto in text format.
      checkpoint_path: The checkpoint path to export.  If None (the default),
        the most recent checkpoint found within the model directory is chosen.

    Returns:
      The string path to the exported directory.

    Raises:
      ValueError: if an unrecognized export_type is requested.
    """
    if serving_input_fn is None:
      raise ValueError('serving_input_fn must be defined.')

    with ops.Graph().as_default() as g:
      contrib_variables.create_global_step(g)

      # Call the serving_input_fn and collect the input alternatives.
      input_ops = serving_input_fn()
      input_alternatives, features = (
          saved_model_export_utils.get_input_alternatives(input_ops))

      # Call the model_fn and collect the output alternatives.
      model_fn_ops = self._call_model_fn(features, None,
                                         model_fn_lib.ModeKeys.INFER)
      output_alternatives, actual_default_output_alternative_key = (
          saved_model_export_utils.get_output_alternatives(
              model_fn_ops, default_output_alternative_key))

      # Build the SignatureDefs from all pairs of input and output alternatives
      signature_def_map = saved_model_export_utils.build_all_signature_defs(
          input_alternatives, output_alternatives,
          actual_default_output_alternative_key)

      if not checkpoint_path:
        # Locate the latest checkpoint
        checkpoint_path = saver.latest_checkpoint(self._model_dir)
      if not checkpoint_path:
        raise NotFittedError("Couldn't find trained model at %s."
                             % self._model_dir)

      export_dir = saved_model_export_utils.get_timestamped_export_dir(
          export_dir_base)

      with tf_session.Session('') as session:
        variables.initialize_local_variables()
        data_flow_ops.tables_initializer()
        saver_for_restore = saver.Saver(
            variables.global_variables(),
            sharded=True)
        saver_for_restore.restore(session, checkpoint_path)

        init_op = control_flow_ops.group(
            variables.local_variables_initializer(),
            data_flow_ops.tables_initializer())

        # Perform the export
        builder = saved_model_builder.SavedModelBuilder(export_dir)
        builder.add_meta_graph_and_variables(
            session, [tag_constants.SERVING],
            signature_def_map=signature_def_map,
            assets_collection=ops.get_collection(
                ops.GraphKeys.ASSET_FILEPATHS),
            legacy_init_op=init_op)
        builder.save(as_text)

      # Add the extra assets
      if assets_extra:
        assets_extra_path = os.path.join(compat.as_bytes(export_dir),
                                         compat.as_bytes('assets.extra'))
        for dest_relative, source in assets_extra.items():
          dest_absolute = os.path.join(compat.as_bytes(assets_extra_path),
                                       compat.as_bytes(dest_relative))
          dest_path = os.path.dirname(dest_absolute)
          gfile.MakeDirs(dest_path)
          gfile.Copy(source, dest_absolute)

      return export_dir


# For time of deprecation x,y from Estimator allow direct access.
# pylint: disable=protected-access
class SKCompat(sklearn.BaseEstimator):
  """Scikit learn wrapper for TensorFlow Learn Estimator."""

  def __init__(self, estimator):
    self._estimator = estimator

  def fit(self, x, y, batch_size=128, steps=None, max_steps=None,
          monitors=None):
    input_fn, feed_fn = _get_input_fn(x, y, input_fn=None, feed_fn=None,
                                      batch_size=batch_size, shuffle=True,
                                      epochs=None)
    all_monitors = []
    if feed_fn:
      all_monitors = [basic_session_run_hooks.FeedFnHook(feed_fn)]
    if monitors:
      all_monitors.extend(monitors)

    self._estimator.fit(input_fn=input_fn,
                        steps=steps,
                        max_steps=max_steps,
                        monitors=all_monitors)
    return self

  def score(self, x, y, batch_size=128, steps=None, metrics=None):
    input_fn, feed_fn = _get_input_fn(x, y, input_fn=None,
                                      feed_fn=None, batch_size=batch_size,
                                      shuffle=False, epochs=1)
    if metrics is not None and not isinstance(metrics, dict):
      raise ValueError('Metrics argument should be None or dict. '
                       'Got %s.' % metrics)
    eval_results, global_step = self._estimator._evaluate_model(
        input_fn=input_fn,
        feed_fn=feed_fn,
        steps=steps,
        metrics=metrics,
        name='score')
    if eval_results is not None:
      eval_results.update({'global_step': global_step})
    return eval_results

  def predict(self, x, batch_size=128, outputs=None):
    input_fn, feed_fn = _get_input_fn(
        x, None, input_fn=None, feed_fn=None, batch_size=batch_size,
        shuffle=False, epochs=1)
    results = list(
        self._estimator._infer_model(
            input_fn=input_fn,
            feed_fn=feed_fn,
            outputs=outputs,
            as_iterable=True,
            iterate_batches=True))
    if not isinstance(results[0], dict):
      return np.concatenate([output for output in results], axis=0)
    return {
        key: np.concatenate(
            [output[key] for output in results], axis=0)
        for key in results[0]
    }<|MERGE_RESOLUTION|>--- conflicted
+++ resolved
@@ -797,25 +797,10 @@
       random_seed.set_random_seed(self._config.tf_random_seed)
       global_step = contrib_framework.create_global_step(g)
       features, labels = input_fn()
-<<<<<<< HEAD
+
       self._check_inputs(features, labels, model_fn_lib.ModeKeys.EVAL)
-      # The default return type of _get_eval_ops is ModelFnOps. But there are
-      # some subclasses of tf.contrib.learn.Estimator which override this
-      # method and use the legacy signature, namely _get_eval_ops returns an
-      # `eval_dict` dictionary of Tensors. The following else-statement code
-      # covers these cases, but will soon be deleted after the subclasses are
-      # updated.
-      # TODO(b/32664904): Update subclasses and delete the else-statement.
-      eval_ops = self._get_eval_ops(features, labels, metrics)
-      if isinstance(eval_ops, model_fn_lib.ModelFnOps):  # Default signature
-        eval_dict = eval_ops.eval_metric_ops
-      else:  # Legacy signature
-        eval_dict = eval_ops
-=======
-      self._check_inputs(features, labels)
 
       eval_dict = self._get_eval_ops(features, labels, metrics).eval_metric_ops
->>>>>>> bbe05bf0
 
       update_op, eval_dict = self._extract_metric_update_ops(eval_dict)
 
@@ -956,13 +941,10 @@
       random_seed.set_random_seed(self._config.tf_random_seed)
       global_step = contrib_framework.create_global_step(g)
       features, labels = input_fn()
-<<<<<<< HEAD
+
       self._check_inputs(features, labels, model_fn_lib.ModeKeys.TRAIN)
-      model_fn_ops = self._call_legacy_get_train_ops(features, labels)
-=======
-      self._check_inputs(features, labels)
       model_fn_ops = self._get_train_ops(features, labels)
->>>>>>> bbe05bf0
+
       ops.add_to_collection(ops.GraphKeys.LOSSES, model_fn_ops.loss)
       all_hooks.extend([
           basic_session_run_hooks.NanTensorHook(model_fn_ops.loss),
