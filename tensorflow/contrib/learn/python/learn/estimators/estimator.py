--- conflicted
+++ resolved
@@ -28,11 +28,7 @@
 import numpy as np
 import six
 
-<<<<<<< HEAD
-=======
 from google.protobuf import message
-from tensorflow.contrib import framework as contrib_framework
->>>>>>> 8b1bd7d2
 from tensorflow.contrib import layers
 from tensorflow.contrib import metrics as metrics_lib
 from tensorflow.contrib.framework import deprecated
