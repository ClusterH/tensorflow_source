--- conflicted
+++ resolved
@@ -52,11 +52,8 @@
         "//tensorflow/contrib/ndlstm",
         "//tensorflow/contrib/nn:nn_py",
         "//tensorflow/contrib/opt:opt_py",
-<<<<<<< HEAD
         "//tensorflow/contrib/periodic_resample:init_py",
-=======
         "//tensorflow/contrib/predictor",
->>>>>>> d9ca7234
         "//tensorflow/contrib/quantization:quantization_py",
         "//tensorflow/contrib/remote_fused_graph/pylib:remote_fused_graph_ops_py",
         "//tensorflow/contrib/resampler:resampler_py",
