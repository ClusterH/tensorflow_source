# Minimum CMake required
cmake_minimum_required(VERSION 3.5)

# Project
project(tensorflow C CXX)

# Set C++14 as standard for the whole project
set(CMAKE_CXX_STANDARD 14)

# Actual source is the ../../.. directory
get_filename_component(tf_contrib_source_dir ${tensorflow_SOURCE_DIR} PATH)
get_filename_component(tf_tf_source_dir ${tf_contrib_source_dir} PATH)
get_filename_component(tensorflow_source_dir ${tf_tf_source_dir} PATH)

# [CLEANUP] Not sure if this is needed (copied from Protobuf)
# CMake policies
cmake_policy(SET CMP0022 NEW)

# Options
option(tensorflow_VERBOSE "Enable for verbose output" OFF)
option(tensorflow_ENABLE_GPU "Enable GPU support" OFF)
option(tensorflow_ENABLE_SSL_SUPPORT "Enable boringssl support" OFF)
option(tensorflow_ENABLE_GRPC_SUPPORT "Enable gRPC support" ON)
option(tensorflow_ENABLE_HDFS_SUPPORT "Enable HDFS support" OFF)
option(tensorflow_ENABLE_JEMALLOC_SUPPORT "Enable jemalloc support" OFF)
option(tensorflow_BUILD_CC_EXAMPLE "Build the C++ tutorial example" ON)
option(tensorflow_BUILD_PYTHON_BINDINGS "Build the Python bindings" ON)
option(tensorflow_BUILD_ALL_KERNELS "Build all OpKernels" ON)
option(tensorflow_BUILD_CONTRIB_KERNELS "Build OpKernels from tensorflow/contrib/..." ON)
option(tensorflow_BUILD_CC_TESTS "Build cc unit tests " OFF)
option(tensorflow_BUILD_PYTHON_TESTS "Build python unit tests " OFF)
option(tensorflow_BUILD_SHARED_LIB "Build TensorFlow as a shared library" OFF)
option(tensorflow_OPTIMIZE_FOR_NATIVE_ARCH "Enable compiler optimizations for the native processor architecture (if available)" ON)
option(tensorflow_WIN_CPU_SIMD_OPTIONS "Enables CPU SIMD instructions")
option(tensorflow_USE_SYSTEM_ZLIB "Use system library libz" OFF)
option(tensorflow_USE_SYSTEM_PNG "Use system library libpng" ON)
option(tensorflow_USE_SYSTEM_JPEG "Use system library libjpeg" ON)
option(tensorflow_USE_SYSTEM_GIF "Use system library libgif" ON)
option(tensorflow_USE_SYSTEM_JSONCPP "Use system library libjsoncpp" ON)
option(tensorflow_USE_SYSTEM_EIGEN "Use system library eigen3" OFF)
option(tensorflow_USE_SYSTEM_GEMMLOWP "Use system library gemmlowp" OFF)
option(tensorflow_USE_SYSTEM_FARMHASH "Use system library farmhash" OFF)
option(tensorflow_USE_SYSTEM_HIGHWAYHASH "Use system library highwayhash" OFF)
option(tensorflow_USE_SYSTEM_FFT2D "Use system library fft2d" OFF)
option(tensorflow_USE_SYSTEM_PROTOBUF "Use system library protobuf" OFF)



if (NOT WIN32)
  # Threads: defines CMAKE_THREAD_LIBS_INIT and adds -pthread compile option
  # for targets that link ${CMAKE_THREAD_LIBS_INIT}.
  find_package (Threads)
endif()

# [CLEANUP] Remove when done
# For debugging
function(SHOW_VARIABLES)
    get_cmake_property(_variableNames VARIABLES)
    foreach (_variableName ${_variableNames})
        message(STATUS "${_variableName}=${${_variableName}}")
    endforeach()
endfunction()

# External dependencies
set(CMAKE_MODULE_PATH ${PROJECT_SOURCE_DIR}/external)

# Location where external projects will be downloaded
set (DOWNLOAD_LOCATION "${CMAKE_CURRENT_BINARY_DIR}/downloads"
     CACHE PATH "Location where external projects will be downloaded.")
mark_as_advanced(DOWNLOAD_LOCATION)

set(CMAKE_POSITION_INDEPENDENT_CODE ON)
add_definitions(-DEIGEN_AVOID_STL_ARRAY)
if(WIN32)
  add_definitions(-DNOMINMAX -D_WIN32_WINNT=0x0A00 -DLANG_CXX11 -DCOMPILER_MSVC)
  add_definitions(-DWIN32 -DOS_WIN -D_MBCS -DWIN64 -DWIN32_LEAN_AND_MEAN -DNOGDI -DPLATFORM_WINDOWS)
  add_definitions(-DTENSORFLOW_USE_EIGEN_THREADPOOL -DEIGEN_HAS_C99_MATH)
  add_definitions(-DTF_COMPILE_LIBRARY)
  add_definitions(/bigobj /nologo /EHsc /GF /MP /Gm-)
  # Suppress warnings to reduce build log size.
  add_definitions(/wd4267 /wd4244 /wd4800 /wd4503 /wd4554 /wd4996 /wd4348 /wd4018)
  add_definitions(/wd4099 /wd4146 /wd4267 /wd4305 /wd4307)
  add_definitions(/wd4715 /wd4722 /wd4723 /wd4838 /wd4309 /wd4334)
  add_definitions(/wd4003 /wd4244 /wd4267 /wd4503 /wd4506 /wd4800 /wd4996)
  # Suppress linker warnings.
  set(CMAKE_SHARED_LINKER_FLAGS "${CMAKE_SHARED_LINKER_FLAGS} /ignore:4049 /ignore:4197 /ignore:4217 /ignore:4221")
  set(CMAKE_MODULE_LINKER_FLAGS "${CMAKE_MODULE_LINKER_FLAGS} /ignore:4049 /ignore:4197 /ignore:4217 /ignore:4221")
  set(CMAKE_EXE_LINKER_FLAGS "${CMAKE_EXE_LINKER_FLAGS} /ignore:4049 /ignore:4197 /ignore:4217 /ignore:4221")
  set(CMAKE_CXX_FLAGS "${CMAKE_CXX_FLAGS} /MP")
  set(CMAKE_CXX_FLAGS_DEBUG "/D_DEBUG /MDd /Ob0")
  set(CMAKE_CXX_FLAGS_RELEASE "${CMAKE_CXX_FLAGS_RELEASE} /D_ITERATOR_DEBUG_LEVEL=0")
  set(CMAKE_CXX_FLAGS_MINSIZEREL "${CMAKE_CXX_FLAGS_MINSIZEREL} /D_ITERATOR_DEBUG_LEVEL=0")
  set(CMAKE_CXX_FLAGS_RELWITHDEBINFO "${CMAKE_CXX_FLAGS_RELWITHDEBINFO} /D_ITERATOR_DEBUG_LEVEL=0")
endif()

if ("${CMAKE_CXX_COMPILER_ID}" STREQUAL "GNU")
  set(CMAKE_CXX_FLAGS "${CMAKE_CXX_FLAGS} -fno-exceptions -std=c++11")
endif()

if (tensorflow_OPTIMIZE_FOR_NATIVE_ARCH)
  include(CheckCXXCompilerFlag)
  CHECK_CXX_COMPILER_FLAG("-march=native" COMPILER_OPT_ARCH_NATIVE_SUPPORTED)
  if (COMPILER_OPT_ARCH_NATIVE_SUPPORTED)
    set(CMAKE_CXX_FLAGS "${CMAKE_CXX_FLAGS} -march=native")
  endif()
endif()

# MSVC SIMD instructions
if (tensorflow_WIN_CPU_SIMD_OPTIONS)
  if (WIN32)
    CHECK_CXX_COMPILER_FLAG("${tensorflow_WIN_CPU_SIMD_OPTIONS}" COMPILER_OPT_WIN_CPU_SIMD_SUPPORTED)
    if(COMPILER_OPT_WIN_CPU_SIMD_SUPPORTED)
      set(CMAKE_CXX_FLAGS "${CMAKE_CXX_FLAGS} ${tensorflow_WIN_CPU_SIMD_OPTIONS}")
    else()
      message(FATAL_ERROR "${tensorflow_WIN_CPU_SIMD_OPTIONS} not supported")
    endif()
  endif()
endif()

if (tensorflow_ENABLE_JEMALLOC_SUPPORT)
  add_definitions(-DTENSORFLOW_USE_JEMALLOC -DJEMALLOC_EXPORT=)
endif()

<<<<<<< HEAD

if(tensorflow_USE_SYSTEM_ZLIB)

  message(STATUS "use system zlib")

  find_package(ZLIB REQUIRED)
  include_directories(${ZLIB_INCLUDE_DIR})
  link_libraries (${ZLIB_LIBRARY})

else(tensorflow_USE_SYSTEM_ZLIB)

  message(STATUS "do not use system zlib")

  include(zlib)
  set(tensorflow_EXTERNAL_LIBRARIES ${zlib_STATIC_LIBRARIES})
  set(tensorflow_EXTERNAL_DEPENDENCIES zlib_copy_headers_to_destination)
  include_directories(${zlib_INCLUDE_DIR})

endif(tensorflow_USE_SYSTEM_ZLIB)

if(tensorflow_USE_SYSTEM_JPEG)

  message(STATUS "use system libjpeg")

  find_package(JPEG REQUIRED)
  include_directories(${JPEG_INCLUDE_DIR})
  link_libraries (${JPEG_LIBRARY})

else(tensorflow_USE_SYSTEM_JPEG)

  message(STATUS "do not use system libjpeg")

  include(jpeg)
  list(APPEND tensorflow_EXTERNAL_LIBRARIES ${jpeg_STATIC_LIBRARIES})
  list(APPEND tensorflow_EXTERNAL_DEPENDENCIES jpeg_copy_headers_to_destination)

  include_directories(${jpeg_INCLUDE_DIR})

endif(tensorflow_USE_SYSTEM_JPEG)

if(tensorflow_USE_SYSTEM_PNG)

  message(STATUS "use system libpng")

  find_package(PNG REQUIRED)
  include_directories(${PNG_INCLUDE_DIR})
  link_libraries (${PNG_LIBRARY})

else(tensorflow_USE_SYSTEM_PNG)

  message(STATUS "do not use system libpng")

  include(png)
  list(APPEND tensorflow_EXTERNAL_LIBRARIES ${PNG_STATIC_LIBRARIES})
  list(APPEND tensorflow_EXTERNAL_DEPENDENCIES png_copy_headers_to_destination)

  include_directories(
    ${png_INCLUDE_DIR}
    )

endif(tensorflow_USE_SYSTEM_PNG)

if(tensorflow_USE_SYSTEM_GIF)

  message(STATUS "use system libgif")

  find_package(GIF REQUIRED)
  include_directories(${GIF_INCLUDE_DIR})
  link_libraries (${GIF_LIBRARY})

else(tensorflow_USE_SYSTEM_GIF)

  message(STATUS "do not use system libgif")

  include(gif)
  list(APPEND tensorflow_EXTERNAL_LIBRARIES ${gif_STATIC_LIBRARIES})
  list(APPEND tensorflow_EXTERNAL_DEPENDENCIES gif_copy_headers_to_destination)

  include_directories(
    ${gif_INCLUDE_DIR}
    )

endif(tensorflow_USE_SYSTEM_GIF)


if(tensorflow_USE_SYSTEM_JSONCPP)

  message(STATUS "use system libjsoncpp")

  find_package(jsoncpp REQUIRED)
  include_directories(${JSONCPP_INCLUDE_DIR})
  link_libraries (${JSONCPP_LIBRARY})

else(tensorflow_USE_SYSTEM_JSONCPP)

  message(STATUS "do not use system libjsoncpp")

  include(jsoncpp)
  list(APPEND tensorflow_EXTERNAL_LIBRARIES ${jsoncpp_STATIC_LIBRARIES})
  list(APPEND tensorflow_EXTERNAL_DEPENDENCIES jsoncpp)

  include_directories(
    ${jsoncpp_INCLUDE_DIR}
    )

endif(tensorflow_USE_SYSTEM_JSONCPP)

if(tensorflow_USE_SYSTEM_EIGEN)

  message(STATUS "use system eigen3")
  message(FATAL_ERROR "finding eigen3 is not yet implemented")


else(tensorflow_USE_SYSTEM_EIGEN)

  message(STATUS "do not use system eigen3")

  include(eigen)
  list(APPEND tensorflow_EXTERNAL_DEPENDENCIES eigen)

  include_directories(
    ${eigen_INCLUDE_DIRS}
    )

endif(tensorflow_USE_SYSTEM_EIGEN)

if(tensorflow_USE_SYSTEM_GEMMLOWP)

  message(STATUS "use system libgemmlowp")
  message(FATAL_ERROR "finding gemmlowp is not yet implemented")


else(tensorflow_USE_SYSTEM_GEMMLOWP)

  message(STATUS "do not use system libgemmlowp")

  include(gemmlowp)
  list(APPEND tensorflow_EXTERNAL_DEPENDENCIES gemmlowp)

  include_directories(${gemmlowp_INCLUDE_DIR})

endif(tensorflow_USE_SYSTEM_GEMMLOWP)


if(tensorflow_USE_SYSTEM_FARMHASH)

  message(STATUS "use system farmhash")
  message(FATAL_ERROR "finding farmhash is not yet implemented")

else(tensorflow_USE_SYSTEM_FARMHASH)

  message(STATUS "do not use system libfarmhash")

  include(farmhash)
  list(APPEND tensorflow_EXTERNAL_LIBRARIES ${farmhash_STATIC_LIBRARIES})
  list(APPEND tensorflow_EXTERNAL_DEPENDENCIES farmhash_copy_headers_to_destination)

  include_directories( ${farmhash_INCLUDE_DIR}   )

endif(tensorflow_USE_SYSTEM_FARMHASH)

if(tensorflow_USE_SYSTEM_FFT2D)

  message(STATUS "use system fft2d")
  message(FATAL_ERROR "finding fft2d is not yet implemented")

else(tensorflow_USE_SYSTEM_FFT2D)

  message(STATUS "do not use system fft2d")

  include(fft2d)
  list(APPEND tensorflow_EXTERNAL_LIBRARIES ${fft2d_STATIC_LIBRARIES})
  list(APPEND tensorflow_EXTERNAL_DEPENDENCIES fft2d)


endif(tensorflow_USE_SYSTEM_FFT2D)



if(tensorflow_USE_SYSTEM_HIGHWAYHASH)

  message(STATUS "use system highwayhash")
  message(FATAL_ERROR "finding highwayhash is not yet implemented")

else(tensorflow_USE_SYSTEM_HIGHWAYHASH)

  message(STATUS "do not use system highwayhash")

  include(highwayhash)
  list(APPEND tensorflow_EXTERNAL_LIBRARIES ${highwayhash_STATIC_LIBRARIES})
  list(APPEND tensorflow_EXTERNAL_DEPENDENCIES highwayhash_copy_headers_to_destination)

  include_directories(${highwayhash_INCLUDE_DIR})

endif(tensorflow_USE_SYSTEM_HIGHWAYHASH)


if(tensorflow_USE_SYSTEM_PROTOBUF)

  message(STATUS "use system protobuf")

  find_package(protobuf REQUIRED)
  include_directories(${PROTOBUF_INCLUDE_DIR})
  link_libraries (${PROTOBUF_LIBRARY})

else(tensorflow_USE_SYSTEM_PROTOBUF)

  message(STATUS "do not use system protobuf")

  include(protobuf)
  list(APPEND tensorflow_EXTERNAL_LIBRARIES ${protobuf_STATIC_LIBRARIES})
  list(APPEND tensorflow_EXTERNAL_DEPENDENCIES protobuf)

  include_directories(${PROTOBUF_INCLUDE_DIRS})

endif(tensorflow_USE_SYSTEM_PROTOBUF)



# this stuff will be needed no matter what
=======
# External dependencies
include(zlib)
include(gif)
include(png)
include(jpeg)
include(lmdb)
include(eigen)
include(gemmlowp)
include(jsoncpp)
include(farmhash)
include(fft2d)
include(highwayhash)
include(protobuf)
>>>>>>> 08ed32db
if (tensorflow_BUILD_CC_TESTS)
  include(googletest)
endif()

<<<<<<< HEAD
include_directories(
  #Source and generated code.
  ${tensorflow_source_dir}
  ${CMAKE_CURRENT_BINARY_DIR}
  )



=======
set(tensorflow_EXTERNAL_LIBRARIES
    ${zlib_STATIC_LIBRARIES}
    ${gif_STATIC_LIBRARIES}
    ${png_STATIC_LIBRARIES}
    ${jpeg_STATIC_LIBRARIES}
    ${lmdb_STATIC_LIBRARIES}
    ${jsoncpp_STATIC_LIBRARIES}
    ${farmhash_STATIC_LIBRARIES}
    ${fft2d_STATIC_LIBRARIES}
    ${highwayhash_STATIC_LIBRARIES}
    ${protobuf_STATIC_LIBRARIES}
)
set(tensorflow_EXTERNAL_DEPENDENCIES
    zlib_copy_headers_to_destination
    gif_copy_headers_to_destination
    png_copy_headers_to_destination
    jpeg_copy_headers_to_destination
    lmdb_copy_headers_to_destination
    jsoncpp
    farmhash_copy_headers_to_destination
    highwayhash_copy_headers_to_destination
    protobuf
    eigen
    gemmlowp
    fft2d
)

include_directories(
    # Source and generated code.
    ${tensorflow_source_dir}
    ${CMAKE_CURRENT_BINARY_DIR}
    # External dependencies.
    ${zlib_INCLUDE_DIR}
    ${gif_INCLUDE_DIR}
    ${png_INCLUDE_DIR}
    ${jpeg_INCLUDE_DIR}
    ${lmdb_INCLUDE_DIR}
    ${eigen_INCLUDE_DIRS}
    ${gemmlowp_INCLUDE_DIR}
    ${jsoncpp_INCLUDE_DIR}
    ${farmhash_INCLUDE_DIR}
    ${highwayhash_INCLUDE_DIR}
    ${PROTOBUF_INCLUDE_DIRS}
)
>>>>>>> 08ed32db

if(tensorflow_ENABLE_SSL_SUPPORT)
  include(boringssl)
  list(APPEND tensorflow_EXTERNAL_LIBRARIES ${boringssl_STATIC_LIBRARIES})
  list(APPEND tensorflow_EXTERNAL_DEPENDENCIES boringssl)
  include_directories(${boringssl_INCLUDE_DIR})
endif()
if(tensorflow_ENABLE_GRPC_SUPPORT)
  include(grpc)
  list(APPEND tensorflow_EXTERNAL_LIBRARIES ${grpc_STATIC_LIBRARIES})
  list(APPEND tensorflow_EXTERNAL_DEPENDENCIES grpc)
  include_directories(${GRPC_INCLUDE_DIRS})
endif()
if(tensorflow_ENABLE_JEMALLOC_SUPPORT)
  include(jemalloc)
  list(APPEND tensorflow_EXTERNAL_LIBRARIES ${jemalloc_STATIC_LIBRARIES})
  list(APPEND tensorflow_EXTERNAL_DEPENDENCIES jemalloc)
  include_directories(${jemalloc_INCLUDE_DIRS})
endif()
if(WIN32)
  list(APPEND tensorflow_EXTERNAL_LIBRARIES wsock32 ws2_32 shlwapi)
endif()
if(UNIX)
  list(APPEND tensorflow_EXTERNAL_LIBRARIES ${CMAKE_THREAD_LIBS_INIT} ${CMAKE_DL_LIBS})
endif()

if (tensorflow_ENABLE_GPU)
  if (WIN32)
    find_package(CUDA 8.0 REQUIRED)

    # by default we assume compute cabability 3.5 and 5.2. If you change this change it in
    # CUDA_NVCC_FLAGS and cuda_config.h below
    set(CUDA_NVCC_FLAGS ${CUDA_NVCC_FLAGS};-gencode arch=compute_30,code=\"sm_30,compute_30\";-gencode arch=compute_35,code=\"sm_35,compute_35\";-gencode arch=compute_52,code=\"sm_52,compute_52\")
    set(CUDA_NVCC_FLAGS ${CUDA_NVCC_FLAGS};--include-path ${PROJECT_BINARY_DIR}/$\{build_configuration\};--expt-relaxed-constexpr)
    set(CUDA_NVCC_FLAGS ${CUDA_NVCC_FLAGS};-ftz=true)  # Flush denormals to zero
    set(CUDA_INCLUDE ${CUDA_TOOLKIT_TARGET_DIR} ${CUDA_TOOLKIT_TARGET_DIR}/extras/CUPTI/include)
    include_directories(${CUDA_INCLUDE})
    add_definitions(-DGOOGLE_CUDA=1 -DTF_EXTRA_CUDA_CAPABILITIES=3.0,3.5,5.2)

    # add cudnn
    if(NOT CUDNN_HOME)
      set(CUDNN_HOME ${CUDA_TOOLKIT_TARGET_DIR})
    endif(NOT CUDNN_HOME)
    include_directories(${CUDNN_HOME})
    set(CUDA_LIBRARIES ${CUDA_LIBRARIES} ${CUDA_CUDA_LIBRARY} ${CUDA_CUBLAS_LIBRARIES} ${CUDA_CUFFT_LIBRARIES}
      ${CUDA_curand_LIBRARY} ${CUDA_cupti_LIBRARY} ${CUDA_cusolver_LIBRARY} ${CUDNN_HOME}/lib/x64/cudnn.lib)

    # create cuda_config.h
    FILE(WRITE ${tensorflow_source_dir}/third_party/gpus/cuda/cuda_config.h
      "#ifndef CUDA_CUDA_CONFIG_H_\n"
      "#define CUDA_CUDA_CONFIG_H_\n"
      "#define TF_CUDA_CAPABILITIES CudaVersion(\"3.0\"),CudaVersion(\"3.5\"),CudaVersion(\"5.2\")\n"
      "#define TF_CUDA_VERSION \"64_80\"\n"
      "#define TF_CUDNN_VERSION \"64_5\"\n"
      "#define TF_CUDA_TOOLKIT_PATH \"${CUDA_TOOLKIT_ROOT_DIR}\"\n"
      "#endif  // CUDA_CUDA_CONFIG_H_\n"
    )

    # tf assumes in various places header files to be in cuda/include. On windows the cuda sdk
    # installs them under cuda/version/include and to avoid that we need to change tf we copy a
    # few files to cuda/include
    FILE(COPY
      ${CUDA_TOOLKIT_TARGET_DIR}/include/cuda.h ${CUDA_TOOLKIT_TARGET_DIR}/include/cuComplex.h
      ${CUDA_TOOLKIT_TARGET_DIR}/include/cublas_v2.h ${CUDNN_HOME}/include/cudnn.h
      ${CUDA_TOOLKIT_TARGET_DIR}/include/cufft.h ${CUDA_TOOLKIT_TARGET_DIR}/include/curand.h
      ${CUDA_TOOLKIT_TARGET_DIR}/include/cuda_runtime_api.h
      ${CUDA_TOOLKIT_TARGET_DIR}/include/cusolverDn.h
      DESTINATION ${tensorflow_source_dir}/third_party/gpus/cuda/include
    )
    include_directories(${tensorflow_source_dir}/third_party/gpus)
    # add cuda libraries to tensorflow_EXTERNAL_LIBRARIES
    list(APPEND tensorflow_EXTERNAL_LIBRARIES ${CUDA_LIBRARIES})
  endif()
endif()

# Find python executable
include(FindPythonInterp)
if(NOT ${PYTHONINTERP_FOUND})
    message(FATAL_ERROR "CMake was unable to find a python interpreter.")
endif()

# Let's get to work!
include(tf_core_framework.cmake)
# NOTE: Disabled until issue #3996 is fixed.
# include(tf_stream_executor.cmake)
if (tensorflow_ENABLE_GPU)
  if (WIN32)
    include(tf_stream_executor.cmake)
  endif()
endif()

include(tf_core_cpu.cmake)
include(tf_core_ops.cmake)
include(tf_core_direct_session.cmake)
include(tf_core_kernels.cmake)
if(tensorflow_ENABLE_GRPC_SUPPORT)
  include(tf_core_distributed_runtime.cmake)
endif()
# We include tf_cc_ops first, because tf_c depends on tf_cc.
include(tf_cc_ops.cmake)
include(tf_c.cmake)
include(tf_grappler.cmake)
if(tensorflow_BUILD_CC_EXAMPLE)
  include(tf_tutorials.cmake)
  include(tf_label_image_example.cmake)
endif()
include(tf_tools.cmake)
if(tensorflow_BUILD_PYTHON_BINDINGS)
  include(tf_python.cmake)
endif()
if(tensorflow_BUILD_SHARED_LIB)
  include(tf_shared_lib.cmake)
endif()
if(tensorflow_BUILD_CC_TESTS OR tensorflow_BUILD_PYTHON_TESTS)
  include(tf_tests.cmake)
endif()<|MERGE_RESOLUTION|>--- conflicted
+++ resolved
@@ -121,8 +121,6 @@
   add_definitions(-DTENSORFLOW_USE_JEMALLOC -DJEMALLOC_EXPORT=)
 endif()
 
-<<<<<<< HEAD
-
 if(tensorflow_USE_SYSTEM_ZLIB)
 
   message(STATUS "use system zlib")
@@ -339,83 +337,15 @@
 
 endif(tensorflow_USE_SYSTEM_PROTOBUF)
 
-
-
-# this stuff will be needed no matter what
-=======
-# External dependencies
-include(zlib)
-include(gif)
-include(png)
-include(jpeg)
-include(lmdb)
-include(eigen)
-include(gemmlowp)
-include(jsoncpp)
-include(farmhash)
-include(fft2d)
-include(highwayhash)
-include(protobuf)
->>>>>>> 08ed32db
 if (tensorflow_BUILD_CC_TESTS)
   include(googletest)
 endif()
 
-<<<<<<< HEAD
 include_directories(
   #Source and generated code.
   ${tensorflow_source_dir}
   ${CMAKE_CURRENT_BINARY_DIR}
   )
-
-
-
-=======
-set(tensorflow_EXTERNAL_LIBRARIES
-    ${zlib_STATIC_LIBRARIES}
-    ${gif_STATIC_LIBRARIES}
-    ${png_STATIC_LIBRARIES}
-    ${jpeg_STATIC_LIBRARIES}
-    ${lmdb_STATIC_LIBRARIES}
-    ${jsoncpp_STATIC_LIBRARIES}
-    ${farmhash_STATIC_LIBRARIES}
-    ${fft2d_STATIC_LIBRARIES}
-    ${highwayhash_STATIC_LIBRARIES}
-    ${protobuf_STATIC_LIBRARIES}
-)
-set(tensorflow_EXTERNAL_DEPENDENCIES
-    zlib_copy_headers_to_destination
-    gif_copy_headers_to_destination
-    png_copy_headers_to_destination
-    jpeg_copy_headers_to_destination
-    lmdb_copy_headers_to_destination
-    jsoncpp
-    farmhash_copy_headers_to_destination
-    highwayhash_copy_headers_to_destination
-    protobuf
-    eigen
-    gemmlowp
-    fft2d
-)
-
-include_directories(
-    # Source and generated code.
-    ${tensorflow_source_dir}
-    ${CMAKE_CURRENT_BINARY_DIR}
-    # External dependencies.
-    ${zlib_INCLUDE_DIR}
-    ${gif_INCLUDE_DIR}
-    ${png_INCLUDE_DIR}
-    ${jpeg_INCLUDE_DIR}
-    ${lmdb_INCLUDE_DIR}
-    ${eigen_INCLUDE_DIRS}
-    ${gemmlowp_INCLUDE_DIR}
-    ${jsoncpp_INCLUDE_DIR}
-    ${farmhash_INCLUDE_DIR}
-    ${highwayhash_INCLUDE_DIR}
-    ${PROTOBUF_INCLUDE_DIRS}
-)
->>>>>>> 08ed32db
 
 if(tensorflow_ENABLE_SSL_SUPPORT)
   include(boringssl)
