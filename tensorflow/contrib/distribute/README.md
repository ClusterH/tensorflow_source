# Distribution Strategy

> *NOTE*: This is an experimental feature. The API and performance
> characteristics are subject to change.

## Overview

[`DistributionStrategy`](https://www.tensorflow.org/versions/master/api_docs/python/tf/contrib/distribute/DistributionStrategy)
API is an easy way to distribute your training
across multiple devices/machines. Our goal is to allow users to use existing
models and training code with minimal changes to enable distributed training.
Moreover, we've designed the API in such a way that it works with both eager and
graph execution.

Currently we support several types of strategies:

* [`MirroredStrategy`](https://www.tensorflow.org/versions/master/api_docs/python/tf/contrib/distribute/MirroredStrategy):
This does in-graph replication with synchronous training
on many GPUs on one machine. Essentially, we create copies of all variables in
the model's layers on each device. We then use all-reduce to combine gradients
across the devices before applying them to the variables to keep them in sync.
* [`CollectiveAllReduceStrategy`](https://www.tensorflow.org/versions/master/api_docs/python/tf/contrib/distribute/CollectiveAllReduceStrategy):
This is a version of `MirroredStrategy` for multi-worker training. It uses
a collective op to do all-reduce. This supports between-graph communication and
synchronization, and delegates the specifics of the all-reduce implementation to
the runtime (as opposed to encoding it in the graph). This allows it to perform
optimizations like batching and switch between plugins that support different
hardware or algorithms. In the future, this strategy will implement
fault-tolerance to allow training to continue when there is worker failure.

* [`ParameterServerStrategy`](https://www.tensorflow.org/versions/master/api_docs/python/tf/contrib/distribute/ParameterServerStrategy):
This strategy supports using parameter servers either for multi-GPU local
training or asynchronous multi-machine training. When used to train locally,
variables are not mirrored, instead they are placed on the CPU and operations
are replicated across all local GPUs. In a multi-machine setting, some are
designated as workers and some as parameter servers. Each variable is placed on
one parameter server. Computation operations are replicated across all GPUs of
the workers.

## Multi-GPU Training

## Example with Keras API

Let's see how to scale to multiple GPUs on one machine using `MirroredStrategy` with [tf.keras] (https://www.tensorflow.org/guide/keras).

<<<<<<< HEAD
Take a very simple model consisting of a single layer:

```python
import tensorflow as tf
from tensorflow import keras

inputs = tf.keras.layers.Input(shape=(1,))
predictions = tf.keras.layers.Dense(1)(inputs)
model = tf.keras.models.Model(inputs=inputs, outputs=predictions)
```

Let's also define a simple input dataset for training this model. Note that currently we require using
=======
Let's define a simple input dataset for training this model. Note that currently we require using
>>>>>>> f91aeed3
[`tf.data.Dataset`](https://www.tensorflow.org/api_docs/python/tf/data/Dataset)
with `DistributionStrategy`.

```python
import tensorflow as tf
from tensorflow import keras

features = tf.data.Dataset.from_tensors([1.]).repeat(10000).batch(10)
labels = tf.data.Dataset.from_tensors([1.]).repeat(10000).batch(10)
train_dataset = tf.data.Dataset.zip((features, labels))
```

To distribute this Keras model on multiple GPUs using `MirroredStrategy` we
first instantiate a `MirroredStrategy` object.

```python
distribution = tf.contrib.distribute.MirroredStrategy()
```

Take a very simple model consisting of a single layer. We need to create and compile
the model under the distribution strategy scope.

```python
with distribution.scope():
  inputs = tf.keras.layers.Input(shape=(1,))
  predictions = tf.keras.layers.Dense(1)(inputs)
  model = tf.keras.models.Model(inputs=inputs, outputs=predictions)

  model.compile(loss='mean_squared_error',
                optimizer=tf.train.GradientDescentOptimizer(learning_rate=0.2))
```

To train the model we call Keras `fit` API using the input dataset that we
created earlier, same as how we would in a non-distributed case.

```python
model.fit(train_dataset, epochs=5, steps_per_epoch=10)
```

Similarly, we can also call `evaluate` and `predict` as before using appropriate
datasets.

```python
model.evaluate(eval_dataset, steps=1)
model.predict(predict_dataset, steps=1)
```

That's all you need to train your model with Keras on multiple GPUs with
`MirroredStrategy`. It will take care of splitting up
the input dataset, replicating layers and variables on each device, and
combining and applying gradients.

The model and input code does not have to change because we have changed the
underlying components of TensorFlow (such as
optimizer, batch norm and summaries) to become distribution-aware.
That means those components know how to
combine their state across devices. Further, saving and checkpointing works
seamlessly, so you can save with one or no distribution strategy and resume with
another.


## Example with Estimator API

You can also use Distribution Strategy API with [`Estimator`](https://www.tensorflow.org/api_docs/python/tf/estimator/Estimator). Let's see a simple example of it's usage with `MirroredStrategy`.


Consider a very simple model function which tries to learn a simple function.

```python
def model_fn(features, labels, mode):
  layer = tf.layers.Dense(1)
  logits = layer(features)

  if mode == tf.estimator.ModeKeys.PREDICT:
    predictions = {"logits": logits}
    return tf.estimator.EstimatorSpec(mode, predictions=predictions)

  loss = tf.losses.mean_squared_error(
      labels=labels, predictions=tf.reshape(logits, []))

  if mode == tf.estimator.ModeKeys.EVAL:
    return tf.estimator.EstimatorSpec(mode, loss=loss)

  if mode == tf.estimator.ModeKeys.TRAIN:
    train_op = tf.train.GradientDescentOptimizer(0.2).minimize(loss)
    return tf.estimator.EstimatorSpec(mode, loss=loss, train_op=train_op)
```

Again, let's define a simple input function to feed data for training this model.


```python
def input_fn():
  features = tf.data.Dataset.from_tensors([[1.]]).repeat(100)
  labels = tf.data.Dataset.from_tensors(1.).repeat(100)
  return tf.data.Dataset.zip((features, labels))
```

Now that we have a model function and input function defined, we can define the
estimator. To use `MirroredStrategy`, all we need to do is:

* Create an instance of the `MirroredStrategy` class.
* Pass it to the
[`RunConfig`](https://www.tensorflow.org/api_docs/python/tf/estimator/RunConfig)
parameter of `Estimator`.


```python
distribution = tf.contrib.distribute.MirroredStrategy()
config = tf.estimator.RunConfig(train_distribute=distribution)
classifier = tf.estimator.Estimator(model_fn=model_fn, config=config)
classifier.train(input_fn=input_fn)
classifier.evaluate(input_fn=input_fn)
```

That's it! This change will now configure estimator to run on all GPUs on your
machine.


## Customization and Performance Tips

Above, we showed the easiest way to use [`MirroredStrategy`](https://www.tensorflow.org/versions/master/api_docs/python/tf/contrib/distribute/MirroredStrategy#__init__).
There are few things you can customize in practice:

* You can specify a list of specific GPUs (using param `devices`) or the number
of GPUs (using param `num_gpus`), in case you don't want auto detection.
* You can specify various parameters for all reduce with the `cross_tower_ops`
param, such as the all reduce algorithm to use, and gradient repacking.

We've tried to make it such that you get the best performance for your existing
model. We also recommend you follow the tips from
[Input Pipeline Performance Guide](https://www.tensorflow.org/performance/datasets_performance).
Specifically, we found using [`map_and_batch`](https://www.tensorflow.org/performance/datasets_performance#map_and_batch)
and [`dataset.prefetch`](https://www.tensorflow.org/performance/datasets_performance#pipelining)
in the input function gives a solid boost in performance. When using
`dataset.prefetch`, use `buffer_size=None` to let it detect optimal buffer size.

## Multi-worker Training
### Overview

For multi-worker training, no code change is required to the `Estimator` code.
You can run the same model code for all tasks in your cluster including
parameter servers and the evaluator. But you need to use
`tf.estimator.train_and_evaluate`, explicitly specify `num_gpus_per_workers`
for your strategy object, and set "TF\_CONFIG" environment variables for each
binary running in your cluster. We'll provide a Kubernetes template in the
[tensorflow/ecosystem](https://github.com/tensorflow/ecosystem) repo which sets
"TF\_CONFIG" for your training tasks.

### TF\_CONFIG environment variable

The "TF\_CONFIG" environment variables is a JSON string which specifies what
tasks constitute a cluster, their addresses and each task's role in the cluster.
One example of "TF\_CONFIG" is:

```python
TF_CONFIG='{
    "cluster": {
        "worker": ["host1:port", "host2:port", "host3:port"],
        "ps": ["host4:port", "host5:port"]
    },
   "task": {"type": "worker", "index": 1}
}'
```

This "TF\_CONFIG" specifies that there are three workers and two ps tasks in the
cluster along with their hosts and ports. The "task" part specifies that the
role of the current task in the cluster, worker 1. Valid roles in a cluster is
"chief", "worker", "ps" and "evaluator". There should be no "ps" job for
`CollectiveAllReduceStrategy` and `MirroredStrategy`. The "evaluator" job is
optional and can have at most one task. It does single machine evaluation and if
you don't want to do evaluation, you can pass in a dummy `input_fn` to the
`tf.estimator.EvalSpec` of `tf.estimator.train_and_evaluate`.

### Dataset

The `input_fn` you provide to estimator code is for one worker. So remember to
scale up your batch if you have multiple GPUs on each worker.

The same `input_fn` will be used for all workers if you use
`CollectiveAllReduceStrategy` and `ParameterServerStrategy`. Therefore it is
important to shuffle your dataset in your `input_fn`.

`MirroredStrategy` will insert a `tf.dataset.Dataset.shard` call in you
`input_fn` if `auto_shard_dataset` is set to `True`. As a result, each worker
gets a fraction of your input data.

### Performance Tips

We have been actively working on multi-worker performance. Currently, prefer
`CollectiveAllReduceStrategy` for synchronous multi-worker training.

### Example

Let's use the same example for multi-worker. We'll start a cluster with 3
workers doing synchronous all-reduce training. In the following code snippet, we
start multi-worker training using `tf.estimator.train_and_evaluate`:

```python
def model_main():
  distribution = tf.contrib.distribute.CollectiveAllReduceStrategy(
      num_gpus_per_worker=2)
  config = tf.estimator.RunConfig(train_distribute=distribution)
  estimator = tf.estimator.Estimator(model_fn=model_fn, config=config)
  train_spec = tf.estimator.TrainSpec(input_fn=input_fn)
  eval_spec = tf.estimator.EvalSpec(input_fn=eval_input_fn)
  tf.estimator.train_and_evaluate(estimator, train_spec, eval_spec)
```

**Note**: You don't have to set "TF\_CONFIG" manually if you use our provided
Kubernetes template.

You'll then need 3 machines, find out their host addresses and one available
port on each machine. Then set  "TF\_CONFIG" in each binary and run the above
model code.

In your worker 0, run:

```python
os.environ["TF_CONFIG"] = json.dumps({
    "cluster": {
        "worker": ["host1:port", "host2:port", "host3:port"]
    },
   "task": {"type": "worker", "index": 0}
})

# Call the model_main function defined above.
model_main()
```

In your worker 1, run:

```python
os.environ["TF_CONFIG"] = json.dumps({
    "cluster": {
        "worker": ["host1:port", "host2:port", "host3:port"]
    },
   "task": {"type": "worker", "index": 1}
})

# Call the model_main function defined above.
model_main()
```

In your worker 2, run:

```python
os.environ["TF_CONFIG"] = json.dumps({
    "cluster": {
        "worker": ["host1:port", "host2:port", "host3:port"]
    },
   "task": {"type": "worker", "index": 2}
})

# Call the model_main function defined above.
model_main()
```

Then you'll find your cluster has started training! You can inspect the logs of
workers or start a tensorboard.

### Standalone client mode

We have a new way to run distributed training. You can bring up standard
tensorflow servers in your cluster and run your model code anywhere such as on
your laptop.

In the above example, instead of calling `model_main`, you can call
`tf.contrib.distribute.run_standard_tensorflow_server().join()`. This will bring
up a cluster running standard tensorflow servers which wait for your request to
start training.

On your laptop, you can run

```python
distribution = tf.contrib.distribute.CollectiveAllReduceStrategy(
    num_gpus_per_worker=2)
config = tf.estimator.RunConfig(
    experimental_distribute=tf.contrib.distribute.DistributeConfig(
        train_distribute=distribution,
        remote_cluster={"worker": ["host1:port", "host2:port", "host3:port"]}))
estimator = tf.estimator.Estimator(model_fn=model_fn, config=config)
train_spec = tf.estimator.TrainSpec(input_fn=input_fn)
eval_spec = tf.estimator.EvalSpec(input_fn=eval_input_fn)
tf.estimator.train_and_evaluate(estimator, train_spec, eval_spec)
```

Then you will see the training logs on your laptop. You can terminate the
training by terminating your process on your laptop. You can also modify your
code and run a new model against the same cluster.

We've been optimizing the performance of standalone client mode. If you notice
high latency between your laptop and your cluster, you can reduce that latency
by running your model binary in the cluster.

## Caveats

This feature is in early stages and there are a lot of improvements forthcoming:

* Summaries are only computed in the first tower in `MirroredStrategy`.
* Eager support is in the works; performance can be more challenging with eager
execution.
* We currently support the following predefined Keras callbacks:
`ModelCheckpointCallback`, `TensorBoardCallback`. We will soon be adding support for
some of the other callbacks such as `EarlyStopping`, `ReduceLROnPlateau`, etc. If you
create your own callback, you will not have access to all model properties and
validation data.
* If you are [`batching`](https://www.tensorflow.org/api_docs/python/tf/data/Dataset#batch)
your input data, we will place one batch on each GPU in each step. So your
effective batch size will be `num_gpus * batch_size`. Therefore, consider
adjusting your learning rate or batch size according to the number of GPUs.
We are working on addressing this limitation by splitting each batch across GPUs
instead.
* PartitionedVariables are not supported yet.

## What's next?

Please give distribution strategies a try. This feature is in early stages and
is evolving, so we welcome your feedback via
[issues on GitHub](https://github.com/tensorflow/tensorflow/issues/new).

<|MERGE_RESOLUTION|>--- conflicted
+++ resolved
@@ -43,22 +43,7 @@
 
 Let's see how to scale to multiple GPUs on one machine using `MirroredStrategy` with [tf.keras] (https://www.tensorflow.org/guide/keras).
 
-<<<<<<< HEAD
-Take a very simple model consisting of a single layer:
-
-```python
-import tensorflow as tf
-from tensorflow import keras
-
-inputs = tf.keras.layers.Input(shape=(1,))
-predictions = tf.keras.layers.Dense(1)(inputs)
-model = tf.keras.models.Model(inputs=inputs, outputs=predictions)
-```
-
-Let's also define a simple input dataset for training this model. Note that currently we require using
-=======
 Let's define a simple input dataset for training this model. Note that currently we require using
->>>>>>> f91aeed3
 [`tf.data.Dataset`](https://www.tensorflow.org/api_docs/python/tf/data/Dataset)
 with `DistributionStrategy`.
 
