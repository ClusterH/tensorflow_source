# Copyright 2015 The TensorFlow Authors. All Rights Reserved.
#
# Licensed under the Apache License, Version 2.0 (the "License");
# you may not use this file except in compliance with the License.
# You may obtain a copy of the License at
#
#     http://www.apache.org/licenses/LICENSE-2.0
#
# Unless required by applicable law or agreed to in writing, software
# distributed under the License is distributed on an "AS IS" BASIS,
# WITHOUT WARRANTIES OR CONDITIONS OF ANY KIND, either express or implied.
# See the License for the specific language governing permissions and
# limitations under the License.
# ==============================================================================
"""TensorFlow is an open source machine learning framework for everyone.

TensorFlow is an open source software library for high performance numerical
computation. Its flexible architecture allows easy deployment of computation
across a variety of platforms (CPUs, GPUs, TPUs), and from desktops to clusters
of servers to mobile and edge devices.

Originally developed by researchers and engineers from the Google Brain team
within Google's AI organization, it comes with strong support for machine
learning and deep learning and the flexible numerical computation core is used
across many other scientific domains.
"""

from __future__ import absolute_import
from __future__ import division
from __future__ import print_function

import fnmatch
import os
import re
import sys

from setuptools import Command
from setuptools import find_packages
from setuptools import setup
from setuptools.command.install import install as InstallCommandBase
from setuptools.dist import Distribution

DOCLINES = __doc__.split('\n')

# This version string is semver compatible, but incompatible with pip.
# For pip, we will remove all '-' characters from this string, and use the
# result for pip.
_VERSION = '1.9.0'

if '--version' in sys.argv:
  version_idx = sys.argv.index('--version')
  _VERSION = sys.argv[version_idx + 1]
  print("version specified is " + _VERSION)
  sys.argv.remove('--version')
  sys.argv.pop(version_idx)

REQUIRED_PACKAGES = [
    'absl-py >= 0.1.6',
    'astor >= 0.6.0',
    'gast >= 0.2.0',
    'numpy >= 1.13.3',
    'six >= 1.10.0',
    'protobuf >= 3.6.0',
    'setuptools <= 39.1.0',
<<<<<<< HEAD
    'tensorboard >= 1.8.0',
=======
    'tensorboard >= 1.10.0, < 1.11.0',
>>>>>>> e5cc33df
    'termcolor >= 1.1.0',
]

if sys.byteorder == 'little':
  # grpcio does not build correctly on big-endian machines due to lack of
  # BoringSSL support.
  # See https://github.com/tensorflow/tensorflow/issues/17882.
  REQUIRED_PACKAGES.append('grpcio >= 1.8.6')

project_name = 'tensorflow'
if '--project_name' in sys.argv:
  project_name_idx = sys.argv.index('--project_name')
  project_name = sys.argv[project_name_idx + 1]
  sys.argv.remove('--project_name')
  sys.argv.pop(project_name_idx)

# python3 requires wheel 0.26
if sys.version_info.major == 3:
  REQUIRED_PACKAGES.append('wheel >= 0.26')
else:
  REQUIRED_PACKAGES.append('wheel')
  # mock comes with unittest.mock for python3, need to install for python2
  REQUIRED_PACKAGES.append('mock >= 2.0.0')

# tf-nightly should depend on tb-nightly
if 'tf_nightly' in project_name:
  for i, pkg in enumerate(REQUIRED_PACKAGES):
    if 'tensorboard' in pkg:
      REQUIRED_PACKAGES[i] = 'tb-nightly >= 1.10.0a0, < 1.11.0a0'
      break

# weakref.finalize and enum were introduced in Python 3.4
if sys.version_info < (3, 4):
  REQUIRED_PACKAGES.append('backports.weakref >= 1.0rc1')
  REQUIRED_PACKAGES.append('enum34 >= 1.1.6')

# pylint: disable=line-too-long
CONSOLE_SCRIPTS = [
    'freeze_graph = tensorflow.python.tools.freeze_graph:run_main',
    'toco_from_protos = tensorflow.contrib.lite.toco.python.toco_from_protos:main',
    'tflite_convert = tensorflow.contrib.lite.python.tflite_convert:main',
    'toco = tensorflow.contrib.lite.python.tflite_convert:main',
    'saved_model_cli = tensorflow.python.tools.saved_model_cli:main',
    # We need to keep the TensorBoard command, even though the console script
    # is now declared by the tensorboard pip package. If we remove the
    # TensorBoard command, pip will inappropriately remove it during install,
    # even though the command is not removed, just moved to a different wheel.
    'tensorboard = tensorboard.main:run_main',
]
# pylint: enable=line-too-long

# remove the tensorboard console script if building tf_nightly
if 'tf_nightly' in project_name:
  CONSOLE_SCRIPTS.remove('tensorboard = tensorboard.main:run_main')

TEST_PACKAGES = [
    'scipy >= 0.15.1',
]


class BinaryDistribution(Distribution):

  def has_ext_modules(self):
    return True


class InstallCommand(InstallCommandBase):
  """Override the dir where the headers go."""

  def finalize_options(self):
    ret = InstallCommandBase.finalize_options(self)
    self.install_headers = os.path.join(self.install_purelib,
                                        'tensorflow', 'include')
    return ret


class InstallHeaders(Command):
  """Override how headers are copied.

  The install_headers that comes with setuptools copies all files to
  the same directory. But we need the files to be in a specific directory
  hierarchy for -I <include_dir> to work correctly.
  """
  description = 'install C/C++ header files'

  user_options = [('install-dir=', 'd',
                   'directory to install header files to'),
                  ('force', 'f',
                   'force installation (overwrite existing files)'),
                 ]

  boolean_options = ['force']

  def initialize_options(self):
    self.install_dir = None
    self.force = 0
    self.outfiles = []

  def finalize_options(self):
    self.set_undefined_options('install',
                               ('install_headers', 'install_dir'),
                               ('force', 'force'))

  def mkdir_and_copy_file(self, header):
    install_dir = os.path.join(self.install_dir, os.path.dirname(header))
    # Get rid of some extra intervening directories so we can have fewer
    # directories for -I
    install_dir = re.sub('/google/protobuf_archive/src', '', install_dir)

    # Copy eigen code into tensorflow/include.
    # A symlink would do, but the wheel file that gets created ignores
    # symlink within the directory hierarchy.
    # NOTE(keveman): Figure out how to customize bdist_wheel package so
    # we can do the symlink.
    if 'tensorflow/include/external/eigen_archive/' in install_dir:
      extra_dir = install_dir.replace(
          'tensorflow/include/external/eigen_archive', '')
      if not os.path.exists(extra_dir):
        self.mkpath(extra_dir)
      self.copy_file(header, extra_dir)

    if not os.path.exists(install_dir):
      self.mkpath(install_dir)
    return self.copy_file(header, install_dir)

  def run(self):
    hdrs = self.distribution.headers
    if not hdrs:
      return

    self.mkpath(self.install_dir)
    for header in hdrs:
      (out, _) = self.mkdir_and_copy_file(header)
      self.outfiles.append(out)

  def get_inputs(self):
    return self.distribution.headers or []

  def get_outputs(self):
    return self.outfiles


def find_files(pattern, root):
  """Return all the files matching pattern below root dir."""
  for dirpath, _, files in os.walk(root):
    for filename in fnmatch.filter(files, pattern):
      yield os.path.join(dirpath, filename)


so_lib_paths = [
    i for i in os.listdir('.')
    if os.path.isdir(i) and fnmatch.fnmatch(i, '_solib_*')
]

matches = []
for path in so_lib_paths:
  matches.extend(
      ['../' + x for x in find_files('*', path) if '.py' not in x]
  )

if os.name == 'nt':
  EXTENSION_NAME = 'python/_pywrap_tensorflow_internal.pyd'
else:
  EXTENSION_NAME = 'python/_pywrap_tensorflow_internal.so'

headers = (list(find_files('*.h', 'tensorflow/core')) +
           list(find_files('*.h', 'tensorflow/stream_executor')) +
           list(find_files('*.h', 'google/protobuf_archive/src')) +
           list(find_files('*', 'third_party/eigen3')) +
           list(find_files('*', 'tensorflow/include/external/eigen_archive')))

setup(
    name=project_name,
    version=_VERSION.replace('-', ''),
    description=DOCLINES[0],
    long_description='\n'.join(DOCLINES[2:]),
    url='https://www.tensorflow.org/',
    download_url='https://github.com/tensorflow/tensorflow/tags',
    author='Google Inc.',
    author_email='opensource@google.com',
    # Contained modules and scripts.
    packages=find_packages(),
    entry_points={
        'console_scripts': CONSOLE_SCRIPTS,
    },
    headers=headers,
    install_requires=REQUIRED_PACKAGES,
    tests_require=REQUIRED_PACKAGES + TEST_PACKAGES,
    # Add in any packaged data.
    include_package_data=True,
    package_data={
        'tensorflow': [
            EXTENSION_NAME,
        ] + matches,
    },
    zip_safe=False,
    distclass=BinaryDistribution,
    cmdclass={
        'install_headers': InstallHeaders,
        'install': InstallCommand,
    },
    # PyPI package information.
    classifiers=[
        'Development Status :: 5 - Production/Stable',
        'Intended Audience :: Developers',
        'Intended Audience :: Education',
        'Intended Audience :: Science/Research',
        'License :: OSI Approved :: Apache Software License',
        'Programming Language :: Python :: 2',
        'Programming Language :: Python :: 2.7',
        'Programming Language :: Python :: 3',
        'Programming Language :: Python :: 3.4',
        'Programming Language :: Python :: 3.5',
        'Programming Language :: Python :: 3.6',
        'Topic :: Scientific/Engineering',
        'Topic :: Scientific/Engineering :: Mathematics',
        'Topic :: Scientific/Engineering :: Artificial Intelligence',
        'Topic :: Software Development',
        'Topic :: Software Development :: Libraries',
        'Topic :: Software Development :: Libraries :: Python Modules',
    ],
    license='Apache 2.0',
    keywords='tensorflow tensor machine learning',
)<|MERGE_RESOLUTION|>--- conflicted
+++ resolved
@@ -62,11 +62,7 @@
     'six >= 1.10.0',
     'protobuf >= 3.6.0',
     'setuptools <= 39.1.0',
-<<<<<<< HEAD
-    'tensorboard >= 1.8.0',
-=======
     'tensorboard >= 1.10.0, < 1.11.0',
->>>>>>> e5cc33df
     'termcolor >= 1.1.0',
 ]
 
