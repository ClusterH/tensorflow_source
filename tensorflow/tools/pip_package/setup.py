--- conflicted
+++ resolved
@@ -45,13 +45,9 @@
 # This version string is semver compatible, but incompatible with pip.
 # For pip, we will remove all '-' characters from this string, and use the
 # result for pip.
-<<<<<<< HEAD
 # Also update tensorflow/tensorflow.bzl and
 # tensorflow/core/public/version.h
-_VERSION = '1.13.1'
-=======
 _VERSION = '2.0.0-alpha0'
->>>>>>> 2c2d508a
 
 REQUIRED_PACKAGES = [
     'absl-py >= 0.7.0',
@@ -63,13 +59,8 @@
     'numpy >= 1.14.5, < 2.0',
     'six >= 1.10.0',
     'protobuf >= 3.6.1',
-<<<<<<< HEAD
-    'tensorboard >= 1.13.0, < 1.14.0',
-    'tensorflow_estimator >= 1.14.0rc0, < 1.15.0rc0',
-=======
     'tb-nightly >= 1.14.0a20190301, < 1.14.0a20190302',
     'tf-estimator-nightly >= 1.14.0.dev2019030115, < 1.14.0.dev2019030116',
->>>>>>> 2c2d508a
     'termcolor >= 1.1.0',
     'wrapt >= 1.11.1',
 ]
