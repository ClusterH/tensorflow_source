--- conflicted
+++ resolved
@@ -275,11 +275,7 @@
 
 pkg_tar(
     name = "clib",
-<<<<<<< HEAD
     srcs = select({
-=======
-    files = select({
->>>>>>> 302f7f93
         "//tensorflow:windows": [
             "//tensorflow:tensorflow.dll",
             "//tensorflow:tensorflow_dll_import_lib",
@@ -336,14 +332,10 @@
 
 pkg_tar(
     name = "clicenses",
-<<<<<<< HEAD
-    srcs = [":include/tensorflow/c/LICENSE"],
-=======
-    files = [
+    srcs = [
         ":include/tensorflow/c/LICENSE",
         "//:LICENSE",
     ],
->>>>>>> 302f7f93
     package_dir = "include/tensorflow/c",
     # Mark as "manual" till
     # https://github.com/bazelbuild/bazel/issues/2352
