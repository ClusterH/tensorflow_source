--- conflicted
+++ resolved
@@ -57,11 +57,8 @@
   -e "PYTHON_BIN_PATH=/usr/bin/python" \
   -e "TF_NEED_HDFS=0" \
   -e "TF_NEED_CUDA=${TF_NEED_CUDA}" \
-<<<<<<< HEAD
+  -e "TF_NEED_TENSORRT=${TF_NEED_CUDA}" \
   -e "TF_NEED_ROCM=${TF_NEED_ROCM}" \
-=======
-  -e "TF_NEED_TENSORRT=${TF_NEED_CUDA}" \
->>>>>>> 87d44050
   -e "TF_NEED_OPENCL_SYCL=0" \
   "${DOCKER_IMAGE}" \
   "/workspace/tensorflow/tools/ci_build/linux/libtensorflow.sh"