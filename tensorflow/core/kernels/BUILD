--- conflicted
+++ resolved
@@ -28,18 +28,6 @@
     "tf_fingerprint_deps",
 )
 load(
-    "//third_party/mkl:build_defs.bzl",
-    "if_mkl",
-    "mkl_deps",
-)
-load(
-    "@local_config_rocm//rocm:build_defs.bzl",
-    "if_rocm_is_configured",
-    "rocm_hipblaslt",
-    "if_rocm_hipblaslt",
-)
-load("//tensorflow:tensorflow.default.bzl", "cc_header_only_library", "filegroup", "get_compatible_with_portable", "tf_cc_shared_library", "tf_cuda_cc_test", "tf_cuda_cc_tests", "tf_disable_ptxas_warning_flags", "tf_kernel_library")
-load(
     "//tensorflow/core/platform:build_config_root.bzl",
     "if_static",
     "tf_cuda_tests_tags",
@@ -53,6 +41,8 @@
 load(
     "@local_config_rocm//rocm:build_defs.bzl",
     "if_rocm",
+    "rocm_hipblaslt",
+    "if_rocm_hipblaslt",
 )
 
 # Description:
@@ -2409,14 +2399,9 @@
         ":conv_ops_gpu_hdrs",
     ]) + if_cuda([
         "@local_config_cuda//cuda:cudnn_header",
-<<<<<<< HEAD
     ]) + if_rocm([
         "//tensorflow/core/platform:stream_executor",
-=======
-    ])+ if_rocm_is_configured([
-	"//tensorflow/core/platform:stream_executor",
->>>>>>> 88d4011c
-    ]),
+    ]), 
 )
 
 tf_cc_test(
@@ -4193,7 +4178,6 @@
         ":depthwise_conv_grad_op",
         ":depthwise_conv_op",
         ":dilation_ops",
-        ":dropout_op",
         ":fused_batch_norm_op",
         ":in_topk_op",
         ":l2loss_op",
@@ -4257,15 +4241,6 @@
     ]) + if_rocm([
         "@local_config_rocm//rocm:rocprim",
     ]),
-)
-
-tf_kernel_library(
-    name = "dropout_op",
-    prefix = "dropout_op",
-    deps = NN_DEPS + [
-        ":conv_ops",
-        ":random_op",
-    ],
 )
 
 tf_kernel_library(
@@ -5550,7 +5525,7 @@
     name = "tensor_to_hash_bucket_op",
     prefix = "tensor_to_hash_bucket_op",
     deps = STRING_DEPS + if_oss(
-        if_cuda_or_rocm(["@farmhash_gpu_archive//:farmhash_gpu"]),
+        if_cuda(["@farmhash_gpu_archive//:farmhash_gpu"]),
         tf_fingerprint_deps(),
     ),
 )
@@ -6607,7 +6582,6 @@
         "cwise_op_floor.cc",
         "cwise_op_floor_div.cc",
         "cwise_op_floor_mod.cc",
-        "cwise_op_fma.cc",
         "cwise_op_greater.cc",
         "cwise_op_greater_equal.cc",
         "cwise_op_imag.cc",
@@ -7812,26 +7786,6 @@
 )
 
 tf_kernel_library(
-    name = "gpu_fusion_ops",
-    prefix = "gpu_fusion_ops",
-    deps = [
-        ":conv_2d",
-        ":conv_ops_gpu_hdrs",
-        ":fill_functor",
-        ":ops_util",
-        ":gpu_util_hdrs",
-        "//tensorflow/core:framework",
-        "//tensorflow/core:framework_internal",
-        "//tensorflow/core:lib",
-        "//tensorflow/core:lib_internal",
-        "//tensorflow/core:nn_ops_op_lib",
-        "//tensorflow/core/framework:bounds_check",
-        "//tensorflow/core/util:image_resizer_state",
-        "//third_party/eigen3",
-    ],
-)
-
-tf_kernel_library(
     name = "sync_ops",
     prefix = "sync_ops",
     deps = [
