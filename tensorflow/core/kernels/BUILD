--- conflicted
+++ resolved
@@ -4005,13 +4005,8 @@
         "//tensorflow/core:lib",
         "//tensorflow/core:lib_internal",
         "//tensorflow/core:nn_grad",
-<<<<<<< HEAD
-        "//tensorflow/core:nn_ops_op_lib",
     ] + if_cuda(["@cub_archive//:cub"])
     + if_rocm(["@rocprim_archive//:rocprim"]),
-=======
-    ] + if_cuda(["@cub_archive//:cub"]),
->>>>>>> bd46f91a
 )
 
 tf_cuda_cc_test(
