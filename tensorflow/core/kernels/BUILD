# Description:
# Op kernel implementations for TensorFlow.
#
# Note: Any test that uses GPU support and which we would like to
# benchmark should be linked statically so that it can be executed
# from a py_binary or cuda_py_test test logger.  For such a test,
# append "_gpu" to the test name to invoke the GPU benchmarks.  Example:
#
#   # for CPU tests
#   $ bazel test --config opt //third_party/tensorflow/core/kernels:my_op_test
#   # for GPU benchmarks
#   $ bazel run --config opt --config=cuda //third_party/tensorflow/core/kernels:my_op_test_gpu -- --benchmarks=..
#
package(default_visibility = ["//visibility:public"])

licenses(["notice"])  # Apache 2.0

package_group(
    name = "friends",
    packages = ["//tensorflow/..."],
)

load(
    "//tensorflow:tensorflow.bzl",
    "tf_cc_test",
    "tf_cc_tests",
    "tf_copts",
    "tf_opts_nortti_if_android",
    "tf_kernel_library",
    "tf_mkl_kernel_library",
    "cc_header_only_library",
)
load("//tensorflow:tensorflow.bzl", "tf_cuda_cc_test")
load("//tensorflow:tensorflow.bzl", "tf_cuda_cc_tests")
load(
    "//tensorflow/core:platform/default/build_config.bzl",
    "tf_proto_library",
    "tf_kernel_tests_linkstatic",
)
load(
    "//third_party/mkl:build_defs.bzl",
    "if_mkl",
)
load("@local_config_cuda//cuda:build_defs.bzl", "if_cuda")

config_setting(
    # Add "--define tensorflow_xsmm=1" to your build command to use libxsmm for
    # convolutions (and possibly more in the future). You will also need
    # appropriate -mavx*, as required by specific op you use.
    name = "xsmm",
    values = {
        "define": "tensorflow_xsmm=1",
    },
)

config_setting(
    # Add "--define tensorflow_xsmm_backward=1" to your build command to use
    # libxsmm for backward convolutions (and possibly more in the future). You
    # will also need appropriate -mavx*, as required by specific op you use.
    name = "xsmm_backward",
    values = {
        "define": "tensorflow_xsmm=1",
        "define": "tensorflow_xsmm_backward=1",
    },
)

# Public support libraries ----------------------------------------------------

cc_library(
    name = "assign_op",
    hdrs = ["assign_op.h"],
    deps = [
        "//tensorflow/core:framework",
        "//third_party/eigen3",
    ],
)

tf_kernel_library(
    name = "strided_slice_op",
    srcs = [
        "strided_slice_op.cc",
        "strided_slice_op_inst_0.cc",
        "strided_slice_op_inst_1.cc",
        "strided_slice_op_inst_2.cc",
        "strided_slice_op_inst_3.cc",
        "strided_slice_op_inst_4.cc",
        "strided_slice_op_inst_5.cc",
        "strided_slice_op_inst_6.cc",
        "strided_slice_op_inst_7.cc",
    ],
    hdrs = [
        "dense_update_ops.h",
        "slice_op.h",
        "strided_slice_op.h",
        "strided_slice_op_impl.h",
    ],
    gpu_srcs = [
        "dense_update_ops.h",
        "slice_op.h",
        "strided_slice_op.h",
        "strided_slice_op_impl.h",
        "strided_slice_op_gpu.cu.cc",
        "slice_op_gpu.cu.cc",
    ],
    deps = [
        ":bounds_check",
        ":ops_util",
        "//tensorflow/core:framework",
        "//tensorflow/core:lib",
        "//third_party/eigen3",
    ],
)

tf_kernel_library(
    name = "concat_lib",
    srcs = [
        "concat_lib_cpu.cc",
        "concat_lib_gpu.cc",
    ],
    hdrs = [
        "concat_lib.h",
        "concat_lib_cpu.h",
    ],
    gpu_srcs = [
        "concat_lib_gpu_impl.cu.cc",
        "concat_lib.h",
        "cuda_device_array.h",
        "cuda_device_array_gpu.h",
    ],
    deps = [
        ":bounds_check",
        "//tensorflow/core:framework",
        "//third_party/eigen3",
    ],
    alwayslink = 0,
)

cc_library(
    name = "concat_lib_hdrs",
    hdrs = [
        "concat_lib.h",
        "concat_lib_cpu.h",
    ],
    deps = [
        ":eigen_helpers",
        ":ops_util_hdrs",
        "//third_party/eigen3",
    ],
)

cc_library(
    name = "conv_2d",
    hdrs = ["conv_2d.h"],
    deps = [
        ":eigen_helpers",
        "//tensorflow/core:framework",
        "//third_party/eigen3",
    ],
)

tf_kernel_library(
    name = "extract_image_patches_op",
    prefix = "extract_image_patches_op",
    deps = [
        ":bounds_check",
        ":eigen_helpers",
        ":ops_util",
        "//tensorflow/core:framework",
        "//tensorflow/core:lib",
        "//third_party/eigen3",
    ],
)

cc_library(
    name = "conv_3d",
    hdrs = ["conv_3d.h"],
    deps = [
        ":eigen_helpers",
        "//tensorflow/core:framework",
        "//third_party/eigen3",
    ],
)

cc_library(
    name = "fill_functor",
    srcs = ["fill_functor.cc"],
    hdrs = ["fill_functor.h"],
    deps = [
        "//tensorflow/core:framework",
        "//third_party/eigen3",
    ],
)

cc_library(
    name = "initializable_lookup_table",
    srcs = ["initializable_lookup_table.cc"],
    hdrs = ["initializable_lookup_table.h"],
    deps = [
        "//tensorflow/core:framework",
        "//tensorflow/core:lib",
    ],
)

cc_library(
    name = "lookup_util",
    srcs = ["lookup_util.cc"],
    hdrs = ["lookup_util.h"],
    deps = [
        ":initializable_lookup_table",
        "//tensorflow/core:framework",
        "//tensorflow/core:lib",
    ],
)

cc_library(
    name = "ops_testutil",
    testonly = 1,
    hdrs = ["ops_testutil.h"],
    deps = [
        "//tensorflow/core:core_cpu",
        "//tensorflow/core:framework",
        "//tensorflow/core:lib",
        "//tensorflow/core:tensor_testutil",
        "//tensorflow/core:test",
        "//third_party/eigen3",
    ],
)

cc_library(
    name = "ops_util",
    srcs = ["ops_util.cc"],
    hdrs = ["ops_util.h"],
    copts = ["-Wno-sign-compare"],
    deps = [
        "//tensorflow/core:framework",
        "//tensorflow/core:lib",
        "//third_party/eigen3",
    ],
)

cc_library(
    name = "ops_util_hdrs",
    hdrs = ["ops_util.h"],
    deps = [
        ":eigen_helpers",
        "//third_party/eigen3",
    ],
)

tf_cc_test(
    name = "ops_util_test",
    size = "small",
    srcs = ["ops_util_test.cc"],
    deps = [
        ":ops_util",
        "//tensorflow/core:framework",
        "//tensorflow/core:test",
        "//tensorflow/core:test_main",
        "//third_party/eigen3",
    ],
)

tf_cc_test(
    name = "variable_ops_test",
    size = "small",
    srcs = ["variable_ops_test.cc"],
    deps = [
        "//tensorflow/core:all_kernels",
        "//tensorflow/core:core_cpu",
        "//tensorflow/core:direct_session_internal",
        "//tensorflow/core:framework",
        "//tensorflow/core:lib",
        "//tensorflow/core:test",
        "//tensorflow/core:test_main",
    ],
)

tf_kernel_library(
    name = "stage_op",
    srcs = ["stage_op.cc"],
    deps = [
        "//tensorflow/core:framework",
        "//tensorflow/core:lib",
    ],
)

cc_library(
    name = "queue_base",
    srcs = ["queue_base.cc"],
    hdrs = ["queue_base.h"],
    deps = [
        "//tensorflow/core:framework",
        "//tensorflow/core:lib",
    ],
)

cc_library(
    name = "queue_op",
    hdrs = ["queue_op.h"],
    deps = [
        ":queue_base",
        "//tensorflow/core:framework",
        "//tensorflow/core:lib",
    ],
)

cc_library(
    name = "priority_queue",
    srcs = ["priority_queue.cc"],
    hdrs = ["priority_queue.h"],
    deps = [
        ":queue_base",
        ":queue_op",
        ":typed_queue",
        "//tensorflow/core:framework",
        "//tensorflow/core:lib",
    ],
)

tf_kernel_library(
    name = "record_input_op",
    srcs = [
        "record_input_op.cc",
        "record_yielder.cc",
        "record_yielder.h",
    ],
    deps = [
        "//tensorflow/core:framework",
        "//tensorflow/core:lib",
    ],
)

cc_library(
    name = "save_restore_tensor",
    srcs = ["save_restore_tensor.cc"],
    hdrs = ["save_restore_tensor.h"],
    copts = ["-Wno-sign-compare"],
    deps = [
        ":bounds_check",
        "//tensorflow/core:framework",
        "//tensorflow/core:lib",
        "//tensorflow/core/util/tensor_bundle",
    ],
)

tf_kernel_library(
    name = "split_lib",
    srcs = ["split_lib_cpu.cc"],
    hdrs = ["split_lib.h"],
    gpu_srcs = [
        "split_lib_gpu.cu.cc",
        "split_lib.h",
    ],
    deps = [
        ":cuda_device_array",
        "//tensorflow/core:framework",
        "//third_party/eigen3",
    ],
    alwayslink = 0,
)

cc_library(
    name = "typed_queue",
    hdrs = ["typed_queue.h"],
    deps = [
        ":queue_base",
    ],
)

cc_library(
    name = "bounds_check",
    hdrs = ["bounds_check.h"],
    visibility = [":friends"],
    deps = [
        "//tensorflow/core:framework_lite",
        "//third_party/eigen3",
    ],
)

# Private support libraries ---------------------------------------------------

cc_header_only_library(
    name = "bounds_check_lib",
    deps = [":bounds_check"],
)

cc_library(
    name = "cuda_device_array",
    hdrs = [
        "cuda_device_array.h",
        "cuda_device_array_gpu.h",
    ],
    visibility = ["//tensorflow:__subpackages__"],
    deps = [
        "//tensorflow/core:lib",
    ],
)

cc_library(
    name = "eigen_helpers",
    hdrs = [
        "eigen_activations.h",
        "eigen_attention.h",
        "eigen_backward_cuboid_convolutions.h",
        "eigen_backward_spatial_convolutions.h",
        "eigen_cuboid_convolution.h",
        "eigen_pooling.h",
        "eigen_softmax.h",
        "eigen_spatial_convolutions.h",
        "eigen_volume_patch.h",
    ],
    deps = [
        "//third_party/eigen3",
    ],
)

cc_library(
    name = "image_resizer_state",
    hdrs = ["image_resizer_state.h"],
    visibility = ["//visibility:private"],
    deps = [
        "//tensorflow/core:lib",
        "//third_party/eigen3",
    ],
)

cc_header_only_library(
    name = "image_resizer_state_lib",
    deps = [":image_resizer_state"],
)

# OpKernel libraries ----------------------------------------------------------

ARRAY_DEPS = [
    ":bounds_check",
    ":concat_lib",
    ":fill_functor",
    ":gather_functor",
    ":ops_util",
    ":transpose_functor",
    "//tensorflow/core:array_grad",
    "//tensorflow/core:array_ops_op_lib",
    "//tensorflow/core:core_cpu",
    "//tensorflow/core:framework",
    "//tensorflow/core:lib",
    "//tensorflow/core:lib_internal",
    "//tensorflow/core:proto_text",
    "//tensorflow/core:protos_all_cc",
    "//third_party/eigen3",
]

cc_library(
    name = "array_not_windows",
    deps = [
        ":immutable_constant_op",
    ],
)

tf_kernel_library(
    name = "immutable_constant_op",
    prefix = "immutable_constant_op",
    deps = ARRAY_DEPS,
)

tf_kernel_library(
    name = "set_kernels",
    prefix = "set_kernels",
    deps = [
        "//tensorflow/core:framework_headers_lib",
        "//tensorflow/core:lib",
        "//tensorflow/core:set_ops_op_lib",
        "//third_party/eigen3",
    ],
)

tf_kernel_library(
    name = "debug_ops",
    prefix = "debug_ops",
    deps = ARRAY_DEPS + [
        "//tensorflow/core:gpu_runtime",
        "//tensorflow/core/debug:debug_io_utils",
    ],
)

cc_library(
    name = "array",
    deps = [
        ":batch_space_ops",
        ":bcast_ops",
        ":bitcast_op",
        ":concat_op",
        ":constant_op",
        ":depth_space_ops",
        ":diag_op",
        ":edit_distance_op",
        ":extract_image_patches_op",
        ":gather_nd_op",
        ":gather_op",
        ":identity_op",
        ":inplace_ops",
        ":listdiff_op",
        ":matrix_band_part_op",
        ":matrix_diag_op",
        ":matrix_set_diag_op",
        ":mirror_pad_op",
        ":one_hot_op",
        ":pack_op",
        ":pad_op",
        ":quantize_and_dequantize_op",
        ":reshape_op",
        ":reverse_op",
        ":reverse_sequence_op",
        ":shape_ops",
        ":slice_op",
        ":split_op",
        ":split_v_op",
        ":strided_slice_op",
        ":tile_ops",
        ":transpose_op",
        ":unique_op",
        ":unpack_op",
        ":where_op",
    ],
)

tf_kernel_library(
    name = "bcast_ops",
    prefix = "bcast_ops",
    deps = ARRAY_DEPS,
)

tf_kernel_library(
    name = "bitcast_op",
    prefix = "bitcast_op",
    deps = ARRAY_DEPS,
)

tf_kernel_library(
    name = "concat_op",
    prefix = "concat_op",
    deps = ARRAY_DEPS,
)

tf_kernel_library(
    name = "constant_op",
    prefix = "constant_op",
    deps = ARRAY_DEPS,
)

tf_kernel_library(
    name = "diag_op",
    prefix = "diag_op",
    deps = ARRAY_DEPS,
)

tf_kernel_library(
    name = "edit_distance_op",
    prefix = "edit_distance_op",
    deps = ARRAY_DEPS,
)

tf_kernel_library(
    name = "gather_nd_op",
    prefix = "gather_nd_op",
    deps = ARRAY_DEPS,
)

tf_kernel_library(
    name = "gather_op",
    prefix = "gather_op",
    deps = ARRAY_DEPS,
)

tf_kernel_library(
    name = "identity_op",
    prefix = "identity_op",
    deps = ARRAY_DEPS,
)

tf_kernel_library(
    name = "listdiff_op",
    prefix = "listdiff_op",
    deps = ARRAY_DEPS,
)

tf_kernel_library(
    name = "matrix_band_part_op",
    prefix = "matrix_band_part_op",
    deps = ARRAY_DEPS,
)

tf_kernel_library(
    name = "matrix_diag_op",
    prefix = "matrix_diag_op",
    deps = ARRAY_DEPS,
)

tf_kernel_library(
    name = "matrix_set_diag_op",
    prefix = "matrix_set_diag_op",
    deps = ARRAY_DEPS,
)

tf_kernel_library(
    name = "mirror_pad_op",
    prefix = "mirror_pad_op",
    deps = ARRAY_DEPS,
)

tf_kernel_library(
    name = "one_hot_op",
    prefix = "one_hot_op",
    deps = ARRAY_DEPS + ["//tensorflow/core:overflow"],
)

tf_kernel_library(
    name = "pack_op",
    prefix = "pack_op",
    deps = ARRAY_DEPS,
)

tf_kernel_library(
    name = "pad_op",
    prefix = "pad_op",
    deps = ARRAY_DEPS,
)

tf_kernel_library(
    name = "quantize_and_dequantize_op",
    prefix = "quantize_and_dequantize_op",
    deps = ARRAY_DEPS,
)

tf_kernel_library(
    name = "reshape_op",
    prefix = "reshape_op",
    deps = ARRAY_DEPS,
)

tf_kernel_library(
    name = "reverse_op",
    prefix = "reverse_op",
    deps = ARRAY_DEPS,
)

tf_kernel_library(
    name = "reverse_sequence_op",
    prefix = "reverse_sequence_op",
    deps = ARRAY_DEPS,
)

tf_kernel_library(
    name = "shape_ops",
    prefix = "shape_ops",
    deps = ARRAY_DEPS,
)

tf_kernel_library(
    name = "slice_op",
    prefix = "slice_op",
    deps = ARRAY_DEPS + [":strided_slice_op"],
)

tf_kernel_library(
    name = "split_op",
    gpu_srcs = ["cuda_device_array.h"],
    prefix = "split_op",
    deps = ARRAY_DEPS + [":split_lib"],
)

tf_kernel_library(
    name = "split_v_op",
    gpu_srcs = ["cuda_device_array.h"],
    prefix = "split_v_op",
    deps = ARRAY_DEPS + [":split_lib"],
)

tf_kernel_library(
    name = "inplace_ops",
    prefix = "inplace_ops",
    deps = ARRAY_DEPS,
)

tf_kernel_library(
    name = "tile_ops",
    prefix = "tile_ops",
    deps = ARRAY_DEPS,
)

tf_kernel_library(
    name = "transpose_op",
    srcs = [
        "transpose_op.cc",
    ] + if_mkl([
        "mkl_transpose_op.cc",
    ]),
    hdrs = ["transpose_op.h"],
    deps = ARRAY_DEPS + if_mkl([
        "//third_party/mkl:intel_binary_blob",
    ]),
)

tf_kernel_library(
    name = "unique_op",
    prefix = "unique_op",
    deps = ARRAY_DEPS,
)

tf_kernel_library(
    name = "unpack_op",
    prefix = "unpack_op",
    deps = ARRAY_DEPS + [":split_lib"],
)

tf_kernel_library(
    name = "where_op",
    prefix = "where_op",
    deps = ARRAY_DEPS,
)

tf_cc_test(
    name = "batch_norm_op_test",
    size = "small",
    srcs = ["batch_norm_op_test.cc"],
    deps = [
        ":batch_norm_op",
        ":ops_testutil",
        ":ops_util",
        "//tensorflow/core:core_cpu",
        "//tensorflow/core:framework",
        "//tensorflow/core:lib",
        "//tensorflow/core:protos_all_cc",
        "//tensorflow/core:test",
        "//tensorflow/core:test_main",
        "//tensorflow/core:testlib",
    ],
)

tf_cc_test(
    name = "ops_testutil_test",
    size = "small",
    srcs = ["ops_testutil_test.cc"],
    deps = [
        ":identity_op",
        ":ops_testutil",
        ":ops_util",
        "//tensorflow/core:core_cpu",
        "//tensorflow/core:framework",
        "//tensorflow/core:lib",
        "//tensorflow/core:protos_all_cc",
        "//tensorflow/core:test",
        "//tensorflow/core:test_main",
        "//tensorflow/core:testlib",
    ],
)

tf_cc_test(
    name = "concat_op_test",
    size = "small",
    srcs = ["concat_op_test.cc"],
    deps = [
        ":concat_op",
        ":ops_testutil",
        ":ops_util",
        "//tensorflow/core:core_cpu",
        "//tensorflow/core:framework",
        "//tensorflow/core:lib",
        "//tensorflow/core:protos_all_cc",
        "//tensorflow/core:test",
        "//tensorflow/core:test_main",
        "//tensorflow/core:testlib",
    ],
)

tf_cc_test(
    name = "constant_op_test",
    size = "small",
    srcs = ["constant_op_test.cc"],
    deps = [
        ":constant_op",
        ":ops_testutil",
        ":ops_util",
        "//tensorflow/core:core_cpu",
        "//tensorflow/core:framework",
        "//tensorflow/core:lib",
        "//tensorflow/core:protos_all_cc",
        "//tensorflow/core:test",
        "//tensorflow/core:test_main",
        "//tensorflow/core:testlib",
    ],
)

tf_cc_test(
    name = "deep_conv2d_test",
    size = "small",
    srcs = ["deep_conv2d_test.cc"],
    deps = [
        ":conv_ops",
        "//tensorflow/core:test",
        "//tensorflow/core:test_main",
    ],
)

tf_cc_test(
    name = "xsmm_conv2d_test",
    size = "small",
    srcs = select({
        ":xsmm": ["xsmm_conv2d_test.cc"],
        "//conditions:default": [],
    }),
    deps = [
        ":conv_ops",
        ":ops_testutil",
        ":ops_util",
        "//tensorflow/core:core_cpu",
        "//tensorflow/core:framework",
        "//tensorflow/core:lib",
        "//tensorflow/core:protos_all_cc",
        "//tensorflow/core:test",
        "//tensorflow/core:test_main",
        "//tensorflow/core:testlib",
    ] + select({
        ":xsmm": [
            "@libxsmm_archive//:xsmm_avx",
        ],
        "//conditions:default": [],
    }),
)

tf_cc_test(
    name = "conv_ops_test",
    size = "small",
    srcs = ["conv_ops_test.cc"],
    deps = [
        ":conv_ops",
        ":image",
        ":ops_testutil",
        ":ops_util",
        "//tensorflow/cc:cc_ops",
        "//tensorflow/core:core_cpu",
        "//tensorflow/core:framework",
        "//tensorflow/core:framework_internal",
        "//tensorflow/core:lib",
        "//tensorflow/core:protos_all_cc",
        "//tensorflow/core:tensorflow",
        "//tensorflow/core:test",
        "//tensorflow/core:test_main",
        "//tensorflow/core:testlib",
    ],
)

tf_cc_test(
    name = "decode_wav_op_test",
    size = "small",
    srcs = ["decode_wav_op_test.cc"],
    deps = [
        ":decode_wav_op",
        ":ops_testutil",
        ":ops_util",
        "//tensorflow/cc:cc_ops",
        "//tensorflow/cc:client_session",
        "//tensorflow/core:core_cpu",
        "//tensorflow/core:framework",
        "//tensorflow/core:framework_internal",
        "//tensorflow/core:lib",
        "//tensorflow/core:protos_all_cc",
        "//tensorflow/core:tensorflow",
        "//tensorflow/core:test",
        "//tensorflow/core:test_main",
        "//tensorflow/core:testlib",
    ],
)

tf_cc_test(
    name = "encode_wav_op_test",
    size = "small",
    srcs = ["encode_wav_op_test.cc"],
    deps = [
        ":decode_wav_op",
        ":encode_wav_op",
        ":ops_testutil",
        ":ops_util",
        "//tensorflow/cc:cc_ops",
        "//tensorflow/cc:client_session",
        "//tensorflow/core:core_cpu",
        "//tensorflow/core:framework",
        "//tensorflow/core:framework_internal",
        "//tensorflow/core:lib",
        "//tensorflow/core:protos_all_cc",
        "//tensorflow/core:tensorflow",
        "//tensorflow/core:test",
        "//tensorflow/core:test_main",
        "//tensorflow/core:testlib",
    ],
)

tf_cc_test(
    name = "example_parsing_ops_test",
    size = "large",
    srcs = ["example_parsing_ops_test.cc"],
    deps = [
        ":example_parsing_ops",
        ":ops_testutil",
        ":ops_util",
        "//tensorflow/core:core_cpu",
        "//tensorflow/core:framework",
        "//tensorflow/core:lib",
        "//tensorflow/core:protos_all_cc",
        "//tensorflow/core:test",
        "//tensorflow/core:test_main",
        "//tensorflow/core:testlib",
    ],
)

tf_cc_test(
    name = "fake_quant_ops_test",
    size = "small",
    srcs = ["fake_quant_ops_test.cc"],
    deps = [
        ":fake_quant_ops",
        ":ops_testutil",
        ":ops_util",
        "//tensorflow/core:core_cpu",
        "//tensorflow/core:framework",
        "//tensorflow/core:lib",
        "//tensorflow/core:protos_all_cc",
        "//tensorflow/core:test",
        "//tensorflow/core:test_main",
        "//tensorflow/core:testlib",
    ],
)

tf_cc_test(
    name = "fused_batch_norm_op_test",
    size = "small",
    srcs = ["fused_batch_norm_op_test.cc"],
    deps = [
        ":fused_batch_norm_op",
        ":ops_testutil",
        ":ops_util",
        "//tensorflow/core:core_cpu",
        "//tensorflow/core:framework",
        "//tensorflow/core:lib",
        "//tensorflow/core:protos_all_cc",
        "//tensorflow/core:test",
        "//tensorflow/core:test_main",
        "//tensorflow/core:testlib",
    ],
)

tf_kernel_library(
    name = "gather_functor",
    prefix = "gather_functor",
    visibility = [":friends"],
    deps = [
        ":bounds_check",
        "//tensorflow/core:framework_lite",
        "//third_party/eigen3",
    ],
)

tf_cuda_cc_test(
    name = "gather_op_test",
    size = "small",
    srcs = ["gather_op_test.cc"],
    deps = [
        ":gather_op",
        ":ops_testutil",
        ":ops_util",
        "//tensorflow/core:core_cpu",
        "//tensorflow/core:framework",
        "//tensorflow/core:lib",
        "//tensorflow/core:protos_all_cc",
        "//tensorflow/core:test",
        "//tensorflow/core:test_main",
        "//tensorflow/core:testlib",
    ],
)

tf_cuda_cc_test(
    name = "gather_nd_op_test",
    size = "small",
    srcs = ["gather_nd_op_test.cc"],
    deps = [
        ":gather_nd_op",
        ":ops_testutil",
        ":ops_util",
        "//tensorflow/core:core_cpu",
        "//tensorflow/core:framework",
        "//tensorflow/core:lib",
        "//tensorflow/core:protos_all_cc",
        "//tensorflow/core:test",
        "//tensorflow/core:test_main",
        "//tensorflow/core:testlib",
    ],
)

tf_cc_test(
    name = "identity_op_test",
    size = "small",
    srcs = ["identity_op_test.cc"],
    deps = [
        ":identity_op",
        ":ops_testutil",
        ":ops_util",
        "//tensorflow/core:core_cpu",
        "//tensorflow/core:framework",
        "//tensorflow/core:lib",
        "//tensorflow/core:protos_all_cc",
        "//tensorflow/core:test",
        "//tensorflow/core:test_main",
        "//tensorflow/core:testlib",
    ],
)

tf_cc_test(
    name = "debug_ops_test",
    size = "small",
    srcs = ["debug_ops_test.cc"],
    deps = [
        ":debug_ops",
        ":ops_testutil",
        ":ops_util",
        "//tensorflow/core:core_cpu",
        "//tensorflow/core:debug_ops_op_lib",
        "//tensorflow/core:framework",
        "//tensorflow/core:lib",
        "//tensorflow/core:protos_all_cc",
        "//tensorflow/core:test",
        "//tensorflow/core:test_main",
        "//tensorflow/core:testlib",
        "//tensorflow/core/debug:debug_io_utils",
    ],
)

tf_cuda_cc_test(
    name = "quantize_and_dequantize_op_test",
    size = "small",
    srcs = ["quantize_and_dequantize_op_test.cc"],
    deps = [
        ":ops_testutil",
        ":ops_util",
        ":quantize_and_dequantize_op",
        "//tensorflow/cc:cc_ops",
        "//tensorflow/core:core_cpu",
        "//tensorflow/core:framework",
        "//tensorflow/core:lib",
        "//tensorflow/core:protos_all_cc",
        "//tensorflow/core:test",
        "//tensorflow/core:test_main",
        "//tensorflow/core:testlib",
    ],
)

tf_cc_test(
    name = "reverse_op_test",
    size = "small",
    srcs = ["reverse_op_test.cc"],
    deps = [
        ":ops_testutil",
        ":ops_util",
        ":reverse_op",
        "//tensorflow/core:core_cpu",
        "//tensorflow/core:core_cpu_internal",
        "//tensorflow/core:framework",
        "//tensorflow/core:lib",
        "//tensorflow/core:protos_all_cc",
        "//tensorflow/core:test",
        "//tensorflow/core:test_main",
        "//tensorflow/core:testlib",
    ],
)

tf_kernel_library(
    name = "scatter_functor",
    prefix = "scatter_functor",
    visibility = [":friends"],
    deps = [
        ":bounds_check",
        "//tensorflow/core:framework",
        "//tensorflow/core:lib",
        "//third_party/eigen3",
    ],
)

tf_cc_test(
    name = "slice_op_test",
    size = "small",
    srcs = ["slice_op_test.cc"],
    linkopts = select({
        "//tensorflow:darwin": ["-headerpad_max_install_names"],
        "//conditions:default": [],
    }),
    deps = [
        ":ops_testutil",
        ":ops_util",
        ":slice_op",
        "//tensorflow/core:core_cpu",
        "//tensorflow/core:framework",
        "//tensorflow/core:lib",
        "//tensorflow/core:protos_all_cc",
        "//tensorflow/core:test",
        "//tensorflow/core:test_main",
        "//tensorflow/core:testlib",
    ],
)

tf_cc_test(
    name = "strided_slice_op_test",
    size = "small",
    srcs = ["strided_slice_op_test.cc"],
    deps = [
        ":ops_testutil",
        ":ops_util",
        ":slice_op",
        ":strided_slice_op",
        "//tensorflow/core:core_cpu",
        "//tensorflow/core:framework",
        "//tensorflow/core:lib",
        "//tensorflow/core:protos_all_cc",
        "//tensorflow/core:test",
        "//tensorflow/core:test_main",
        "//tensorflow/core:testlib",
    ],
)

tf_cc_test(
    name = "unique_op_test",
    size = "small",
    srcs = ["unique_op_test.cc"],
    deps = [
        ":ops_testutil",
        ":ops_util",
        ":unique_op",
        "//tensorflow/core:core_cpu",
        "//tensorflow/core:framework",
        "//tensorflow/core:lib",
        "//tensorflow/core:protos_all_cc",
        "//tensorflow/core:test",
        "//tensorflow/core:test_main",
        "//tensorflow/core:testlib",
    ],
)

tf_kernel_library(
    name = "transpose_functor",
    srcs = ["transpose_functor_cpu.cc"],
    hdrs = ["transpose_functor.h"],
    gpu_srcs = [
        "transpose_functor_gpu.cu.cc",
        "transpose_functor.h",
    ],
    visibility = ["//visibility:private"],
    deps = [
        "//tensorflow/core:framework",
        "//tensorflow/core/kernels:conv_ops",
        "//third_party/eigen3",
    ],
    alwayslink = 0,
)

tf_cc_test(
    name = "transpose_util_test",
    size = "small",
    srcs = ["transpose_util_test.cc"],
    deps = [
        ":transpose_functor",
        "//tensorflow/core:framework",
        "//tensorflow/core:tensor_testutil",
        "//tensorflow/core:test",
        "//tensorflow/core:test_main",
    ],
)

tf_kernel_library(
    name = "candidate_sampler_ops",
    prefix = "candidate_sampler_ops",
    deps = [
        ":range_sampler",
        "//tensorflow/core:candidate_sampling_ops_op_lib",
        "//tensorflow/core:framework",
        "//tensorflow/core:lib",
    ],
)

cc_library(
    name = "range_sampler",
    srcs = ["range_sampler.cc"],
    hdrs = ["range_sampler.h"],
    visibility = ["//visibility:private"],
    deps = [
        "//tensorflow/core:lib",
        "//tensorflow/core:lib_internal",
    ],
)

tf_cc_test(
    name = "range_sampler_test",
    size = "small",
    srcs = ["range_sampler_test.cc"],
    deps = [
        ":range_sampler",
        "//tensorflow/core:framework",
        "//tensorflow/core:lib",
        "//tensorflow/core:test",
        "//tensorflow/core:test_main",
    ],
)

tf_kernel_library(
    name = "control_flow_ops",
    prefix = "control_flow_ops",
    deps = [
        "//tensorflow/core:control_flow_ops_op_lib",
        "//tensorflow/core:framework",
        "//tensorflow/core:lib",
    ],
)

tf_kernel_library(
    name = "ctc_ops",
    prefix = "ctc",
    deps = [
        ":bounds_check",
        ":ops_util",
        "//tensorflow/core:ctc_ops_op_lib",
        "//tensorflow/core:framework",
        "//tensorflow/core:lib",
        "//tensorflow/core/util/ctc:ctc_beam_search_lib",
        "//tensorflow/core/util/ctc:ctc_loss_calculator_lib",
    ],
)

tf_cc_test(
    name = "control_flow_ops_test",
    size = "small",
    srcs = ["control_flow_ops_test.cc"],
    deps = [
        ":control_flow_ops",
        ":ops_testutil",
        ":ops_util",
        "//tensorflow/core:framework",
        "//tensorflow/core:protos_all_cc",
        "//tensorflow/core:test",
        "//tensorflow/core:test_main",
        "//tensorflow/core:testlib",
    ],
)

cc_library(
    name = "data_flow",
    deps = [
        ":barrier_ops",
        ":conditional_accumulator_base_op",
        ":conditional_accumulator_op",
        ":dynamic_partition_op",
        ":dynamic_stitch_op",
        ":fifo_queue_op",
        ":lookup_table_init_op",
        ":lookup_table_op",
        ":padding_fifo_queue_op",
        ":priority_queue_op",
        ":queue_ops",
        ":random_shuffle_queue_op",
        ":record_input_op",
        ":session_ops",
        ":sparse_conditional_accumulator_op",
        ":stack_ops",
        ":stage_op",
        ":tensor_array_ops",
    ],
)

DATA_FLOW_DEPS = [
    ":bounds_check",
    ":concat_lib",
    ":conditional_accumulator",
    ":conditional_accumulator_base",
    ":fifo_queue",
    ":initializable_lookup_table",
    ":lookup_util",
    ":padding_fifo_queue",
    ":priority_queue",
    ":queue_base",
    ":queue_op",
    ":sparse_conditional_accumulator",
    ":split_lib",
    ":tensor_array",
    ":typed_conditional_accumulator_base",
    ":typed_queue",
    "//third_party/eigen3",
    "//tensorflow/core:core_cpu",
    "//tensorflow/core:data_flow_ops_op_lib",
    "//tensorflow/core:framework",
    "//tensorflow/core:lib",
    "//tensorflow/core:lib_internal",
]

tf_kernel_library(
    name = "conditional_accumulator_base_op",
    prefix = "conditional_accumulator_base_op",
    deps = DATA_FLOW_DEPS,
)

tf_kernel_library(
    name = "conditional_accumulator_op",
    prefix = "conditional_accumulator_op",
    deps = DATA_FLOW_DEPS,
)

tf_kernel_library(
    name = "barrier_ops",
    prefix = "barrier_ops",
    deps = DATA_FLOW_DEPS,
)

tf_kernel_library(
    name = "fifo_queue_op",
    prefix = "fifo_queue_op",
    deps = DATA_FLOW_DEPS,
)

tf_kernel_library(
    name = "padding_fifo_queue_op",
    prefix = "padding_fifo_queue_op",
    deps = DATA_FLOW_DEPS,
)

tf_kernel_library(
    name = "priority_queue_op",
    prefix = "priority_queue_op",
    deps = DATA_FLOW_DEPS,
)

tf_kernel_library(
    name = "queue_ops",
    prefix = "queue_ops",
    deps = DATA_FLOW_DEPS,
)

tf_kernel_library(
    name = "random_shuffle_queue_op",
    prefix = "random_shuffle_queue_op",
    deps = DATA_FLOW_DEPS,
)

tf_kernel_library(
    name = "session_ops",
    prefix = "session_ops",
    deps = DATA_FLOW_DEPS,
)

tf_kernel_library(
    name = "sparse_conditional_accumulator_op",
    prefix = "sparse_conditional_accumulator_op",
    deps = DATA_FLOW_DEPS,
)

tf_kernel_library(
    name = "stack_ops",
    prefix = "stack_ops",
    deps = DATA_FLOW_DEPS,
)

tf_kernel_library(
    name = "tensor_array_ops",
    prefix = "tensor_array_ops",
    deps = DATA_FLOW_DEPS,
)

DYNAMIC_DEPS = [
    ":bounds_check",
    "//tensorflow/core:core_cpu",
    "//tensorflow/core:data_flow_ops_op_lib",
    "//tensorflow/core:framework",
    "//tensorflow/core:lib",
    "//tensorflow/core:lib_internal",
]

tf_kernel_library(
    name = "dynamic_partition_op",
    prefix = "dynamic_partition_op",
    deps = DYNAMIC_DEPS,
)

tf_kernel_library(
    name = "dynamic_stitch_op",
    prefix = "dynamic_stitch_op",
    deps = DYNAMIC_DEPS,
)

LOOKUP_DEPS = [
    ":bounds_check",
    ":initializable_lookup_table",
    ":lookup_util",
    "//tensorflow/core:core_cpu",
    "//tensorflow/core:data_flow_ops_op_lib",
    "//tensorflow/core:framework",
    "//tensorflow/core:lib",
    "//tensorflow/core:lib_internal",
]

tf_kernel_library(
    name = "lookup_table_init_op",
    prefix = "lookup_table_init_op",
    deps = LOOKUP_DEPS,
)

tf_kernel_library(
    name = "lookup_table_op",
    prefix = "lookup_table_op",
    deps = LOOKUP_DEPS,
)

tf_cc_tests(
    name = "dynamic_op_test",
    size = "small",
    srcs = [
        "dynamic_partition_op_test.cc",
        "dynamic_stitch_op_test.cc",
    ],
    deps = [
        ":data_flow",
        ":ops_testutil",
        ":ops_util",
        "//tensorflow/core:framework",
        "//tensorflow/core:lib",
        "//tensorflow/core:protos_all_cc",
        "//tensorflow/core:test",
        "//tensorflow/core:test_main",
        "//tensorflow/core:testlib",
    ],
)

cc_library(
    name = "fifo_queue",
    srcs = ["fifo_queue.cc"],
    hdrs = ["fifo_queue.h"],
    visibility = ["//visibility:private"],
    deps = [
        ":queue_base",
        ":typed_queue",
        "//tensorflow/core:framework",
        "//tensorflow/core:lib",
    ],
)

cc_library(
    name = "padding_fifo_queue",
    srcs = ["padding_fifo_queue.cc"],
    hdrs = ["padding_fifo_queue.h"],
    visibility = ["//visibility:private"],
    deps = [
        ":fifo_queue",
        ":queue_base",
        ":typed_queue",
        "//tensorflow/core:framework",
        "//tensorflow/core:lib",
    ],
)

cc_library(
    name = "conditional_accumulator_base",
    srcs = ["conditional_accumulator_base.cc"],
    hdrs = [
        "conditional_accumulator_base.h",
    ],
    deps = [
        "//tensorflow/core:framework",
        "//tensorflow/core:lib",
        "//third_party/eigen3",
    ],
)

cc_library(
    name = "typed_conditional_accumulator_base",
    hdrs = ["typed_conditional_accumulator_base.h"],
    deps = [
        ":conditional_accumulator_base",
    ],
)

cc_library(
    name = "conditional_accumulator",
    hdrs = [
        "conditional_accumulator.h",
        "conditional_accumulator_base_op.h",
    ],
    deps = [
        ":fill_functor",
        ":typed_conditional_accumulator_base",
    ],
)

cc_library(
    name = "sparse_conditional_accumulator",
    hdrs = ["sparse_conditional_accumulator.h"],
    deps = [
        ":typed_conditional_accumulator_base",
    ],
)

tf_kernel_library(
    name = "tensor_array",
    srcs = ["tensor_array.cc"],
    hdrs = ["tensor_array.h"],
    visibility = ["//visibility:private"],
    deps = [
        ":aggregate_ops",
        "//tensorflow/core:framework",
        "//tensorflow/core:lib",
        "//third_party/eigen3",
    ],
)

tf_kernel_library(
    name = "resource_variable_ops",
    srcs = ["resource_variable_ops.cc"],
    deps = [
        ":bounds_check",
        ":dense_update_ops",
        ":gather_functor",
        ":scatter_functor",
        ":state",
        ":variable_ops",
        "//tensorflow/core:framework",
        "//tensorflow/core:lib",
        "//tensorflow/core:resource_variable_ops_op_lib",
        "//third_party/eigen3",
    ],
)

tf_kernel_library(
    name = "fact_op",
    prefix = "fact_op",
    deps = [
        "//tensorflow/core:framework",
        "//tensorflow/core:lib",
        "//tensorflow/core:user_ops_op_lib",
    ],
)

tf_kernel_library(
    name = "function_ops",
    prefix = "function_ops",
    deps = [
        "//tensorflow/core:core_cpu",
        "//tensorflow/core:core_cpu_internal",
        "//tensorflow/core:framework",
        "//tensorflow/core:lib",
    ],
)

cc_library(
    name = "image",
    deps = [
        ":adjust_contrast_op",
        ":adjust_hue_op",
        ":adjust_saturation_op",
        ":attention_ops",
        ":colorspace_op",
        ":crop_and_resize_op",
        ":decode_gif_op",
        ":decode_jpeg_op",
        ":decode_png_op",
        ":draw_bounding_box_op",
        ":encode_jpeg_op",
        ":encode_png_op",
        ":non_max_suppression_op",
        ":random_crop_op",
        ":resize_area_op",
        ":resize_bicubic_op",
        ":resize_bilinear_op",
        ":resize_nearest_neighbor_op",
        ":sample_distorted_bounding_box_op",
    ],
)

IMAGE_DEPS = [
    ":bounds_check",
    ":eigen_helpers",
    ":image_resizer_state",
    "//third_party/eigen3",
    "//tensorflow/core:framework",
    "//tensorflow/core:gif_internal",
    "//tensorflow/core:image_ops_op_lib",
    "//tensorflow/core:jpeg_internal",
    "//tensorflow/core:lib",
    "//tensorflow/core:lib_internal",
    "//tensorflow/core:protos_all_cc",
]

tf_kernel_library(
    name = "adjust_contrast_op",
    prefix = "adjust_contrast_op",
    deps = IMAGE_DEPS,
)

tf_kernel_library(
    name = "adjust_hue_op",
    prefix = "adjust_hue_op",
    deps = IMAGE_DEPS,
)

tf_kernel_library(
    name = "adjust_saturation_op",
    prefix = "adjust_saturation_op",
    deps = IMAGE_DEPS,
)

tf_kernel_library(
    name = "attention_ops",
    prefix = "attention_ops",
    deps = IMAGE_DEPS,
)

tf_kernel_library(
    name = "colorspace_op",
    prefix = "colorspace_op",
    deps = IMAGE_DEPS,
)

tf_kernel_library(
    name = "crop_and_resize_op",
    prefix = "crop_and_resize_op",
    deps = IMAGE_DEPS,
)

tf_kernel_library(
    name = "decode_jpeg_op",
    prefix = "decode_jpeg_op",
    deps = IMAGE_DEPS,
)

tf_kernel_library(
    name = "decode_png_op",
    prefix = "decode_png_op",
    deps = IMAGE_DEPS,
)

tf_kernel_library(
    name = "decode_gif_op",
    prefix = "decode_gif_op",
    deps = IMAGE_DEPS,
)

tf_kernel_library(
    name = "draw_bounding_box_op",
    prefix = "draw_bounding_box_op",
    deps = IMAGE_DEPS,
)

tf_kernel_library(
    name = "encode_jpeg_op",
    prefix = "encode_jpeg_op",
    deps = IMAGE_DEPS,
)

tf_kernel_library(
    name = "encode_png_op",
    prefix = "encode_png_op",
    deps = IMAGE_DEPS,
)

tf_kernel_library(
    name = "non_max_suppression_op",
    prefix = "non_max_suppression_op",
    deps = IMAGE_DEPS,
)

tf_kernel_library(
    name = "random_crop_op",
    prefix = "random_crop_op",
    deps = IMAGE_DEPS,
)

tf_kernel_library(
    name = "resize_area_op",
    prefix = "resize_area_op",
    deps = IMAGE_DEPS,
)

tf_kernel_library(
    name = "resize_bicubic_op",
    prefix = "resize_bicubic_op",
    deps = IMAGE_DEPS,
)

tf_kernel_library(
    name = "resize_bilinear_op",
    prefix = "resize_bilinear_op",
    deps = IMAGE_DEPS,
)

tf_kernel_library(
    name = "resize_nearest_neighbor_op",
    prefix = "resize_nearest_neighbor_op",
    deps = IMAGE_DEPS,
)

tf_kernel_library(
    name = "sample_distorted_bounding_box_op",
    prefix = "sample_distorted_bounding_box_op",
    deps = IMAGE_DEPS,
)

tf_kernel_library(
    name = "encode_wav_op",
    prefix = "encode_wav_op",
    deps = [
        ":bounds_check",
        "//tensorflow/core:audio_ops_op_lib",
        "//tensorflow/core:framework",
        "//tensorflow/core:lib",
        "//tensorflow/core:lib_internal",
        "//tensorflow/core:protos_all_cc",
    ],
)

tf_kernel_library(
    name = "decode_wav_op",
    prefix = "decode_wav_op",
    deps = [
        "//tensorflow/core:audio_ops_op_lib",
        "//tensorflow/core:framework",
        "//tensorflow/core:lib",
        "//tensorflow/core:lib_internal",
        "//tensorflow/core:protos_all_cc",
    ],
)

tf_cc_tests(
    name = "eigen_test",
    size = "small",
    srcs = [
        "eigen_activations_test.cc",
        "eigen_attention_test.cc",
        "eigen_backward_spatial_convolutions_test.cc",
        "eigen_pooling_test.cc",
        "eigen_softmax_test.cc",
        "eigen_spatial_convolutions_test.cc",
    ],
    deps = [
        ":eigen_helpers",
        "//tensorflow/core:core_cpu",
        "//tensorflow/core:framework",
        "//tensorflow/core:protos_all_cc",
        "//tensorflow/core:test",
        "//tensorflow/core:test_main",
        "//tensorflow/core:testlib",
    ],
)

tf_cc_tests(
    name = "basic_ops_benchmark_test",
    size = "small",
    srcs = [
        "basic_ops_benchmark_test.cc",
    ],
    deps = [
        ":math",
        ":ops_util",
        ":state",
        "//tensorflow/core:core_cpu",
        "//tensorflow/core:framework",
        "//tensorflow/core:test",
        "//tensorflow/core:test_main",
        "//tensorflow/core:testlib",
    ],
)

tf_cc_tests(
    name = "bonus_tests",
    srcs = [
        "adjust_contrast_op_test.cc",
        "colorspace_op_test.cc",
        "crop_and_resize_op_test.cc",
        "non_max_suppression_op_test.cc",
        "resize_area_op_test.cc",
        "resize_bicubic_op_test.cc",
        "resize_bilinear_op_test.cc",
        "resize_nearest_neighbor_op_test.cc",
    ],
    linkopts = select({
        "//tensorflow:darwin": ["-headerpad_max_install_names"],
        "//conditions:default": [],
    }),
    deps = [
        ":image",
        ":ops_testutil",
        ":ops_util",
        "//tensorflow/core:core_cpu",
        "//tensorflow/core:framework",
        "//tensorflow/core:lib_internal",
        "//tensorflow/core:protos_all_cc",
        "//tensorflow/core:test",
        "//tensorflow/core:test_main",
        "//tensorflow/core:testlib",
    ],
)

tf_cuda_cc_test(
    name = "adjust_contrast_op_benchmark_test",
    srcs = ["adjust_contrast_op_benchmark_test.cc"],
    deps = [
        ":image",
        ":ops_testutil",
        ":ops_util",
        "//tensorflow/core:core_cpu",
        "//tensorflow/core:framework",
        "//tensorflow/core:protos_all_cc",
        "//tensorflow/core:test",
        "//tensorflow/core:test_main",
        "//tensorflow/core:testlib",
    ],
)

tf_cuda_cc_test(
    name = "resize_benchmark_test",
    srcs = ["resize_op_benchmark_test.cc"],
    deps = [
        ":image",
        ":ops_testutil",
        ":ops_util",
        "//tensorflow/core:core_cpu",
        "//tensorflow/core:framework",
        "//tensorflow/core:protos_all_cc",
        "//tensorflow/core:test",
        "//tensorflow/core:test_main",
        "//tensorflow/core:testlib",
    ],
)

cc_library(
    name = "io",
    deps = [
        ":fixed_length_record_reader_op",
        ":identity_reader_op",
        ":matching_files_op",
        ":reader_ops",
        ":restore_op",
        ":save_op",
        ":save_restore_v2_ops",
        ":text_line_reader_op",
        ":tf_record_reader_op",
        ":whole_file_read_ops",
    ],
)

IO_DEPS = [
    ":ops_util",
    "//tensorflow/core:framework",
    "//tensorflow/core:io_ops_op_lib",
    "//tensorflow/core:lib",
    "//tensorflow/core:lib_internal",
    "//tensorflow/core:protos_all_cc",
    "//tensorflow/core:reader_base",
    "//tensorflow/core/util/tensor_bundle",
]

tf_kernel_library(
    name = "fixed_length_record_reader_op",
    prefix = "fixed_length_record_reader_op",
    deps = IO_DEPS,
)

tf_kernel_library(
    name = "identity_reader_op",
    prefix = "identity_reader_op",
    deps = IO_DEPS,
)

tf_kernel_library(
    name = "matching_files_op",
    prefix = "matching_files_op",
    deps = IO_DEPS,
)

tf_kernel_library(
    name = "reader_ops",
    prefix = "reader_ops",
    deps = IO_DEPS,
)

SAVE_RESTORE_DEPS = [
    ":bounds_check_lib",
    ":save_restore_tensor",
    "//tensorflow/core:framework",
    "//tensorflow/core:io_ops_op_lib",
    "//tensorflow/core:lib",
    "//tensorflow/core:lib_internal",
    "//tensorflow/core:protos_all_cc",
    "//tensorflow/core/util/tensor_bundle",
]

tf_kernel_library(
    name = "restore_op",
    prefix = "restore_op",
    deps = SAVE_RESTORE_DEPS,
)

tf_kernel_library(
    name = "save_op",
    prefix = "save_op",
    deps = SAVE_RESTORE_DEPS,
)

tf_kernel_library(
    name = "save_restore_v2_ops",
    prefix = "save_restore_v2_ops",
    deps = SAVE_RESTORE_DEPS,
)

tf_kernel_library(
    name = "text_line_reader_op",
    prefix = "text_line_reader_op",
    deps = IO_DEPS,
)

tf_kernel_library(
    name = "tf_record_reader_op",
    prefix = "tf_record_reader_op",
    deps = IO_DEPS,
)

tf_kernel_library(
    name = "whole_file_read_ops",
    prefix = "whole_file_read_ops",
    deps = IO_DEPS,
)

tf_cc_tests(
    name = "bonus2_tests",
    size = "small",
    srcs = [
        "merge_v2_checkpoints_op_test.cc",
        "restore_op_test.cc",
        "restore_v2_op_test.cc",
        "save_op_test.cc",
        "save_v2_op_test.cc",
    ],
    deps = [
        ":io",
        ":ops_testutil",
        ":ops_util",
        "//tensorflow/cc:cc_ops",
        "//tensorflow/core:core_cpu",
        "//tensorflow/core:core_cpu_internal",
        "//tensorflow/core:framework",
        "//tensorflow/core:lib",
        "//tensorflow/core:protos_all_cc",
        "//tensorflow/core:test",
        "//tensorflow/core:test_main",
        "//tensorflow/core:testlib",
        "//tensorflow/core/util/tensor_bundle",
    ],
)

cc_library(
    name = "linalg",
    deps = [
        ":cholesky_grad",
        ":cholesky_op",
        ":determinant_op",
        ":matrix_inverse_op",
        ":matrix_solve_ls_op",
        ":matrix_solve_op",
        ":matrix_triangular_solve_op",
        ":qr_op",
        ":self_adjoint_eig_op",
        ":self_adjoint_eig_v2_op",
        ":svd_op",
    ],
)

tf_kernel_library(
    name = "cuda_solvers",
    srcs = ["cuda_solvers.cc"],
    hdrs = ["cuda_solvers.h"],
    # @local_config_cuda//cuda:cusolver, //third_party/eigen3:blas,
    # and //third_party/libf2c all contain various parts of BLAS, LAPACK,
    # and f2c helper functions in global namespace. Tell the compiler to
    # allow multiple definitions when linking this.
    linkopts = ["-Wl,-zmuldefs"],
    visibility = ["//visibility:private"],
    deps = [
        "//tensorflow/core:framework",
        "//tensorflow/core:lib",
        "@local_config_cuda//cuda:cusolver",
    ],
)

LINALG_DEPS = [
    ":linalg_ops_common",
    "//third_party/eigen3",
    "//tensorflow/core:framework",
    "//tensorflow/core:lib",
    "//tensorflow/core:linalg_ops_op_lib",
]

tf_kernel_library(
    name = "cholesky_op",
    prefix = "cholesky_op",
    deps = if_cuda([
        ":cuda_solvers",
        ":matrix_band_part_op",
    ]) + LINALG_DEPS,
)

tf_kernel_library(
    name = "cholesky_grad",
    prefix = "cholesky_grad",
    deps = LINALG_DEPS,
)

tf_kernel_library(
    name = "determinant_op",
    prefix = "determinant_op",
    deps = LINALG_DEPS,
)

tf_kernel_library(
    name = "self_adjoint_eig_op",
    prefix = "self_adjoint_eig_op",
    deps = LINALG_DEPS,
)

tf_kernel_library(
    name = "self_adjoint_eig_v2_op",
    prefix = "self_adjoint_eig_v2_op",
    deps = LINALG_DEPS,
)

tf_kernel_library(
    name = "matrix_inverse_op",
    prefix = "matrix_inverse_op",
    deps = LINALG_DEPS,
)

tf_kernel_library(
    name = "matrix_solve_ls_op",
    prefix = "matrix_solve_ls_op",
    deps = LINALG_DEPS,
)

tf_kernel_library(
    name = "matrix_solve_op",
    prefix = "matrix_solve_op",
    deps = LINALG_DEPS,
)

tf_kernel_library(
    name = "matrix_triangular_solve_op",
    prefix = "matrix_triangular_solve_op",
    deps = LINALG_DEPS,
)

tf_kernel_library(
    name = "qr_op",
    prefix = "qr_op",
    deps = LINALG_DEPS,
)

tf_kernel_library(
    name = "svd_op",
    prefix = "svd_op",
    deps = LINALG_DEPS,
)

cc_library(
    name = "linalg_ops_common",
    srcs = ["linalg_ops_common.cc"],
    hdrs = ["linalg_ops_common.h"],
    visibility = ["//visibility:private"],
    deps = [
        "//tensorflow/core:framework",
        "//tensorflow/core:lib",
        "//third_party/eigen3",
    ],
)

cc_library(
    name = "logging",
    deps = [
        ":logging_ops",
        ":summary_audio_op",
        ":summary_image_op",
        ":summary_op",
        ":summary_tensor_op",
    ],
)

LOGGING_DEPS = [
    "//tensorflow/core:framework",
    "//tensorflow/core:lib",
    "//tensorflow/core:lib_internal",
    "//tensorflow/core:logging_ops_op_lib",
    "//tensorflow/core:protos_all_cc",
]

tf_kernel_library(
    name = "logging_ops",
    prefix = "logging_ops",
    deps = LOGGING_DEPS,
)

tf_kernel_library(
    name = "summary_audio_op",
    prefix = "summary_audio_op",
    deps = LOGGING_DEPS,
)

tf_kernel_library(
    name = "summary_image_op",
    prefix = "summary_image_op",
    deps = LOGGING_DEPS,
)

tf_kernel_library(
    name = "summary_op",
    prefix = "summary_op",
    deps = LOGGING_DEPS,
)

tf_kernel_library(
    name = "summary_tensor_op",
    prefix = "summary_tensor_op",
    deps = LOGGING_DEPS,
)

tf_cc_tests(
    name = "bonus3_tests",
    size = "small",
    srcs = [
        "logging_ops_test.cc",
        "summary_audio_op_test.cc",
        "summary_image_op_test.cc",
        "summary_op_test.cc",
    ],
    deps = [
        ":logging",
        ":ops_testutil",
        ":ops_util",
        "//tensorflow/core:framework",
        "//tensorflow/core:lib",
        "//tensorflow/core:protos_all_cc",
        "//tensorflow/core:test",
        "//tensorflow/core:test_main",
        "//tensorflow/core:testlib",
    ],
)

MATH_DEPS = [
    ":bounds_check",
    ":fill_functor",
    ":transpose_functor",
    "//tensorflow/core:core_cpu",
    "//tensorflow/core:framework",
    "//tensorflow/core:lib",
    "//tensorflow/core:lib_internal",
    "//tensorflow/core:math_grad",
    "//tensorflow/core:math_ops_op_lib",
    "//third_party/eigen3",
]

cc_library(
    name = "math_not_windows",
    deps = [
        ":sparse_matmul_op",
    ],
)

tf_kernel_library(
    name = "sparse_matmul_op",
    defines = select({
        ":xsmm": ["TENSORFLOW_USE_LIBXSMM"],
        "//conditions:default": [],
    }),
    prefix = "sparse_matmul_op",
    deps = MATH_DEPS + select({
        ":xsmm": [
            "@libxsmm_archive//:xsmm_avx",
        ],
        "//conditions:default": [],
    }),
)

cc_library(
    name = "math",
    deps = [
        ":aggregate_ops",
        ":argmax_op",
        ":batch_matmul_op",
        ":betainc_op",
        ":bincount_op",
        ":cast_op",
        ":check_numerics_op",
        ":cross_op",
        ":cwise_op",
        ":fft_ops",
        ":matmul_op",
        ":reduction_ops",
        ":scan_ops",
        ":segment_reduction_ops",
        ":sequence_ops",
    ],
)

tf_kernel_library(
    name = "aggregate_ops",
    prefix = "aggregate_ops",
    deps = MATH_DEPS,
)

tf_kernel_library(
    name = "argmax_op",
    prefix = "argmax_op",
    deps = MATH_DEPS,
)

tf_kernel_library(
    name = "batch_matmul_op",
    prefix = "batch_matmul_op",
    deps = MATH_DEPS,
)

tf_kernel_library(
    name = "betainc_op",
    prefix = "betainc_op",
    deps = MATH_DEPS,
)

tf_kernel_library(
    name = "cast_op",
    prefix = "cast_op",
    deps = MATH_DEPS,
)

tf_kernel_library(
    name = "check_numerics_op",
    prefix = "check_numerics_op",
    deps = MATH_DEPS,
)

tf_kernel_library(
    name = "cross_op",
    prefix = "cross_op",
    deps = MATH_DEPS,
)

tf_kernel_library(
    name = "cwise_op",
    prefix = "cwise_op",
    deps = MATH_DEPS,
)

tf_kernel_library(
    name = "fft_ops",
    prefix = "fft_ops",
    deps = MATH_DEPS + [
        "//tensorflow/core:spectral_ops_op_lib",
    ],
)

tf_kernel_library(
    name = "matmul_op",
    srcs = [
        "matmul_op.cc",
    ] + if_mkl([
        "mkl_matmul_op.cc",
    ]),
    hdrs = ["matmul_op.h"],
    defines = select({
        ":xsmm": [
            "TENSORFLOW_USE_LIBXSMM",
            "EIGEN_USE_LIBXSMM",
        ],
        "//conditions:default": [],
    }),
    deps = MATH_DEPS + select({
        ":xsmm": [
            "@libxsmm_archive//:xsmm_avx",
        ],
        "//conditions:default": [],
    }) + if_mkl([
        "//third_party/mkl:intel_binary_blob",
    ]),
)

tf_kernel_library(
    name = "reduction_ops",
    prefix = "reduction_ops",
    deps = MATH_DEPS,
)

tf_kernel_library(
    name = "segment_reduction_ops",
    prefix = "segment_reduction_ops",
    deps = MATH_DEPS,
)

tf_kernel_library(
    name = "scan_ops",
    prefix = "scan_ops",
    deps = MATH_DEPS,
)

tf_kernel_library(
    name = "sequence_ops",
    prefix = "sequence_ops",
    deps = MATH_DEPS,
)

tf_cuda_cc_test(
    name = "cast_op_test",
    size = "small",
    srcs = ["cast_op_test.cc"],
    deps = [
        ":cast_op",
        ":ops_testutil",
        ":ops_util",
        "//tensorflow/core:core_cpu",
        "//tensorflow/core:framework",
        "//tensorflow/core:lib",
        "//tensorflow/core:protos_all_cc",
        "//tensorflow/core:test",
        "//tensorflow/core:test_main",
        "//tensorflow/core:testlib",
    ],
)

tf_cc_test(
    name = "cross_op_test",
    size = "small",
    srcs = ["cross_op_test.cc"],
    deps = [
        ":cross_op",
        ":ops_testutil",
        ":ops_util",
        "//tensorflow/core:core_cpu",
        "//tensorflow/core:framework",
        "//tensorflow/core:lib",
        "//tensorflow/core:protos_all_cc",
        "//tensorflow/core:test",
        "//tensorflow/core:test_main",
        "//tensorflow/core:testlib",
    ],
)

tf_cc_tests(
    name = "sparse_tests",
    size = "small",
    srcs = [
        "sparse_add_op_test.cc",
        "sparse_dense_binary_op_shared_test.cc",
        "sparse_reduce_sum_op_test.cc",
    ],
    deps = [
        ":ops_testutil",
        ":ops_util",
        ":sparse_add_op",
        ":sparse_dense_binary_op_shared",
        ":sparse_reduce_sum_op",
        "//tensorflow/core:core_cpu",
        "//tensorflow/core:framework",
        "//tensorflow/core:lib",
        "//tensorflow/core:protos_all_cc",
        "//tensorflow/core:test",
        "//tensorflow/core:test_main",
        "//tensorflow/core:testlib",
    ],
)

tf_cuda_cc_test(
    name = "cwise_ops_test",
    size = "small",
    srcs = ["cwise_ops_test.cc"],
    deps = [
        ":bounds_check",
        ":cwise_op",
        ":nn",
        ":ops_testutil",
        ":ops_util",
        "//tensorflow/core:core_cpu",
        "//tensorflow/core:framework",
        "//tensorflow/core:lib",
        "//tensorflow/core:protos_all_cc",
        "//tensorflow/core:test",
        "//tensorflow/core:test_main",
        "//tensorflow/core:testlib",
    ],
)

tf_cuda_cc_test(
    name = "matmul_op_test",
    size = "small",
    srcs = ["matmul_op_test.cc"],
    deps = [
        ":matmul_op",
        ":ops_testutil",
        ":ops_util",
        ":quantized_ops",
        "//tensorflow/cc:cc_ops",
        "//tensorflow/cc:client_session",
        "//tensorflow/core:array_ops_op_lib",
        "//tensorflow/core:framework",
        "//tensorflow/core:math_ops_op_lib",
        "//tensorflow/core:nn_ops_op_lib",
        "//tensorflow/core:protos_all_cc",
        "//tensorflow/core:test",
        "//tensorflow/core:test_main",
        "//tensorflow/core:testlib",
    ],
)

tf_cuda_cc_test(
    name = "batch_matmul_op_test",
    size = "small",
    srcs = ["batch_matmul_op_test.cc"],
    deps = [
        ":batch_matmul_op",
        ":ops_testutil",
        ":ops_util",
        "//tensorflow/core:core_cpu",
        "//tensorflow/core:framework",
        "//tensorflow/core:lib",
        "//tensorflow/core:protos_all_cc",
        "//tensorflow/core:test",
        "//tensorflow/core:test_main",
        "//tensorflow/core:testlib",
    ],
)

tf_cuda_cc_test(
    name = "reduction_ops_test",
    size = "small",
    srcs = ["reduction_ops_test.cc"],
    linkopts = select({
        "//tensorflow:darwin": ["-headerpad_max_install_names"],
        "//conditions:default": [],
    }),
    deps = [
        ":ops_testutil",
        ":ops_util",
        ":reduction_ops",
        "//tensorflow/core:core_cpu",
        "//tensorflow/core:framework",
        "//tensorflow/core:lib",
        "//tensorflow/core:protos_all_cc",
        "//tensorflow/core:test",
        "//tensorflow/core:test_main",
        "//tensorflow/core:testlib",
    ],
)

tf_cc_test(
    name = "segment_reduction_ops_test",
    size = "small",
    srcs = ["segment_reduction_ops_test.cc"],
    deps = [
        ":ops_testutil",
        ":ops_util",
        ":segment_reduction_ops",
        "//tensorflow/core:core_cpu",
        "//tensorflow/core:core_cpu_internal",
        "//tensorflow/core:framework",
        "//tensorflow/core:lib",
        "//tensorflow/core:protos_all_cc",
        "//tensorflow/core:test",
        "//tensorflow/core:test_main",
        "//tensorflow/core:testlib",
    ],
)

tf_cc_test(
    name = "immutable_constant_op_test",
    srcs = ["immutable_constant_op_test.cc"],
    deps = [
        ":array",
        ":immutable_constant_op",
        ":matmul_op",
        ":ops_testutil",
        ":ops_util",
        ":random_shuffle_op",
        "//tensorflow/cc:cc_ops",
        "//tensorflow/core:core_cpu",
        "//tensorflow/core:direct_session",
        "//tensorflow/core:framework",
        "//tensorflow/core:lib",
        "//tensorflow/core:ops",
        "//tensorflow/core:test",
        "//tensorflow/core:test_main",
        "//tensorflow/core:testlib",
    ],
)

tf_cuda_cc_test(
    name = "sparse_matmul_op_test",
    size = "small",
    srcs = ["sparse_matmul_op_test.cc"],
    deps = [
        ":ops_testutil",
        ":ops_util",
        ":sparse_matmul_op",
        "//tensorflow/core:core_cpu",
        "//tensorflow/core:framework",
        "//tensorflow/core:lib",
        "//tensorflow/core:protos_all_cc",
        "//tensorflow/core:test",
        "//tensorflow/core:test_main",
        "//tensorflow/core:testlib",
    ],
)

# conv_grad_ops currently has to be built with conv_ops*.
# TODO(josh11b, zhengxq): put these a separate libraries in ":nn" below once
# conv_ops_gpu.h has be separated into its own library.
tf_kernel_library(
    name = "conv_ops",
    srcs = [
        "conv_grad_filter_ops.cc",
        "conv_grad_input_ops.cc",
        "conv_grad_ops.cc",
        "conv_grad_ops_3d.cc",
        "deep_conv2d.cc",
    ] + select({
        ":xsmm": ["xsmm_conv2d.cc"],
        "//conditions:default": [],
    }),
    hdrs = [
        "conv_grad_ops.h",
        "deep_conv2d.h",
        "gemm_functors.h",
        "winograd_transform.h",
    ] + select({
        ":xsmm": ["xsmm_conv2d.h"],
        "//conditions:default": [],
    }),
    defines = select({
        ":xsmm": [
            "TENSORFLOW_USE_LIBXSMM",
            "EIGEN_USE_LIBXSMM",
        ],
        "//conditions:default": [],
    }) + select({
        ":xsmm_backward": ["TENSORFLOW_USE_LIBXSMM_BACKWARD"],
        "//conditions:default": [],
    }),
    prefix = "conv_ops",
    deps = [
        ":bounds_check",
        ":conv_2d",
        ":conv_3d",
        ":image_resizer_state",
        ":ops_util",
        "//tensorflow/core:core_cpu",
        "//tensorflow/core:framework",
        "//tensorflow/core:lib",
        "//tensorflow/core:lib_internal",
        "//tensorflow/core:nn_ops_op_lib",
    ] + select({
        ":xsmm": [
            "@libxsmm_archive//:xsmm_avx",
        ],
        "//conditions:default": [],
    }),
)

tf_kernel_library(
    name = "depthwise_conv_op",
    prefix = "depthwise_conv_op",
    deps = [
        ":bounds_check",
        ":conv_ops",
        ":ops_util",
        "//tensorflow/core:core_cpu",
        "//tensorflow/core:framework",
        "//tensorflow/core:lib",
        "//tensorflow/core:nn_ops_op_lib",
    ],
)

tf_kernel_library(
    name = "depthwise_conv_grad_op",
    hdrs = [
        "depthwise_conv_op.h",
    ],
    prefix = "depthwise_conv_grad_op",
    deps = [
        ":bounds_check",
        ":ops_util",
        "//tensorflow/core:core_cpu",
        "//tensorflow/core:framework",
        "//tensorflow/core:lib",
        "//tensorflow/core:nn_ops_op_lib",
    ],
)

cc_library(
    name = "nn",
    deps = [
        ":batch_norm_op",
        ":bias_op",
        ":conv_ops",
        ":depthwise_conv_grad_op",
        ":depthwise_conv_op",
        ":dilation_ops",
        ":fused_batch_norm_op",
        ":in_topk_op",
        ":l2loss_op",
        ":lrn_op",
        ":relu_op",
        ":softmax_op",
        ":softplus_op",
        ":softsign_op",
        ":topk_op",
        ":xent_op",
    ],
)

NN_DEPS = [
    ":bounds_check",
    ":conv_2d",
    ":fused_batch_norm_util_gpu",
    ":ops_util",
    ":pooling_ops",
    "//tensorflow/core:framework",
    "//tensorflow/core:lib",
    "//tensorflow/core:lib_internal",
    "//tensorflow/core:nn_grad",
    "//tensorflow/core:nn_ops_op_lib",
    "//third_party/eigen3",
]

tf_kernel_library(
    name = "batch_norm_op",
    prefix = "batch_norm_op",
    deps = NN_DEPS,
)

tf_kernel_library(
    name = "bias_op",
    prefix = "bias_op",
    deps = NN_DEPS,
)

tf_kernel_library(
    name = "fused_batch_norm_op",
    prefix = "fused_batch_norm_op",
    deps = NN_DEPS,
)

tf_kernel_library(
    name = "in_topk_op",
    prefix = "in_topk_op",
    deps = NN_DEPS,
)

tf_kernel_library(
    name = "lrn_op",
    prefix = "lrn_op",
    deps = NN_DEPS,
)

tf_kernel_library(
    name = "relu_op",
    prefix = "relu_op",
    deps = NN_DEPS,
)

tf_kernel_library(
    name = "softmax_op",
    prefix = "softmax_op",
    deps = NN_DEPS,
)

tf_kernel_library(
    name = "softplus_op",
    prefix = "softplus_op",
    deps = NN_DEPS,
)

tf_kernel_library(
    name = "softsign_op",
    prefix = "softsign_op",
    deps = NN_DEPS,
)

tf_kernel_library(
    name = "topk_op",
    prefix = "topk_op",
    deps = NN_DEPS,
)

tf_kernel_library(
    name = "xent_op",
    prefix = "xent_op",
    deps = NN_DEPS,
)

tf_kernel_library(
    name = "bincount_op",
    prefix = "bincount_op",
    deps = [
        "//tensorflow/core:framework",
        "//tensorflow/core:lib",
        "//tensorflow/core:lib_internal",
        "//third_party/eigen3",
    ],
)

tf_kernel_library(
    name = "l2loss_op",
    prefix = "l2loss_op",
    deps = [
        "//tensorflow/core:framework",
        "//tensorflow/core:lib",
        "//tensorflow/core:lib_internal",
        "//tensorflow/core:nn_grad",
        "//tensorflow/core:nn_ops_op_lib",
        "//third_party/eigen3",
    ],
)

tf_cuda_cc_test(
    name = "lrn_op_test",
    srcs = ["lrn_op_test.cc"],
    deps = [
        ":nn",
        ":ops_testutil",
        ":ops_util",
        ":xent_op",
        "//tensorflow/cc:cc_ops",
        "//tensorflow/core:core_cpu",
        "//tensorflow/core:core_cpu_internal",
        "//tensorflow/core:framework",
        "//tensorflow/core:lib",
        "//tensorflow/core:protos_all_cc",
        "//tensorflow/core:test",
        "//tensorflow/core:test_main",
        "//tensorflow/core:testlib",
    ],
)

tf_cuda_cc_test(
    name = "xent_op_test",
    srcs = ["xent_op_test.cc"],
    deps = [
        ":nn",
        ":ops_testutil",
        ":ops_util",
        ":xent_op",
        "//tensorflow/cc:cc_ops",
        "//tensorflow/core:core_cpu",
        "//tensorflow/core:core_cpu_internal",
        "//tensorflow/core:framework",
        "//tensorflow/core:lib",
        "//tensorflow/core:protos_all_cc",
        "//tensorflow/core:test",
        "//tensorflow/core:test_main",
        "//tensorflow/core:testlib",
    ],
)

tf_cuda_cc_test(
    name = "nn_ops_test",
    srcs = ["nn_ops_test.cc"],
    deps = [
        ":nn",
        ":ops_testutil",
        ":ops_util",
        "//tensorflow/cc:cc_ops",
        "//tensorflow/cc:cc_ops_internal",
        "//tensorflow/core:core_cpu",
        "//tensorflow/core:core_cpu_internal",
        "//tensorflow/core:framework",
        "//tensorflow/core:lib",
        "//tensorflow/core:protos_all_cc",
        "//tensorflow/core:test",
        "//tensorflow/core:test_main",
        "//tensorflow/core:testlib",
        "//third_party/eigen3",
    ],
)

tf_kernel_library(
    name = "pooling_ops",
    srcs = [
        "avgpooling_op.cc",
        "cudnn_pooling_gpu.cc",
        "fractional_avg_pool_op.cc",
        "fractional_max_pool_op.cc",
        "fractional_pool_common.cc",
        "maxpooling_op.cc",
        "pooling_ops_3d.cc",
        "pooling_ops_common.cc",
    ],
    hdrs = [
        "avgpooling_op.h",
        "cudnn_pooling_gpu.h",
        "fractional_pool_common.h",
        "maxpooling_op.h",
        "pooling_ops_3d.h",
        "pooling_ops_common.h",
    ],
    gpu_srcs = [
        "avgpooling_op.h",
        "avgpooling_op_gpu.cu.cc",
        "maxpooling_op.h",
        "maxpooling_op_gpu.cu.cc",
        "maxpooling_op_gpu.h",
        "pooling_ops_common.h",
        "pooling_ops_common_gpu.h",
        "pooling_ops_3d_gpu.h",
        "pooling_ops_3d_gpu.cu.cc",
    ],
    deps = [
        ":conv_2d",
        ":conv_3d",
        ":conv_ops",
        ":eigen_helpers",
        ":ops_util",
        "//tensorflow/core:core_cpu",
        "//tensorflow/core:framework",
        "//tensorflow/core:lib",
        "//tensorflow/core:nn_ops_op_lib",
        "//third_party/eigen3",
    ],
)

tf_kernel_library(
    name = "fake_quant_ops",
    srcs = ["fake_quant_ops.cc"],
    hdrs = ["fake_quant_ops_functor.h"],
    gpu_srcs = [
        "fake_quant_ops_gpu.cu.cc",
        "fake_quant_ops_functor.h",
    ],
    deps = [
        "//tensorflow/core:framework",
        "//tensorflow/core:lib",
        "//third_party/eigen3",
    ],
    alwayslink = 1,
)

tf_kernel_library(
    name = "fused_batch_norm_util",
    gpu_srcs = [
        "fused_batch_norm_op.h",
        "fused_batch_norm_op.cu.cc",
    ],
    deps = [
        "//tensorflow/core:framework",
        "//tensorflow/core:lib",
    ],
)

cc_library(
    name = "pooling_ops_hdrs",
    hdrs = [
        "avgpooling_op.h",
        "maxpooling_op.h",
        "pooling_ops_common.h",
    ],
    deps = [
        ":eigen_helpers",
        ":ops_util_hdrs",
        "//third_party/eigen3",
    ],
)

tf_kernel_library(
    name = "dilation_ops",
    prefix = "dilation_ops",
    deps = [
        ":ops_util",
        "//tensorflow/core:core_cpu",
        "//tensorflow/core:framework",
        "//tensorflow/core:lib",
        "//tensorflow/core:nn_ops_op_lib",
        "//third_party/eigen3",
    ],
)

tf_kernel_library(
    name = "batch_space_ops",
    srcs = [
        "batchtospace_op.cc",
        "spacetobatch_functor.cc",
        "spacetobatch_functor.h",
        "spacetobatch_op.cc",
    ],
    gpu_srcs = [
        "spacetobatch_functor.h",
        "spacetobatch_functor_gpu.cu.cc",
    ],
    visibility = ["//visibility:private"],
    deps = [
        ":bounds_check",
        "//tensorflow/core:framework",
        "//tensorflow/core:lib",
        "//third_party/eigen3",
    ],
)

tf_cuda_cc_test(
    name = "spacetobatch_benchmark_test",
    srcs = ["spacetobatch_benchmark_test.cc"],
    deps = [
        ":batch_space_ops",
        ":ops_testutil",
        ":ops_util",
        "//tensorflow/core:core_cpu",
        "//tensorflow/core:framework",
        "//tensorflow/core:protos_all_cc",
        "//tensorflow/core:test",
        "//tensorflow/core:test_main",
        "//tensorflow/core:testlib",
    ],
)

tf_kernel_library(
    name = "depth_space_ops",
    srcs = [
        "depthtospace_op.cc",
        "spacetodepth_op.cc",
    ],
    hdrs = [
        "depthtospace_op.h",
        "spacetodepth_op.h",
    ],
    gpu_srcs = [
        "depthtospace_op.h",
        "depthtospace_op_gpu.cu.cc",
        "spacetodepth_op.h",
        "spacetodepth_op_gpu.cu.cc",
    ],
    visibility = ["//visibility:private"],
    deps = [
        "//tensorflow/core:framework",
        "//tensorflow/core:lib",
        "//third_party/eigen3",
    ],
)

cc_library(
    name = "parsing",
    deps = [
        ":decode_csv_op",
        ":decode_raw_op",
        ":example_parsing_ops",
        ":parse_tensor_op",
        ":string_to_number_op",
    ],
)

PARSING_DEPS = [
    "//tensorflow/core:framework",
    "//tensorflow/core:lib",
    "//tensorflow/core:parsing_ops_op_lib",
    "//tensorflow/core:proto_text",
    "//tensorflow/core:protos_all_cc",
]

tf_kernel_library(
    name = "decode_csv_op",
    prefix = "decode_csv_op",
    deps = PARSING_DEPS,
)

tf_kernel_library(
    name = "decode_raw_op",
    prefix = "decode_raw_op",
    deps = PARSING_DEPS,
)

tf_kernel_library(
    name = "example_parsing_ops",
    prefix = "example_parsing_ops",
    deps = PARSING_DEPS,
)

tf_kernel_library(
    name = "parse_tensor_op",
    prefix = "parse_tensor_op",
    deps = PARSING_DEPS,
)

tf_kernel_library(
    name = "string_to_number_op",
    prefix = "string_to_number_op",
    deps = PARSING_DEPS,
)

cc_library(
    name = "random_ops",
    deps = [
        ":random_op",
        ":random_shuffle_op",
    ],
)

RANDOM_OPS_DEPS = [
    "//tensorflow/core:core_cpu",
    "//tensorflow/core:framework",
    "//tensorflow/core:lib",
    "//tensorflow/core:lib_internal",
    "//tensorflow/core:random_ops_op_lib",
]

tf_kernel_library(
    name = "random_op",
    prefix = "random_op",
    deps = RANDOM_OPS_DEPS,
)

tf_kernel_library(
    name = "random_shuffle_op",
    prefix = "random_shuffle_op",
    deps = RANDOM_OPS_DEPS,
)

tf_cuda_cc_test(
    name = "random_op_test",
    size = "small",
    srcs = ["random_op_test.cc"],
    deps = [
        ":random_ops",
        "//tensorflow/core:core_cpu",
        "//tensorflow/core:framework",
        "//tensorflow/core:lib",
        "//tensorflow/core:test",
        "//tensorflow/core:test_main",
        "//tensorflow/core:testlib",
    ],
)

cc_library(
    name = "required",
    deps = [
        ":no_op",
        ":sendrecv_ops",
    ],
)

REQUIRED_DEPS = [
    "//tensorflow/core:framework",
    "//tensorflow/core:lib",
    "//tensorflow/core:no_op_op_lib",
    "//tensorflow/core:sendrecv_ops_op_lib",
]

tf_kernel_library(
    name = "no_op",
    prefix = "no_op",
    deps = REQUIRED_DEPS,
)

tf_kernel_library(
    name = "sendrecv_ops",
    prefix = "sendrecv_ops",
    deps = REQUIRED_DEPS,
)

cc_library(
    name = "sparse",
    deps = [
        ":serialize_sparse_op",
        ":sparse_add_grad_op",
        ":sparse_add_op",
        ":sparse_concat_op",
        ":sparse_dense_binary_op_shared",
        ":sparse_reduce_sum_op",
        ":sparse_reorder_op",
        ":sparse_reshape_op",
        ":sparse_softmax",
        ":sparse_sparse_binary_op_shared",
        ":sparse_split_op",
        ":sparse_tensor_dense_add_op",
        ":sparse_tensor_dense_matmul_op",
        ":sparse_tensors_map_ops",
        ":sparse_to_dense_op",
        ":sparse_xent_op",
    ],
)

SPARSE_DEPS = [
    ":bounds_check",
    ":cwise_op",
    ":fill_functor",
    ":scatter_functor",
    "//third_party/eigen3",
    "//tensorflow/core:framework",
    "//tensorflow/core:lib",
    "//tensorflow/core:sparse_ops_op_lib",
]

tf_kernel_library(
    name = "sparse_add_grad_op",
    prefix = "sparse_add_grad_op",
    deps = SPARSE_DEPS,
)

tf_kernel_library(
    name = "sparse_add_op",
    prefix = "sparse_add_op",
    deps = SPARSE_DEPS,
)

tf_kernel_library(
    name = "sparse_concat_op",
    prefix = "sparse_concat_op",
    deps = SPARSE_DEPS,
)

tf_kernel_library(
    name = "sparse_reduce_sum_op",
    prefix = "sparse_reduce_sum_op",
    deps = SPARSE_DEPS,
)

tf_kernel_library(
    name = "sparse_dense_binary_op_shared",
    prefix = "sparse_dense_binary_op_shared",
    deps = SPARSE_DEPS,
)

tf_kernel_library(
    name = "sparse_sparse_binary_op_shared",
    prefix = "sparse_sparse_binary_op_shared",
    deps = SPARSE_DEPS,
)

tf_kernel_library(
    name = "sparse_reorder_op",
    prefix = "sparse_reorder_op",
    deps = SPARSE_DEPS,
)

tf_kernel_library(
    name = "sparse_reshape_op",
    prefix = "sparse_reshape_op",
    deps = SPARSE_DEPS,
)

tf_kernel_library(
    name = "sparse_softmax",
    prefix = "sparse_softmax",
    deps = SPARSE_DEPS,
)

tf_kernel_library(
    name = "sparse_split_op",
    prefix = "sparse_split_op",
    deps = SPARSE_DEPS,
)

tf_kernel_library(
    name = "sparse_tensor_dense_add_op",
    prefix = "sparse_tensor_dense_add_op",
    deps = SPARSE_DEPS,
)

tf_kernel_library(
    name = "sparse_tensor_dense_matmul_op",
    prefix = "sparse_tensor_dense_matmul_op",
    deps = SPARSE_DEPS,
)

tf_kernel_library(
    name = "sparse_to_dense_op",
    prefix = "sparse_to_dense_op",
    deps = SPARSE_DEPS,
)

tf_kernel_library(
    name = "sparse_xent_op",
    prefix = "sparse_xent_op",
    deps = SPARSE_DEPS,
)

tf_kernel_library(
    name = "serialize_sparse_op",
    prefix = "serialize_sparse_op",
    deps = SPARSE_DEPS,
)

tf_kernel_library(
    name = "sparse_tensors_map_ops",
    prefix = "sparse_tensors_map_ops",
    deps = SPARSE_DEPS,
)

tf_cuda_cc_tests(
    name = "sparse2_tests",
    size = "small",
    srcs = [
        "sparse_tensor_dense_matmul_op_test.cc",
        "sparse_to_dense_op_test.cc",
        "sparse_xent_op_test.cc",
    ],
    deps = [
        ":ops_testutil",
        ":ops_util",
        ":sparse",
        ":xent_op",
        "//tensorflow/core:core_cpu",
        "//tensorflow/core:core_cpu_internal",
        "//tensorflow/core:framework",
        "//tensorflow/core:protos_all_cc",
        "//tensorflow/core:test",
        "//tensorflow/core:test_main",
        "//tensorflow/core:testlib",
    ],
)

cc_library(
    name = "loss_updaters",
    hdrs = [
        "hinge-loss.h",
        "logistic-loss.h",
        "loss.h",
        "smooth-hinge-loss.h",
        "squared-loss.h",
    ],
    deps = ["//tensorflow/core:framework_headers_lib"],
)

cc_test(
    name = "loss_test",
    size = "small",
    srcs = ["loss_test.cc"],
    deps = [
        ":loss_updaters",
        "//tensorflow/core:lib",
        "//tensorflow/core:test",
        "//tensorflow/core:test_main",
    ],
)

tf_cc_test(
    name = "sdca_ops_test",
    size = "small",
    srcs = ["sdca_ops_test.cc"],
    linkstatic = tf_kernel_tests_linkstatic(),  # Required for benchmarking
    deps = [
        ":ops_util",
        "//tensorflow/core:all_kernels",
        "//tensorflow/core:core_cpu",
        "//tensorflow/core:framework",
        "//tensorflow/core:lib_internal",
        "//tensorflow/core:test",
        "//tensorflow/core:test_main",
        "//tensorflow/core:testlib",
    ],
)

tf_kernel_library(
    name = "sdca_ops",
    prefix = "sdca_ops",
    deps = [
        ":loss_updaters",
        ":sdca_internal",
        "//tensorflow/core:framework",
        "//tensorflow/core:lib",
        "//tensorflow/core:lib_internal",
        "//tensorflow/core:sdca_ops_op_lib",
        "//third_party/eigen3",
        "@farmhash_archive//:farmhash",
    ],
    alwayslink = 1,
)

cc_library(
    name = "sdca_internal",
    srcs = ["sdca_internal.cc"],
    hdrs = ["sdca_internal.h"],
    deps = [
        ":loss_updaters",
        "//tensorflow/core:framework",
        "//tensorflow/core:lib",
        "//tensorflow/core:lib_internal",
        "//third_party/eigen3",
    ],
)

cc_library(
    name = "state",
    deps = [
        ":count_up_to_op",
        ":dense_update_ops",
        ":scatter_nd_op",
        ":scatter_op",
        ":variable_ops",
    ],
)

STATE_DEPS = [
    ":assign_op",
    ":bounds_check",
    ":fill_functor",
    ":scatter_functor",
    "//third_party/eigen3",
    "//tensorflow/core:framework",
    "//tensorflow/core:lib",
    "//tensorflow/core:state_ops_op_lib",
]

tf_kernel_library(
    name = "count_up_to_op",
    prefix = "count_up_to_op",
    deps = STATE_DEPS,
)

tf_kernel_library(
    name = "dense_update_ops",
    prefix = "dense_update_ops",
    deps = STATE_DEPS,
)

tf_kernel_library(
    name = "scatter_op",
    prefix = "scatter_op",
    deps = STATE_DEPS,
)

tf_kernel_library(
    name = "scatter_nd_op",
    prefix = "scatter_nd_op",
    deps = STATE_DEPS,
)

tf_kernel_library(
    name = "variable_ops",
    prefix = "variable_ops",
    deps = STATE_DEPS,
)

tf_cc_test(
    name = "scatter_op_test",
    size = "small",
    srcs = ["scatter_op_test.cc"],
    deps = [
        ":fill_functor",
        ":ops_testutil",
        ":ops_util",
        ":scatter_op",
        "//tensorflow/core:framework",
        "//tensorflow/core:lib",
        "//tensorflow/core:protos_all_cc",
        "//tensorflow/core:test",
        "//tensorflow/core:test_main",
        "//tensorflow/core:testlib",
    ],
)

tf_cuda_cc_test(
    name = "scatter_nd_op_test",
    size = "small",
    srcs = ["scatter_nd_op_test.cc"],
    tags = ["noasan"],  # http://b/32635055
    deps = [
        ":ops_testutil",
        ":ops_util",
        ":scatter_nd_op",
        "//tensorflow/core:core_cpu",
        "//tensorflow/core:framework",
        "//tensorflow/core:lib",
        "//tensorflow/core:protos_all_cc",
        "//tensorflow/core:test",
        "//tensorflow/core:test_main",
        "//tensorflow/core:testlib",
    ],
)

cc_library(
    name = "string",
    deps = [
        ":as_string_op",
        ":base64_ops",
        ":reduce_join_op",
        ":string_join_op",
        ":string_split_op",
        ":string_to_hash_bucket_op",
        ":substr_op",
    ],
)

STRING_DEPS = [
    ":bounds_check",
    "//third_party/eigen3",
    "//tensorflow/core:framework",
    "//tensorflow/core:lib",
    "//tensorflow/core:lib_internal",
    "//tensorflow/core:string_ops_op_lib",
]

tf_kernel_library(
    name = "string_to_hash_bucket_op",
    prefix = "string_to_hash_bucket_op",
    deps = STRING_DEPS,
)

tf_kernel_library(
    name = "reduce_join_op",
    prefix = "reduce_join_op",
    deps = STRING_DEPS,
)

tf_kernel_library(
    name = "string_join_op",
    prefix = "string_join_op",
    deps = STRING_DEPS,
)

tf_kernel_library(
    name = "string_split_op",
    prefix = "string_split_op",
    deps = STRING_DEPS,
)

tf_kernel_library(
    name = "substr_op",
    prefix = "substr_op",
    deps = STRING_DEPS,
)

tf_kernel_library(
    name = "as_string_op",
    prefix = "as_string_op",
    deps = STRING_DEPS,
)

tf_kernel_library(
    name = "base64_ops",
    prefix = "base64_ops",
    deps = STRING_DEPS,
)

tf_kernel_library(
    name = "training_ops",
    prefix = "training_ops",
    deps = [
        ":bounds_check",
        ":variable_ops",
        "//tensorflow/core:framework",
        "//tensorflow/core:lib",
        "//tensorflow/core:training_ops_op_lib",
        "//third_party/eigen3",
    ],
)

tf_cc_test(
    name = "training_ops_test",
    size = "small",
    srcs = ["training_ops_test.cc"],
    deps = [
        ":dense_update_ops",
        ":ops_util",
        ":training_ops",
        "//tensorflow/core:core_cpu",
        "//tensorflow/core:framework",
        "//tensorflow/core:test",
        "//tensorflow/core:test_main",
        "//tensorflow/core:testlib",
    ],
)

tf_kernel_library(
    name = "multinomial_op",
    prefix = "multinomial_op",
    deps = [
        ":random_ops",
        "//tensorflow/core:framework",
        "//tensorflow/core:lib",
        "//tensorflow/core:lib_internal",
    ],
)

tf_cuda_cc_test(
    name = "multinomial_op_test",
    size = "small",
    srcs = ["multinomial_op_test.cc"],
    deps = [
        ":multinomial_op",
        ":ops_util",
        "//tensorflow/core:core_cpu",
        "//tensorflow/core:framework",
        "//tensorflow/core:test",
        "//tensorflow/core:test_main",
        "//tensorflow/core:testlib",
    ],
)

tf_kernel_library(
    name = "parameterized_truncated_normal_op",
    prefix = "parameterized_truncated_normal_op",
    deps = [
        "//tensorflow/core:core_cpu",
        "//tensorflow/core:framework",
        "//tensorflow/core:lib",
        "//tensorflow/core:lib_internal",
        "//tensorflow/core:random_ops_op_lib",
    ],
)

tf_cuda_cc_test(
    name = "parameterized_truncated_normal_op_test",
    size = "small",
    srcs = ["parameterized_truncated_normal_op_test.cc"],
    deps = [
        ":ops_util",
        ":parameterized_truncated_normal_op",
        "//tensorflow/core:core_cpu",
        "//tensorflow/core:framework",
        "//tensorflow/core:test",
        "//tensorflow/core:test_main",
        "//tensorflow/core:testlib",
    ],
)

tf_kernel_library(
    name = "random_poisson_op",
    prefix = "random_poisson_op",
    deps = [
        ":random_ops",
        "//tensorflow/core:framework",
        "//tensorflow/core:lib",
        "//tensorflow/core:lib_internal",
        "//tensorflow/core:random_ops_op_lib",
    ],
)

tf_cuda_cc_test(
    name = "random_poisson_op_test",
    size = "small",
    srcs = ["random_poisson_op_test.cc"],
    deps = [
        ":ops_util",
        ":random_poisson_op",
        "//tensorflow/core:core_cpu",
        "//tensorflow/core:framework",
        "//tensorflow/core:test",
        "//tensorflow/core:test_main",
        "//tensorflow/core:testlib",
    ],
)

tf_kernel_library(
    name = "word2vec_kernels",
    prefix = "word2vec_kernels",
    deps = [
        "//tensorflow/core",
        "//tensorflow/core:framework",
        "//tensorflow/core:lib",
        "//tensorflow/core:lib_internal",
        "//tensorflow/core:word2vec_ops",
    ],
)

filegroup(
    name = "spectrogram_test_data",
    srcs = [
        "spectrogram_test_data/short_test_segment.wav",
        "spectrogram_test_data/short_test_segment_spectrogram.csv.bin",
        "spectrogram_test_data/short_test_segment_spectrogram_400_200.csv.bin",
    ],
    visibility = ["//visibility:public"],
)

cc_library(
    name = "spectrogram",
    srcs = ["spectrogram.cc"],
    hdrs = ["spectrogram.h"],
    copts = tf_copts(),
    deps = [
        "//tensorflow/core:framework",
        "//tensorflow/core:lib",
        "//third_party/fft2d:fft2d_headers",
        "@fft2d//:fft2d",
    ],
)

cc_library(
    name = "spectrogram_test_utils",
    testonly = 1,
    srcs = ["spectrogram_test_utils.cc"],
    hdrs = ["spectrogram_test_utils.h"],
    copts = tf_copts(),
    deps = [
        "//tensorflow/core:framework",
        "//tensorflow/core:lib",
        "//tensorflow/core:lib_internal",
        "//tensorflow/core:protos_all_cc",
        "//tensorflow/core:test",
    ],
)

cc_binary(
    name = "spectrogram_convert_test_data",
    testonly = 1,
    srcs = ["spectrogram_convert_test_data.cc"],
    deps = [
        ":spectrogram_test_utils",
        "//tensorflow/core:lib",
        "//tensorflow/core:lib_internal",
    ],
)

tf_cc_test(
    name = "spectrogram_test",
    size = "medium",
    srcs = ["spectrogram_test.cc"],
    data = [":spectrogram_test_data"],
    deps = [
        ":spectrogram",
        ":spectrogram_test_utils",
        "//tensorflow/core:lib",
        "//tensorflow/core:lib_internal",
        "//tensorflow/core:lib_test_internal",
        "//tensorflow/core:protos_all_cc",
        "//tensorflow/core:test",
        "//tensorflow/core:test_main",
        "//third_party/eigen3",
    ],
)

tf_kernel_library(
    name = "spectrogram_op",
    prefix = "spectrogram_op",
    deps = [
        ":spectrogram",
        "//tensorflow/core:audio_ops_op_lib",
        "//tensorflow/core:core_cpu",
        "//tensorflow/core:framework",
        "//tensorflow/core:lib",
        "//tensorflow/core:lib_internal",
    ],
    alwayslink = 1,
)

tf_cuda_cc_test(
    name = "spectrogram_op_test",
    size = "small",
    srcs = ["spectrogram_op_test.cc"],
    deps = [
        ":ops_util",
        ":spectrogram_op",
        "//tensorflow/cc:cc_ops",
        "//tensorflow/cc:client_session",
        "//tensorflow/core:core_cpu",
        "//tensorflow/core:framework",
        "//tensorflow/core:framework_internal",
        "//tensorflow/core:lib",
        "//tensorflow/core:protos_all_cc",
        "//tensorflow/core:tensorflow",
        "//tensorflow/core:test",
        "//tensorflow/core:test_main",
        "//tensorflow/core:testlib",
    ],
)

cc_library(
    name = "audio",
    deps = [
        ":decode_wav_op",
        ":encode_wav_op",
        ":spectrogram_op",
    ],
)

# Android libraries -----------------------------------------------------------

# Changes to the Android srcs here should be replicated in
# tensorflow/contrib/makefile/tf_op_files.txt
# LINT.IfChange
filegroup(
    name = "android_srcs",
    srcs = [
        "avgpooling_op.h",
        "bounds_check.h",
        "cwise_ops.h",
        "cwise_ops_common.h",
        "cwise_ops_gradients.h",
        "eigen_activations.h",
        "eigen_attention.h",
        "eigen_backward_cuboid_convolutions.h",
        "eigen_backward_spatial_convolutions.h",
        "eigen_cuboid_convolution.h",
        "eigen_pooling.h",
        "eigen_softmax.h",
        "eigen_spatial_convolutions.h",
        "eigen_volume_patch.h",
        "fifo_queue.h",
        "maxpooling_op.h",
        "ops_util.cc",
        "ops_util.h",
        "padding_fifo_queue.h",
        "pooling_ops_common.cc",
        "pooling_ops_common.h",
        "queue_base.h",
        "queue_op.h",
        "typed_queue.h",
    ],
)

# Core kernels we want on Android. Only a subset of kernels to keep
# base library small.
filegroup(
    name = "android_core_ops",
    srcs = [
        "aggregate_ops.cc",
        "aggregate_ops.h",
        "aggregate_ops_cpu.h",
        "assign_op.h",
        "bias_op.cc",
        "bias_op.h",
        "bounds_check.h",
        "cast_op.cc",
        "cast_op.h",
        "cast_op_impl.h",
        "cast_op_impl_bfloat.cc",
        "cast_op_impl_bool.cc",
        "cast_op_impl_complex128.cc",
        "cast_op_impl_complex64.cc",
        "cast_op_impl_double.cc",
        "cast_op_impl_float.cc",
        "cast_op_impl_half.cc",
        "cast_op_impl_int16.cc",
        "cast_op_impl_int32.cc",
        "cast_op_impl_int64.cc",
        "cast_op_impl_int8.cc",
        "cast_op_impl_uint16.cc",
        "cast_op_impl_uint8.cc",
        "concat_lib.h",
        "concat_lib_cpu.cc",
        "concat_lib_cpu.h",
        "concat_op.cc",
        "constant_op.cc",
        "constant_op.h",
        "cwise_ops.h",
        "cwise_ops_common.cc",
        "cwise_ops_common.h",
        "cwise_ops_gradients.h",
        "dense_update_ops.cc",
        "dense_update_ops.h",
        "example_parsing_ops.cc",
        "fill_functor.cc",
        "fill_functor.h",
        "function_ops.cc",
        "gather_functor.h",
        "gather_op.cc",
        "identity_op.cc",
        "identity_op.h",
        "immutable_constant_op.cc",
        "immutable_constant_op.h",
        "matmul_op.cc",
        "matmul_op.h",
        "no_op.cc",
        "no_op.h",
        "non_max_suppression_op.cc",
        "non_max_suppression_op.h",
        "one_hot_op.cc",
        "one_hot_op.h",
        "ops_util.h",
        "pack_op.cc",
        "pooling_ops_common.h",
        "reshape_op.cc",
        "reshape_op.h",
        "reverse_sequence_op.cc",
        "reverse_sequence_op.h",
        "sendrecv_ops.cc",
        "sendrecv_ops.h",
        "sequence_ops.cc",
        "shape_ops.cc",
        "shape_ops.h",
        "slice_op.cc",
        "slice_op.h",
        "slice_op_cpu_impl.h",
        "slice_op_cpu_impl_1.cc",
        "slice_op_cpu_impl_2.cc",
        "slice_op_cpu_impl_3.cc",
        "slice_op_cpu_impl_4.cc",
        "slice_op_cpu_impl_5.cc",
        "slice_op_cpu_impl_6.cc",
        "slice_op_cpu_impl_7.cc",
        "softmax_op.cc",
        "softmax_op.h",
        "softmax_op_functor.h",
        "split_lib.h",
        "split_lib_cpu.cc",
        "split_op.cc",
        "split_v_op.cc",
        "strided_slice_op.cc",
        "strided_slice_op.h",
        "strided_slice_op_impl.h",
        "strided_slice_op_inst_0.cc",
        "strided_slice_op_inst_1.cc",
        "strided_slice_op_inst_2.cc",
        "strided_slice_op_inst_3.cc",
        "strided_slice_op_inst_4.cc",
        "strided_slice_op_inst_5.cc",
        "strided_slice_op_inst_6.cc",
        "strided_slice_op_inst_7.cc",
        "unpack_op.cc",
        "variable_ops.cc",
        "variable_ops.h",
    ],
)

# Other kernels we may want on Android.
#
# The kernels can be consumed as a whole or in two groups for
# supporting separate compilation. Note that the split into groups
# is entirely for improving compilation time, and not for
# organizational reasons; you should not depend on any
# of those groups independently.
filegroup(
    name = "android_extended_ops",
    srcs = [
        ":android_extended_ops_group1",
        ":android_extended_ops_group2",
        ":android_quantized_ops",
    ],
    visibility = ["//visibility:public"],
)

filegroup(
    name = "android_extended_ops_headers",
    srcs = [
        "argmax_op.h",
        "avgpooling_op.h",
        "batch_norm_op.h",
        "control_flow_ops.h",
        "conv_2d.h",
        "conv_ops.h",
        "depthtospace_op.h",
        "depthwise_conv_op.h",
        "fake_quant_ops_functor.h",
        "gemm_functors.h",
        "image_resizer_state.h",
        "maxpooling_op.h",
        "mirror_pad_op.h",
        "mirror_pad_op_cpu_impl.h",
        "pad_op.h",
        "random_op.h",
        "reduction_ops.h",
        "reduction_ops_common.h",
        "relu_op.h",
        "relu_op_functor.h",
        "resize_bilinear_op.h",
        "reverse_op.h",
        "save_restore_tensor.h",
        "softplus_op.h",
        "softsign_op.h",
        "spacetobatch_functor.h",
        "spacetodepth_op.h",
        "tensor_array.h",
        "tile_ops_cpu_impl.h",
        "tile_ops_impl.h",
        "training_ops.h",
        "transpose_functor.h",
        "transpose_op.h",
        "where_op.h",
        "xent_op.h",
    ],
)

filegroup(
    name = "android_extended_ops_group1",
    srcs = [
        "argmax_op.cc",
        "avgpooling_op.cc",
        "batch_norm_op.cc",
        "bcast_ops.cc",
        "check_numerics_op.cc",
        "control_flow_ops.cc",
        "conv_2d.h",
        "conv_grad_filter_ops.cc",
        "conv_grad_input_ops.cc",
        "conv_grad_ops.cc",
        "conv_grad_ops.h",
        "conv_ops.cc",
        "conv_ops_fused.cc",
        "conv_ops_using_gemm.cc",
        "crop_and_resize_op.cc",
        "crop_and_resize_op.h",
        "cwise_op_abs.cc",
        "cwise_op_add_1.cc",
        "cwise_op_add_2.cc",
        "cwise_op_div.cc",
        "cwise_op_equal_to_1.cc",
        "cwise_op_equal_to_2.cc",
        "cwise_op_exp.cc",
        "cwise_op_floor.cc",
        "cwise_op_greater.cc",
        "cwise_op_greater_equal.cc",
        "cwise_op_isfinite.cc",
        "cwise_op_less.cc",
        "cwise_op_log.cc",
        "cwise_op_logical_and.cc",
        "cwise_op_logical_not.cc",
        "cwise_op_maximum.cc",
        "cwise_op_minimum.cc",
        "cwise_op_mul_1.cc",
        "cwise_op_mul_2.cc",
        "cwise_op_neg.cc",
        "cwise_op_pow.cc",
        "cwise_op_reciprocal.cc",
        "cwise_op_rsqrt.cc",
        "cwise_op_select.cc",
        "cwise_op_sigmoid.cc",
        "cwise_op_sign.cc",
        "cwise_op_sqrt.cc",
        "cwise_op_square.cc",
        "cwise_op_squared_difference.cc",
        "cwise_op_sub.cc",
        "cwise_op_tanh.cc",
        "deep_conv2d.cc",
        "deep_conv2d.h",
        "depthwise_conv_op.cc",
        "dynamic_partition_op.cc",
        "fake_quant_ops.cc",
        "fifo_queue.cc",
        "fused_batch_norm_op.cc",
        "winograd_transform.h",
        ":android_extended_ops_headers",
    ] + select({
        ":xsmm": [
            "xsmm_conv2d.h",
            "xsmm_conv2d.cc",
        ],
        "//conditions:default": [],
    }),
)

filegroup(
    name = "android_extended_ops_group2",
    srcs = [
        "batchtospace_op.cc",
        "ctc_decoder_ops.cc",
        "depthtospace_op.cc",
        "dynamic_stitch_op.cc",
        "in_topk_op.cc",
        "logging_ops.cc",
        "lrn_op.cc",
        "maxpooling_op.cc",
        "mirror_pad_op.cc",
        "mirror_pad_op_cpu_impl_1.cc",
        "mirror_pad_op_cpu_impl_2.cc",
        "mirror_pad_op_cpu_impl_3.cc",
        "mirror_pad_op_cpu_impl_4.cc",
        "mirror_pad_op_cpu_impl_5.cc",
        "pad_op.cc",
        "padding_fifo_queue.cc",
        "padding_fifo_queue_op.cc",
        "queue_base.cc",
        "queue_ops.cc",
        "random_op.cc",
        "reduction_ops_any.cc",
        "reduction_ops_common.cc",
        "reduction_ops_max.cc",
        "reduction_ops_mean.cc",
        "reduction_ops_min.cc",
        "reduction_ops_prod.cc",
        "reduction_ops_sum.cc",
        "relu_op.cc",
        "resize_bilinear_op.cc",
        "resize_nearest_neighbor_op.cc",
        "restore_op.cc",
        "reverse_op.cc",
        "save_op.cc",
        "save_restore_tensor.cc",
        "save_restore_v2_ops.cc",
        "session_ops.cc",
        "softplus_op.cc",
        "softsign_op.cc",
        "spacetobatch_functor.cc",
        "spacetobatch_op.cc",
        "spacetodepth_op.cc",
        "sparse_to_dense_op.cc",
        "stack_ops.cc",
        "string_join_op.cc",
        "summary_op.cc",
        "tensor_array.cc",
        "tensor_array_ops.cc",
        "tile_ops.cc",
        "tile_ops_cpu_impl_1.cc",
        "tile_ops_cpu_impl_2.cc",
        "tile_ops_cpu_impl_3.cc",
        "tile_ops_cpu_impl_4.cc",
        "tile_ops_cpu_impl_5.cc",
        "tile_ops_cpu_impl_6.cc",
        "tile_ops_cpu_impl_7.cc",
        "topk_op.cc",
        "training_ops.cc",
        "transpose_functor_cpu.cc",
        "transpose_op.cc",
        "where_op.cc",
        "xent_op.cc",
        ":android_extended_ops_headers",
    ],
)

filegroup(
    name = "android_quantized_ops",
    srcs = [
        "dequantize_op.cc",
        "meta_support.cc",
        "meta_support.h",
        "quantization_utils.cc",
        "quantization_utils.h",
        "quantize_down_and_shrink_range.cc",
        "quantize_op.cc",
        "quantized_activation_ops.cc",
        "quantized_batch_norm_op.cc",
        "quantized_bias_add_op.cc",
        "quantized_concat_op.cc",
        "quantized_conv_ops.cc",
        "quantized_instance_norm.cc",
        "quantized_matmul_op.cc",
        "quantized_mul_op.cc",
        "quantized_pooling_ops.cc",
        "quantized_reshape_op.cc",
        "reference_gemm.h",
        "requantization_range_op.cc",
        "requantize.cc",
        "reshape_op.h",
    ],
    visibility = ["//visibility:public"],
)

# A file group which contains nearly all available operators which
# may work on Android. This is intended to be used with selective
# registration.
filegroup(
    name = "android_all_ops",
    srcs = glob(
        [
            "*.cc",
            "*.h",
        ],
        exclude = [
            "*test.cc",
            "*test_util*",
            "*testutil*",
            "*testlib*",
            "*main.cc",
            "*_gpu*",
            "*_3d*",
            "*.cu.*",
            # Ops already in android_srcs
            "ops_util.cc",
            "pooling_ops_common.cc",
            # Ops which we are currently excluding because they are likely
            # not used on Android. Those ops also do not compile if included,
            # unless we add the additional deps they need.
            "tf_record_reader_op.*",
            "string_to_hash_bucket_op.*",
            "sdca_ops.*",
            "sdca_internal.*",
            "text_line_reader_op.*",
            "summary_image_op.*",
            "encode_png_op.*",
            "decode_png_op.*",
            "encode_jpeg_op.*",
            "decode_jpeg_op.*",
            "decode_gif_op.*",
            "identity_reader_op.*",
            "remote_fused_graph_execute_op.*",
            "fixed_length_record_reader_op.*",
            "whole_file_read_ops.*",
            "sample_distorted_bounding_box_op.*",
            "ctc_loss_op.*",
            "spectrogram_convert_test_data.cc",
            # Excluded due to experimental status:
            "debug_ops.*",
            "scatter_nd_op*",
        ],
    ),
    visibility = ["//visibility:public"],
)
# LINT.ThenChange(//tensorflow/contrib/makefile/tf_op_files.txt)

cc_library(
    name = "android_tensorflow_kernels",
    srcs = select({
        "//tensorflow:android": [
            "//tensorflow/core/kernels:android_core_ops",
            "//tensorflow/core/kernels:android_extended_ops",
        ],
        "//conditions:default": [],
    }),
    copts = tf_copts(),
    tags = [
        "manual",
        "notap",
    ],
    visibility = ["//visibility:public"],
    deps = [
        "//tensorflow/core:android_tensorflow_lib_lite",
        "//tensorflow/core:protos_cc",
        "//third_party/eigen3",
        "@gemmlowp//:gemmlowp",
    ],
    alwayslink = 1,
)

#   Quantization-specific OpKernels

tf_kernel_library(
    name = "quantized_ops",
    srcs = [
        "dequantize_op.cc",
        "meta_support.cc",
        "quantization_utils.cc",
        "quantize_down_and_shrink_range.cc",
        "quantize_op.cc",
        "quantized_activation_ops.cc",
        "quantized_batch_norm_op.cc",
        "quantized_bias_add_op.cc",
        "quantized_concat_op.cc",
        "quantized_conv_ops.cc",
        "quantized_instance_norm.cc",
        "quantized_matmul_op.cc",
        "quantized_mul_op.cc",
        "quantized_pooling_ops.cc",
        "quantized_reshape_op.cc",
        "requantization_range_op.cc",
        "requantize.cc",
        "reshape_op.h",
    ],
    hdrs = [
        "meta_support.h",
        "quantization_utils.h",
        "reference_gemm.h",
    ],
    deps = [
        ":concat_lib_hdrs",
        ":conv_ops",
        ":eigen_helpers",
        ":ops_util",
        ":pooling_ops",
        "//tensorflow/core",
        "//tensorflow/core:array_ops_op_lib",
        "//tensorflow/core:framework",
        "//tensorflow/core:lib",
        "//tensorflow/core:math_ops_op_lib",
        "//tensorflow/core:nn_ops_op_lib",
        "//third_party/eigen3",
        "@gemmlowp//:gemmlowp",
    ],
)

tf_cc_test(
    name = "requantization_range_op_test",
    size = "small",
    srcs = ["requantization_range_op_test.cc"],
    deps = [
        ":ops_testutil",
        ":ops_util",
        ":quantized_ops",
        "//tensorflow/core:framework",
        "//tensorflow/core:protos_all_cc",
        "//tensorflow/core:test",
        "//tensorflow/core:test_main",
        "//tensorflow/core:testlib",
    ],
)

tf_cc_test(
    name = "quantize_down_and_shrink_range_op_test",
    size = "small",
    srcs = ["quantize_down_and_shrink_range_op_test.cc"],
    deps = [
        ":ops_testutil",
        ":ops_util",
        ":quantized_ops",
        "//tensorflow/core:framework",
        "//tensorflow/core:protos_all_cc",
        "//tensorflow/core:test",
        "//tensorflow/core:test_main",
        "//tensorflow/core:testlib",
    ],
)

tf_cc_test(
    name = "requantize_op_test",
    size = "small",
    srcs = ["requantize_op_test.cc"],
    deps = [
        ":ops_testutil",
        ":ops_util",
        ":quantized_ops",
        "//tensorflow/core:framework",
        "//tensorflow/core:protos_all_cc",
        "//tensorflow/core:test",
        "//tensorflow/core:test_main",
        "//tensorflow/core:testlib",
    ],
)

tf_cc_test(
    name = "quantization_utils_test",
    srcs = ["quantization_utils_test.cc"],
    deps = [
        ":quantized_ops",
        "//tensorflow/core:array_ops_op_lib",
        "//tensorflow/core:core_cpu",
        "//tensorflow/core:core_cpu_internal",
        "//tensorflow/core:framework",
        "//tensorflow/core:lib",
        "//tensorflow/core:math_ops_op_lib",
        "//tensorflow/core:nn_ops_op_lib",
        "//tensorflow/core:protos_all_cc",
        "//tensorflow/core:test",
        "//tensorflow/core:test_main",
        "//tensorflow/core:testlib",
        "//third_party/eigen3",
    ],
)

tf_cc_test(
    name = "quantized_activation_ops_test",
    srcs = ["quantized_activation_ops_test.cc"],
    deps = [
        ":ops_testutil",
        ":ops_util",
        ":quantized_ops",
        "//tensorflow/core:array_ops_op_lib",
        "//tensorflow/core:framework",
        "//tensorflow/core:math_ops_op_lib",
        "//tensorflow/core:nn_ops_op_lib",
        "//tensorflow/core:protos_all_cc",
        "//tensorflow/core:test",
        "//tensorflow/core:test_main",
        "//tensorflow/core:testlib",
    ],
)

tf_cc_test(
    name = "quantized_bias_add_op_test",
    size = "small",
    srcs = ["quantized_bias_add_op_test.cc"],
    deps = [
        ":ops_testutil",
        ":ops_util",
        ":quantized_ops",
        "//tensorflow/core:array_ops_op_lib",
        "//tensorflow/core:framework",
        "//tensorflow/core:math_ops_op_lib",
        "//tensorflow/core:nn_ops_op_lib",
        "//tensorflow/core:protos_all_cc",
        "//tensorflow/core:test",
        "//tensorflow/core:test_main",
        "//tensorflow/core:testlib",
    ],
)

tf_cc_test(
    name = "quantized_conv_ops_test",
    size = "small",
    srcs = ["quantized_conv_ops_test.cc"],
    tags = ["nomsan"],  # http://b/32242946
    deps = [
        ":ops_testutil",
        ":ops_util",
        ":quantized_ops",
        "//tensorflow/core:array_ops_op_lib",
        "//tensorflow/core:framework",
        "//tensorflow/core:math_ops_op_lib",
        "//tensorflow/core:nn_ops_op_lib",
        "//tensorflow/core:protos_all_cc",
        "//tensorflow/core:test",
        "//tensorflow/core:test_main",
        "//tensorflow/core:testlib",
    ],
)

tf_cc_test(
    name = "quantize_op_test",
    size = "small",
    srcs = ["quantize_op_test.cc"],
    deps = [
        ":ops_testutil",
        ":ops_util",
        ":quantized_ops",
        "//tensorflow/core:array_ops_op_lib",
        "//tensorflow/core:framework",
        "//tensorflow/core:math_ops_op_lib",
        "//tensorflow/core:nn_ops_op_lib",
        "//tensorflow/core:protos_all_cc",
        "//tensorflow/core:test",
        "//tensorflow/core:test_main",
        "//tensorflow/core:testlib",
    ],
)

tf_cc_test(
    name = "quantized_matmul_op_test",
    size = "small",
    srcs = ["quantized_matmul_op_test.cc"],
    tags = ["nomsan"],  # http://b/32242946
    deps = [
        ":ops_testutil",
        ":ops_util",
        ":quantized_ops",
        "//tensorflow/core:array_ops_op_lib",
        "//tensorflow/core:framework",
        "//tensorflow/core:math_ops_op_lib",
        "//tensorflow/core:nn_ops_op_lib",
        "//tensorflow/core:protos_all_cc",
        "//tensorflow/core:test",
        "//tensorflow/core:test_main",
        "//tensorflow/core:testlib",
    ],
)

# Android-only test for quantized instance norm.
cc_binary(
    name = "quantized_mul_op_test_android_only",
    testonly = 1,
    srcs = ["quantized_mul_op_test.cc"],
    linkopts = select({
        "//tensorflow:android": [
            "-pie",
        ],
        "//conditions:default": [],
    }),
    linkstatic = 1,
    tags = [
        "manual",
        "notap",
    ],
    deps = [
        "//tensorflow/cc:cc_ops",
        "//tensorflow/cc:client_session",
    ] + select({
        "//tensorflow:android": [
            ":android_tensorflow_kernels",
            "//tensorflow/core:android_tensorflow_lib",
            "//tensorflow/core:android_tensorflow_test_lib",
        ],
        "//conditions:default": [
            "//tensorflow/core:framework",
            "//tensorflow/core:tensor_testutil",
            "//tensorflow/core:test_main",
        ],
    }),
)

tf_cc_test(
    name = "quantized_mul_op_test",
    size = "small",
    srcs = ["quantized_mul_op_test.cc"],
    deps = [
        ":math",
        ":ops_testutil",
        ":ops_util",
        ":quantized_ops",
        "//tensorflow/cc:cc_ops",
        "//tensorflow/cc:client_session",
        "//tensorflow/core:array_ops_op_lib",
        "//tensorflow/core:core_cpu",
        "//tensorflow/core:direct_session",
        "//tensorflow/core:framework",
        "//tensorflow/core:math_ops_op_lib",
        "//tensorflow/core:nn_ops_op_lib",
        "//tensorflow/core:protos_all_cc",
        "//tensorflow/core:test",
        "//tensorflow/core:test_main",
        "//tensorflow/core:testlib",
    ],
)

tf_cc_test(
    name = "quantized_pooling_ops_test",
    size = "small",
    srcs = ["quantized_pooling_ops_test.cc"],
    deps = [
        ":ops_testutil",
        ":ops_util",
        ":quantized_ops",
        "//tensorflow/core:array_ops_op_lib",
        "//tensorflow/core:framework",
        "//tensorflow/core:math_ops_op_lib",
        "//tensorflow/core:nn_ops_op_lib",
        "//tensorflow/core:protos_all_cc",
        "//tensorflow/core:test",
        "//tensorflow/core:test_main",
        "//tensorflow/core:testlib",
    ],
)

tf_cc_test(
    name = "quantized_reshape_op_test",
    size = "small",
    srcs = ["quantized_reshape_op_test.cc"],
    deps = [
        ":ops_testutil",
        ":ops_util",
        ":quantized_ops",
        "//tensorflow/core:framework",
        "//tensorflow/core:lib",
        "//tensorflow/core:protos_all_cc",
        "//tensorflow/core:test",
        "//tensorflow/core:test_main",
        "//tensorflow/core:testlib",
    ],
)

tf_cc_test(
    name = "quantized_concat_op_test",
    size = "small",
    srcs = ["quantized_concat_op_test.cc"],
    deps = [
        ":ops_testutil",
        ":ops_util",
        ":quantized_ops",
        "//tensorflow/core:array_ops_op_lib",
        "//tensorflow/core:core_cpu",
        "//tensorflow/core:framework",
        "//tensorflow/core:lib",
        "//tensorflow/core:math_ops_op_lib",
        "//tensorflow/core:nn_ops_op_lib",
        "//tensorflow/core:protos_all_cc",
        "//tensorflow/core:test",
        "//tensorflow/core:test_main",
        "//tensorflow/core:testlib",
    ],
)

tf_cc_test(
    name = "quantized_batch_norm_op_test",
    size = "small",
    srcs = ["quantized_batch_norm_op_test.cc"],
    deps = [
        ":batch_norm_op",
        ":ops_testutil",
        ":quantized_ops",
        "//tensorflow/core:array_ops_op_lib",
        "//tensorflow/core:core_cpu_internal",
        "//tensorflow/core:framework",
        "//tensorflow/core:lib",
        "//tensorflow/core:math_ops_op_lib",
        "//tensorflow/core:nn_ops_op_lib",
        "//tensorflow/core:protos_all_cc",
        "//tensorflow/core:test",
        "//tensorflow/core:test_main",
        "//tensorflow/core:testlib",
        "//third_party/eigen3",
    ],
)

# Android-only test for quantized instance norm.
cc_binary(
    name = "quantized_instance_norm_test_android_only",
    testonly = 1,
    srcs = ["quantized_instance_norm_test.cc"],
    linkopts = select({
        "//tensorflow:android": [
            "-pie",
        ],
        "//conditions:default": [],
    }),
    linkstatic = 1,
    tags = [
        "manual",
        "notap",
    ],
    deps = [
        "//tensorflow/cc:cc_ops",
        "//tensorflow/cc:client_session",
    ] + select({
        "//tensorflow:android": [
            ":android_tensorflow_kernels",
            "//tensorflow/core:android_tensorflow_lib",
            "//tensorflow/core:android_tensorflow_test_lib",
        ],
        "//conditions:default": [
            "//tensorflow/core:framework",
            "//tensorflow/core:tensor_testutil",
            "//tensorflow/core:test_main",
        ],
    }),
)

tf_cc_test(
    name = "quantized_instance_norm_test",
    size = "small",
    srcs = ["quantized_instance_norm_test.cc"],
    deps = [
        ":ops_testutil",
        ":ops_util",
        ":quantized_ops",
        "//tensorflow/cc:cc_ops",
        "//tensorflow/cc:client_session",
        "//tensorflow/core:core_cpu",
        "//tensorflow/core:direct_session",
        "//tensorflow/core:framework",
        "//tensorflow/core:lib",
        "//tensorflow/core:protos_all_cc",
        "//tensorflow/core:test",
        "//tensorflow/core:test_main",
        "//tensorflow/core:testlib",
    ],
)

tf_kernel_library(
    name = "remote_fused_graph_ops",
    prefix = "remote_fused_graph_ops",
    deps = [
        ":remote_fused_graph_execute_op",
        "//tensorflow/core:framework",
        "//tensorflow/core:lib",
        "//tensorflow/core:remote_fused_graph_ops_op_lib",
    ],
)

cc_library(
    name = "remote_fused_graph_execute_op",
    srcs = ["remote_fused_graph_execute_op.cc"],
    deps = [
        ":remote_fused_graph_execute_utils",
        "//tensorflow/core:framework",
        "//tensorflow/core:lib",
        "//tensorflow/core:lib_internal",
        "//tensorflow/core:protos_all_cc",
    ],
)

cc_library(
    name = "remote_fused_graph_execute_utils",
    srcs = ["remote_fused_graph_execute_utils.cc"],
    hdrs = [
        "i_remote_fused_graph_executor.h",
        "remote_fused_graph_execute_utils.h",
    ],
    deps = [
        "//tensorflow/core",
        "//tensorflow/core:core_cpu",
        "//tensorflow/core:framework",
        "//tensorflow/core:lib",
        "//tensorflow/core:lib_internal",
        "//tensorflow/core:protos_all_cc",
    ],
)

cc_library(
    name = "remote_fused_graph_execute_op_test_utils",
    srcs = ["remote_fused_graph_execute_op_test_utils.cc"],
    hdrs = ["remote_fused_graph_execute_op_test_utils.h"],
    deps = [
        "//tensorflow/cc:cc_ops",
        "//tensorflow/cc:ops",
        "//tensorflow/cc:scope",
        "//tensorflow/core:framework",
        "//tensorflow/core:lib",
        "//tensorflow/core/kernels:cwise_op",
    ],
)

tf_cc_test(
    name = "remote_fused_graph_execute_utils_test",
    size = "small",
    srcs = [
        "remote_fused_graph_execute_utils_test.cc",
    ],
    deps = [
        ":remote_fused_graph_execute_op_test_utils",
        ":remote_fused_graph_execute_utils",
        "//tensorflow/cc:cc_ops",
        "//tensorflow/cc:scope",
        "//tensorflow/core:core_cpu",
        "//tensorflow/core:direct_session",
        "//tensorflow/core:framework",
        "//tensorflow/core:lib",
        "//tensorflow/core:lib_internal",
        "//tensorflow/core:ops",
        "//tensorflow/core:protos_all_cc",
        "//tensorflow/core:test",
        "//tensorflow/core:test_main",
        "//tensorflow/core:testlib",
        "//tensorflow/core/kernels:cwise_op",
    ],
)

tf_cc_test(
    name = "remote_fused_graph_ops_test",
    size = "small",
    srcs = [
        "remote_fused_graph_execute_op_test.cc",
    ],
    deps = [
        ":ops_testutil",
        ":ops_util",
        ":remote_fused_graph_execute_op",
        ":remote_fused_graph_execute_op_test_utils",
        ":remote_fused_graph_execute_utils",
        "//tensorflow/cc:cc_ops",
        "//tensorflow/cc:ops",
        "//tensorflow/cc:scope",
        "//tensorflow/core:core_cpu",
        "//tensorflow/core:direct_session",
        "//tensorflow/core:framework",
        "//tensorflow/core:lib",
        "//tensorflow/core:protos_all_cc",
        "//tensorflow/core:remote_fused_graph_ops_op_lib",
        "//tensorflow/core:test",
        "//tensorflow/core:test_main",
        "//tensorflow/core:testlib",
    ],
)

tf_mkl_kernel_library(
    name = "mkl_conv_op",
    prefix = "mkl_conv",
    deps = [
        ":bounds_check",
        ":conv_ops",
        ":ops_util",
        "//tensorflow/core:core_cpu",
        "//tensorflow/core:framework",
        "//tensorflow/core:lib",
        "//tensorflow/core:lib_internal",
        "//tensorflow/core:nn_ops_op_lib",
        "//third_party/mkl:intel_binary_blob",
    ],
)

tf_mkl_kernel_library(
    name = "mkl_tfconv_op",
    prefix = "mkl_tfconv",
    deps = [
        ":bounds_check",
        ":ops_util",
        "//tensorflow/core:core_cpu",
        "//tensorflow/core:framework",
        "//tensorflow/core:lib",
        "//tensorflow/core:lib_internal",
        "//tensorflow/core:nn_ops_op_lib",
        "//third_party/mkl:intel_binary_blob",
    ],
)

tf_mkl_kernel_library(
    name = "mkl_pooling_ops",
    srcs = [
        "mkl_avgpooling_op.cc",
        "mkl_maxpooling_op.cc",
        "mkl_pooling_ops_common.cc",
    ],
    hdrs = ["mkl_pooling_ops_common.h"],
    deps = [
        ":ops_util",
        "//tensorflow/core:core_cpu",
        "//tensorflow/core:framework",
        "//tensorflow/core:lib",
        "//tensorflow/core:lib_internal",
        "//tensorflow/core:nn_ops_op_lib",
        "//third_party/mkl:intel_binary_blob",
    ],
)

tf_mkl_kernel_library(
    name = "mkl_relu_op",
    prefix = "mkl_relu",
    deps = [
        ":bounds_check",
        ":ops_util",
        "//tensorflow/core:core_cpu",
        "//tensorflow/core:framework",
        "//tensorflow/core:lib",
        "//tensorflow/core:lib_internal",
        "//tensorflow/core:nn_ops_op_lib",
        "//third_party/mkl:intel_binary_blob",
    ],
)

tf_mkl_kernel_library(
<<<<<<< HEAD
=======
    name = "mkl_fused_batch_norm_op",
    srcs = ["mkl_fused_batch_norm_op.cc"],
    deps = NN_DEPS + [
        "//third_party/mkl:intel_binary_blob",
    ],
)

tf_mkl_kernel_library(
    name = "mkl_concat_op",
    prefix = "mkl_concat_op",
    deps = ARRAY_DEPS + [
        "//third_party/mkl:intel_binary_blob",
    ],
)

tf_mkl_kernel_library(
>>>>>>> 5ebb9052
    name = "mkl_reshape_op",
    prefix = "mkl_reshape_op",
    deps = ARRAY_DEPS + [
        "//third_party/mkl:intel_binary_blob",
    ],
)

<<<<<<< HEAD
=======
tf_mkl_kernel_library(
    name = "mkl_lrn_op",
    prefix = "mkl_lrn_op",
    deps = NN_DEPS + [
        "//third_party/mkl:intel_binary_blob",
    ],
)

>>>>>>> 5ebb9052
# -----------------------------------------------------------------------------
# Google-internal targets.  These must be at the end for syncrepo.

filegroup(
    name = "all_files",
    srcs = glob(
        ["**/*"],
        exclude = [
            "**/METADATA",
            "**/OWNERS",
        ],
    ),
    visibility = ["//tensorflow:__subpackages__"],
)<|MERGE_RESOLUTION|>--- conflicted
+++ resolved
@@ -4679,8 +4679,6 @@
 )
 
 tf_mkl_kernel_library(
-<<<<<<< HEAD
-=======
     name = "mkl_fused_batch_norm_op",
     srcs = ["mkl_fused_batch_norm_op.cc"],
     deps = NN_DEPS + [
@@ -4697,7 +4695,6 @@
 )
 
 tf_mkl_kernel_library(
->>>>>>> 5ebb9052
     name = "mkl_reshape_op",
     prefix = "mkl_reshape_op",
     deps = ARRAY_DEPS + [
@@ -4705,8 +4702,6 @@
     ],
 )
 
-<<<<<<< HEAD
-=======
 tf_mkl_kernel_library(
     name = "mkl_lrn_op",
     prefix = "mkl_lrn_op",
@@ -4715,7 +4710,6 @@
     ],
 )
 
->>>>>>> 5ebb9052
 # -----------------------------------------------------------------------------
 # Google-internal targets.  These must be at the end for syncrepo.
 
