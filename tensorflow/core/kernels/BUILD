--- conflicted
+++ resolved
@@ -2999,21 +2999,21 @@
 )
 
 tf_kernel_library(
-<<<<<<< HEAD
     name = "batched_non_max_suppression_op",
     gpu_srcs = [
         "batched_non_max_suppression_op.cu.cc",
         "batched_non_max_suppression_op.h",
     ],
     deps = IMAGE_DEPS + if_cuda(["@cub_archive//:cub"]) + [":transpose_functor"],
-=======
+)
+
+tf_kernel_library(
     name = "generate_box_proposals_op",
     gpu_srcs = ["generate_box_proposals_op.cu.cc"],
     deps = if_cuda([
         "@cub_archive//:cub",
         ":non_max_suppression_op_gpu",
     ]),
->>>>>>> 3bf3392e
 )
 
 tf_kernel_library(
