--- conflicted
+++ resolved
@@ -2350,10 +2350,7 @@
     ],
 )
 
-<<<<<<< HEAD
 tf_gpu_cc_test(
-=======
-tf_cuda_cc_test(
     name = "crop_and_resize_op_benchmark_test",
     srcs = ["crop_and_resize_op_benchmark_test.cc"],
     deps = [
@@ -2369,8 +2366,7 @@
     ],
 )
 
-tf_cuda_cc_test(
->>>>>>> 643eec88
+tf_gpu_cc_test(
     name = "resize_benchmark_test",
     srcs = ["resize_op_benchmark_test.cc"],
     deps = [
