"""Generates cubin headers for TF dialect ops."""

load("@local_config_cuda//cuda:build_defs.bzl", "cuda_gpu_architectures")
load(
    "@local_config_rocm//rocm:build_defs.bzl",
    "rocm_gpu_architectures",
    "rocm_version_number",
)
load("//tensorflow:tensorflow.bzl", "get_compatible_with_cloud")
load(
    "//tensorflow/stream_executor:build_defs.bzl",
    "if_gpu_is_configured",
)
load("@bazel_tools//tools/cpp:toolchain_utils.bzl", "find_cpp_toolchain")

def _lookup_file(filegroup, path):
    """Extracts file at (relative) path in filegroup."""
    for file in filegroup.files.to_list():
        if file.path.endswith(path) or file.path.endswith(path + ".exe"):
            return file
    return None

GpuBinaryInfo = provider(
    "GPU binaries in either cubin format or hsaco format",
    fields = ["gpu_bins"],
)

type_to_mlir = {
    "c64": "complex<f32>",
    "c128": "complex<f64>",
}

type_to_tf_dtype = {
    "i1": "DT_BOOL",
    "i8": "DT_INT8",
    "i16": "DT_INT16",
    "i32": "DT_INT32",
    "i64": "DT_INT64",
    "f16": "DT_HALF",
    "f32": "DT_FLOAT",
    "f64": "DT_DOUBLE",
    "c64": "DT_COMPLEX64",
    "c128": "DT_COMPLEX128",
}

def _get_mlir_type(type):
    """Return the mlir type corresponding to 'type'"""
    if type in type_to_mlir:
        return type_to_mlir[type]
    return type

def _gen_mlir_op_impl(ctx):
    mlir_type = _get_mlir_type(ctx.attr.type)
    mlir_output_type = _get_mlir_type(ctx.attr.output_type)

    cmd = ctx.actions.run_shell(
        inputs = [ctx.file.template],
        outputs = [ctx.outputs.out],
        command = (
            (("cat %s | sed 's/platform/%s/g' | sed 's/_elem_type/_%s/g' | " +
              "sed 's/elem_type/%s/g' | " + "sed 's/_output_type/_%s/g' | " +
              "sed 's/output_type/%s/g' > %s")) % (
                ctx.file.template.path,
                ctx.attr.platform.upper(),
                type_to_tf_dtype[ctx.attr.type],
                mlir_type,
                type_to_tf_dtype[ctx.attr.output_type],
                mlir_output_type,
                ctx.outputs.out.path,
            )
        ),
    )

_gen_mlir_op_rule = rule(
    implementation = _gen_mlir_op_impl,
    output_to_genfiles = True,
    attrs = {
        "template": attr.label(mandatory = True, allow_single_file = True),
        "type": attr.string(mandatory = True),
        "output_type": attr.string(mandatory = True),
        "platform": attr.string(mandatory = True),
        "out": attr.output(mandatory = True),
    },
)

def _gen_mlir_op(op, type, platform, output_type):
    _gen_mlir_op_rule(
        compatible_with = get_compatible_with_cloud(),
        name = "generate_{op}_{platform}_{type}_{output_type}_mlir".format(
            op = op,
            platform = platform,
            type = type,
            output_type = output_type,
        ),
        template = "op_definitions/{op}.mlir.tmpl".format(op = op),
        platform = platform,
        type = type,
        output_type = output_type,
        out = "{op}_{platform}_{type}_{output_type}.mlir".format(
            op = op,
            platform = platform,
            type = type,
            output_type = output_type,
        ),
    )

################################################################################
# Kernels build rules.
################################################################################

def if_mlir_generated_gpu_kernels_enabled(if_true, if_false = []):
    return select({
        "//tensorflow/core/kernels/mlir_generated:is_gpu_enabled": if_true,
        "//conditions:default": if_false,
    })

def if_mlir_generated_cpu_kernels_enabled(if_true, if_false = []):
    return select({
        "//tensorflow/core/kernels/mlir_generated:is_cpu_enabled": if_true,
        "//conditions:default": if_false,
    })

def if_mlir_generated_experimental_kernels_enabled(if_true, if_false = []):
    return select({
        "//tensorflow/core/kernels/mlir_generated:is_experimental_enabled": if_true,
        "//conditions:default": if_false,
    })

def _gen_kernel_bin_impl(ctx):
    cc_toolchain = find_cpp_toolchain(ctx)
    feature_configuration = cc_common.configure_features(
        ctx = ctx,
        cc_toolchain = cc_toolchain,
        requested_features = ctx.features,
        unsupported_features = ctx.disabled_features,
    )
    name = ctx.attr.name
    cmd_args = []
    if ctx.attr.unroll_factors:
        cmd_args.append("--unroll_factors=%s" % ctx.attr.unroll_factors)
    if ctx.attr.extra_args:
        cmd_args.extend(ctx.attr.extra_args)
    tile_sizes = ctx.attr.tile_size.replace("x", ",")
    arch_flag = ",".join(ctx.attr.gpu_archs)
    gpu_bin = ctx.outputs.kernel

    # cc_binary seems not to bring its dependencies with it, so do that explicitly here.
    ctx.actions.run(
        inputs = [ctx.file.mlir_op, ctx.file._tfso],
        outputs = [gpu_bin],
        executable = ctx.executable._tool,
        arguments = cmd_args + [
            "--tile_sizes=%s" % tile_sizes,
            "--max-supported-rank=%s" % ctx.attr.max_supported_rank,
            "--arch=%s" % arch_flag,
            "--input=%s" % ctx.file.mlir_op.path,
            "--output=%s" % gpu_bin.path,
            "--enable_ftz=%s" % (ctx.attr.data_type == "f32"),
            "--cpu_codegen=%s" % ctx.attr.cpu_codegen,
        ],
        mnemonic = "compile",
    )
    compilation_outputs = cc_common.create_compilation_outputs(
        # We always produce PIC object files, so use the same object files for both.
        objects = depset([gpu_bin]),
        pic_objects = depset([gpu_bin]),
    )
    (linking_context, linking_outputs) = cc_common.create_linking_context_from_compilation_outputs(
        name = ctx.label.name,
        actions = ctx.actions,
        feature_configuration = feature_configuration,
        cc_toolchain = cc_toolchain,
        compilation_outputs = compilation_outputs,
    )
    return [CcInfo(linking_context = linking_context)]

_gen_kernel_bin_rule = rule(
    attrs = {
        "mlir_op": attr.label(mandatory = True, allow_single_file = True),
        "data_type": attr.string(mandatory = True),
        "tile_size": attr.string(mandatory = True),
        "unroll_factors": attr.string(),
        "max_supported_rank": attr.int(),
        "gpu_archs": attr.string_list(),
        "cpu_codegen": attr.bool(mandatory = False),
        "extra_args": attr.string_list(),
        # cc_binary seems not to bring its dependencies with it, so do that explicitly here.
        "_tfso": attr.label(
            default = Label("//tensorflow:libtensorflow_framework.so.2"),
            cfg = "host",
            allow_single_file = True,
        ),
        "_tool": attr.label(
            executable = True,
            default = Label("//tensorflow/compiler/mlir/tools/kernel_gen:tf_to_kernel"),
            cfg = "host",
        ),
        "_cc_toolchain": attr.label(default = "@bazel_tools//tools/cpp:current_cc_toolchain"),
    },
    fragments = ["cpp"],
    outputs = {"kernel": "%{name}_kernel.o"},
    implementation = _gen_kernel_bin_impl,
    incompatible_use_toolchain_transition = True,
    toolchains = ["@bazel_tools//tools/cpp:toolchain_type"],
)

def _gen_kernel_library(
        name,
        op,
        types,
        platform,
        tile_size,
        max_supported_rank = 5,
        output_types = None,
        gpu_archs = [],
        tags = [],
        unroll_factors = None,
        extra_args = [],
        test_tags = [],
        test_size = "medium"):
    """ Generate a library with GPU or CPU kernels for a specific tensorflow op.

    Args:
      name: The name of the produced library with kernels.
      op: The name of the tensorflow op.
      types: The types ("f16", "f32", "f64") for which a kernel should be generated.
      tile_size: The tiling specification, e.g. "16x16".
      max_supported_rank: Maximum supported rank for rank specialization.
      output_types: The output types for which a kernel should be generated. If
                    specified, the i-th entry in types corresponds to the i-th
                    entry in output_types. By default, output_types = types is
                    assumed.
      platform: Platform to compile for, i.e. "gpu" or "cpu"
      gpu_archs: The list of GPU architectures to compile for. If empty, then
                 the compilation will happen for CPU.
      tags: The tags which should be added to the library.
      unroll_factors: The unrolling specification, e.g. "4,4"
      extra_args: Extra arguments to pass to the generator tool.
      test_tags: The tags to pass to the generated test.
      test_size: The "size" argument to pass to the test.
    """

    enable_cpu = bool(platform == "cpu")
    if not output_types:
        output_types = types

    if cuda_gpu_architectures() or rocm_gpu_architectures() or enable_cpu:
        amdhsa_obj = []
        if rocm_gpu_architectures():
            if int(rocm_version_number()) < 40100:
                amdhsa_obj = ["--amdhsa-code-object-version=3"]
                extra_args = extra_args + ["--amdhsa-code-object-version=3"]
        for (type, output_type) in zip(types, output_types):
            # Disable unrolling for integer types while LLVM does not vectorize these.
            # See b/182343395 for context.
            filtered_unroll_factors = ""
            if type not in ["i1", "i8", "i16", "i32", "i64"]:
                filtered_unroll_factors = unroll_factors
            _gen_mlir_op(
                op = op,
                platform = platform,
                type = type,
                output_type = output_type,
            )

            _gen_kernel_bin_rule(
                name = "{op}_{platform}_{type}_{output_type}_kernel_generator".format(
                    op = op,
                    platform = platform,
                    type = type,
                    output_type = output_type,
                ),
                mlir_op = "{op}_{platform}_{type}_{output_type}.mlir".format(
                    op = op,
                    platform = platform,
                    type = type,
                    output_type = output_type,
                ),
                data_type = type,
                gpu_archs = gpu_archs,
                cpu_codegen = enable_cpu,
                tile_size = tile_size,
                max_supported_rank = max_supported_rank,
                unroll_factors = filtered_unroll_factors,
                extra_args = extra_args,
                compatible_with = get_compatible_with_cloud(),
            )

            # We have to use a sh_test instead of build_test because it doesn't properly find the dependent targets.
            gpu_arch_option = "sm_70,compute_75" if cuda_gpu_architectures() else ",".join(rocm_gpu_architectures())
            native.sh_test(
                name = "{op}_{platform}_{type}_{output_type}_gen_test".format(
                    op = op,
                    platform = platform,
                    type = type,
                    output_type = output_type,
                ),
                srcs = ["build_test.sh"],
<<<<<<< HEAD
=======
                tags = ["no_rocm"] + test_tags,
>>>>>>> 4428e524
                args = [
                    "$(location //tensorflow/compiler/mlir/tools/kernel_gen:tf_to_kernel)",
                    "$(location {op}_{platform}_{type}_{output_type}.mlir)".format(
                        op = op,
                        platform = platform,
                        type = type,
                        output_type = output_type,
                    ),
                    "--cpu_codegen=true" if enable_cpu else "--arch={}".format(gpu_arch_option),
<<<<<<< HEAD
                ] + amdhsa_obj,
                size = "medium",
=======
                ],
                size = test_size,
>>>>>>> 4428e524
                data = [
                    ":{op}_{platform}_{type}_{output_type}.mlir".format(
                        op = op,
                        platform = platform,
                        type = type,
                        output_type = output_type,
                    ),
                    "//tensorflow/compiler/mlir/tools/kernel_gen:tf_to_kernel",
                ],
            )

    kernel_deps = [
        ":{op}_{platform}_{type}_{output_type}_kernel_generator".format(
            op = op,
            platform = platform,
            type = type,
            output_type = output_type,
        )
        for (type, output_type) in zip(types, output_types)
    ] + ["//tensorflow/compiler/mlir/tools/kernel_gen:tf_framework_c_interface"]

    native.cc_library(
        name = name,
        deps = kernel_deps if enable_cpu else if_gpu_is_configured(kernel_deps + [
            "//tensorflow/compiler/mlir/tools/kernel_gen:tf_gpu_runtime_wrappers",
        ]),
        linkstatic = 1,
        tags = tags,
        compatible_with = get_compatible_with_cloud(),
    )

def gpu_kernel_library(name, **kwargs):
    """ Generate a library with GPU kernels for a specific tensorflow op. """
    _gen_kernel_library(
        name = name,
        platform = "gpu",
        gpu_archs = cuda_gpu_architectures() or rocm_gpu_architectures(),
        **kwargs
    )

def cpu_kernel_library(name, **kwargs):
    """ Generate a library with CPU kernels for a specific tensorflow op. """
    _gen_kernel_library(
        name = name,
        platform = "cpu",
        gpu_archs = [],
        **kwargs
    )<|MERGE_RESOLUTION|>--- conflicted
+++ resolved
@@ -296,10 +296,7 @@
                     output_type = output_type,
                 ),
                 srcs = ["build_test.sh"],
-<<<<<<< HEAD
-=======
-                tags = ["no_rocm"] + test_tags,
->>>>>>> 4428e524
+                tags = test_tags,
                 args = [
                     "$(location //tensorflow/compiler/mlir/tools/kernel_gen:tf_to_kernel)",
                     "$(location {op}_{platform}_{type}_{output_type}.mlir)".format(
@@ -309,13 +306,8 @@
                         output_type = output_type,
                     ),
                     "--cpu_codegen=true" if enable_cpu else "--arch={}".format(gpu_arch_option),
-<<<<<<< HEAD
                 ] + amdhsa_obj,
-                size = "medium",
-=======
-                ],
                 size = test_size,
->>>>>>> 4428e524
                 data = [
                     ":{op}_{platform}_{type}_{output_type}.mlir".format(
                         op = op,
