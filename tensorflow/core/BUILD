# Description:
# TensorFlow is a computational framework, primarily for use in machine
# learning applications.
#
# Public targets:
#
# ":protos_all_cc" - exports all core TensorFlow protos
#     ":protos_all_py" - py_proto_library version (Google-internal)
# ":lib" - exports the public non-test headers for:
#     platform/: Platform-specific code and external dependencies
#     lib/: Low-level libraries that are not TensorFlow-specific
# ":test" - test equivalent of ":lib".
#     This is currently public, but may be made internal in the
#     future.  Try to avoid depending on it.
# ":framework" - exports the public non-test headers for:
#     util/: General low-level TensorFlow-specific libraries
#     framework/: Support for adding new ops & kernels
#     example/: Wrappers to simplify access to Example proto
# ":ops" - defines TensorFlow ops, but no implementations / kernels
#     ops/: Standard ops
#     user_ops/: User-supplied ops
#     This aggregates a number of smaller op libraries (":*_op_lib")
# ":core_cpu" - exports the public non-test headers for:
#     graph/: Support for graphs made up of ops
#     common_runtime/: Common code for execution of graphs
#     public/: Public APIs for running graphs
# ":core" - The code for ":core_cpu" plus a GPU runtime
# ":all_kernels" - The cpu-specific kernels, plus gpu kernels if
#     built with Cuda
# ":tensorflow_opensource" - The complete open-source package, including
#      ":all_kernels", ":core", and a Session implementation.
# ":tensorflow" - "tensorflow_opensource" plus some Google-internal libraries.
# ":testlib" - TensorFlow-specific test support, e.g. utilities for testing
#      kernels.
# ":direct_session" - An implementation of the Session interface that
#      directly runs Graphs via the internal TensorFlow executor.
#  "framework_lite" - Intended to be used by operator implementations
#      (kernels) that can also be run outside the tensorflow runtime. This
#      contains a small set of headers and utilities that can be used for core
#      kernels, without bringing in libraries that can bloat code size (e.g.,
#      logging is not included because using it will bring in a large amount of
#      ostream code).
#
# ":example_parser_configuration" -- A library for extracting the
#      tensorflow.Example proto configuration from a Graph.
#
# Public Android targets:
#
# filegroup ":android_proto_srcs" - Protos
# filegroup ":android_srcs" - Core sources
# cc_library ":android_tensorflow_lib" - Native library
# cc_library ":android_tensorflow_lib_selective_registration" - Native library
#   supporting SELECTIVE_REGISTRATION feature.
# portable_proto_library ":android_proto_lib" (Google-internal)
#
# Note that :framework and :lib have incomplete transitive dependencies (they
# declare but do not define some symbols) if framework_shared_object=True
# (meaning there is an explicit framework shared object). Missing symbols are
# included in //tensorflow:libtensorflow_framework.so. This split supports
# custom op registration; see comments on
# //tensorflow:libtensorflow_framework.so. It does mean that TensorFlow cc_test
# and cc_binary rules will not build. Using tf_cc_test and tf_cc_binary (from
# //tensorflow/tensorflow.bzl) will include the necessary symbols in binary
# build targets.

package(default_visibility = [
    "//tensorflow:internal",
    "//tensorflow_models:__subpackages__",
])

licenses(["notice"])  # Apache 2.0

load(
    "//tensorflow:tensorflow.bzl",
    "full_path",
    "if_android",
    "if_not_android_mips_and_mips64",
    "if_ios",
    "if_linux_x86_64",
    "if_mobile",
    "if_not_mobile",
    "if_windows",
    "if_not_windows",
    "tf_copts",
    "tf_cc_test",
    "tf_cc_tests",
    "tf_cuda_library",
    "tf_gen_op_libs",
    "tf_generate_proto_text_sources",
    "tf_genrule_cmd_append_to_srcs",
    "tf_opts_nortti_if_android",
    "cc_header_only_library",
)
load("//tensorflow:tensorflow.bzl", "tf_cc_test_mkl")
load("//tensorflow:tensorflow.bzl", "tf_cc_test_gpu")
load("//tensorflow:tensorflow.bzl", "tf_cc_tests_gpu")
load("//tensorflow:tensorflow.bzl", "tf_version_info_genrule")
load("//tensorflow:tensorflow.bzl", "tf_cuda_only_cc_test")

# For platform specific build config
load(
    "//tensorflow/core:platform/default/build_config.bzl",
    "tf_proto_library",
    "tf_proto_library_cc",
    "tf_additional_all_protos",
    "tf_additional_core_deps",
    "tf_additional_lib_defines",
    "tf_additional_lib_deps",
    "tf_additional_lib_hdrs",
    "tf_additional_lib_srcs",
    "tf_additional_framework_hdrs",
    "tf_additional_framework_srcs",
    "tf_additional_minimal_lib_srcs",
    "tf_additional_proto_hdrs",
    "tf_additional_proto_srcs",
    "tf_additional_cupti_wrapper_deps",
    "tf_additional_libdevice_data",
    "tf_additional_libdevice_deps",
    "tf_additional_libdevice_srcs",
    "tf_additional_test_deps",
    "tf_additional_test_srcs",
    "tf_env_time_hdrs",
    "tf_env_time_srcs",
    "tf_kernel_tests_linkstatic",
    "tf_additional_cloud_op_deps",
    "tf_additional_cloud_kernel_deps",
    "tf_lib_proto_parsing_deps",
    "tf_additional_verbs_lib_defines",
    "tf_additional_mpi_lib_defines",
    "tf_additional_gdr_lib_defines",
    "tf_additional_device_tracer_srcs",
    "tf_additional_device_tracer_deps",
    "tf_additional_device_tracer_cuda_deps",
    "tf_pyclif_proto_library",
    "tf_jspb_proto_library",
    "tf_nano_proto_library",
    "tf_protos_all",
    "tf_protos_all_impl",
    "tf_protos_grappler",
    "tf_protos_grappler_impl",
)
load(
    "//tensorflow/core:platform/default/build_config_root.bzl",
    "tf_cuda_tests_tags",
    "if_static",
)
load(
    "//third_party/mkl:build_defs.bzl",
    "if_mkl",
)

# -----------------------------------------------------------------------------
# Public targets

# Protos which are needed for core tensorflow, including on mobile builds.
#
# Note that some protos are in neither additional_core_proto_srcs nor this
# filegroup; e.g.  ones with individual proto_library targets.
CORE_PROTO_SRCS = [
    "example/example.proto",
    "example/feature.proto",
    "framework/allocation_description.proto",
    "framework/attr_value.proto",
    "framework/cost_graph.proto",
    "framework/device_attributes.proto",
    "framework/function.proto",
    "framework/graph.proto",
    "framework/graph_transfer_info.proto",
    "framework/iterator.proto",
    "framework/kernel_def.proto",
    "framework/log_memory.proto",
    "framework/node_def.proto",
    "framework/op_def.proto",
    "framework/api_def.proto",
    "framework/reader_base.proto",
    "framework/remote_fused_graph_execute_info.proto",
    "framework/resource_handle.proto",
    "framework/step_stats.proto",
    "framework/summary.proto",
    "framework/tensor.proto",
    "framework/tensor_description.proto",
    "framework/tensor_shape.proto",
    "framework/tensor_slice.proto",
    "framework/types.proto",
    "framework/variable.proto",
    "framework/versions.proto",
    "lib/core/error_codes.proto",
    "protobuf/config.proto",
    "protobuf/cluster.proto",
    "protobuf/debug.proto",
    "protobuf/device_properties.proto",
    "protobuf/queue_runner.proto",
    "protobuf/rewriter_config.proto",
    "protobuf/tensor_bundle.proto",
    "protobuf/saver.proto",
    "util/memmapped_file_system.proto",
    "util/saved_tensor_slice.proto",
]

# Protos which are not needed on mobile builds, but should be included in
# protos_all.
#
# Note that some protos are in neither core_proto_srcs nor this filegroup; e.g.
# ones with individual proto_library targets.
ADDITIONAL_CORE_PROTO_SRCS = [
    "example/example_parser_configuration.proto",
    "protobuf/control_flow.proto",
    # TODO(ebrevdo): Re-enable once CriticalSection is in core.
    # "protobuf/critical_section.proto",
    "protobuf/meta_graph.proto",
    "protobuf/named_tensor.proto",
    "protobuf/saved_model.proto",
    "protobuf/tensorflow_server.proto",
    "util/event.proto",
    "util/test_log.proto",
]

tf_proto_library(
    name = "protos_all",
    srcs = CORE_PROTO_SRCS + ADDITIONAL_CORE_PROTO_SRCS,
    cc_api_version = 2,
    default_header = True,
    go_api_version = 2,
    j2objc_api_version = 1,
    java_api_version = 2,
    js_api_version = 2,
    visibility = ["//visibility:public"],
)

tf_jspb_proto_library(
    name = "protos_all_jspb_proto",
    visibility = ["//visibility:public"],
    deps = [":protos_all_cc"],
)

tf_nano_proto_library(
    name = "protos_all_nano_proto",
    field_style = "accessors",
    generate_equals = 1,
    generate_intdefs = 1,
    visibility = ["//visibility:public"],
    deps = [":protos_all_cc"],
)

exports_files([
    "framework/types.proto",
])

tf_proto_library(
    name = "protos_test",
    srcs = ["util/example_proto_fast_parsing_test.proto"],
    cc_api_version = 2,
    protodeps = tf_additional_all_protos(),
    visibility = ["//visibility:public"],
)

# Minimal lib to detect plafrom
cc_library(
    name = "lib_platform",
    hdrs = [
        "platform/platform.h",
    ],
)

# Minimal lib so that tools used for mobile compilation
# don't have to depend on lib/platformlib.
cc_library(
    name = "lib_proto_parsing",
    srcs = glob(tf_additional_proto_srcs()) + tf_env_time_srcs(),
    hdrs = [
        "lib/core/errors.h",
        "lib/core/status.h",
        "lib/core/stringpiece.h",
        "lib/strings/numbers.h",
        "lib/strings/strcat.h",
        "platform/init_main.h",
        "platform/logging.h",
        "platform/macros.h",
        "platform/platform.h",
        "platform/protobuf.h",
        "platform/types.h",
        "platform/windows/cpu_info.h",
        "lib/bfloat16/bfloat16.h",
    ] + tf_additional_proto_hdrs() + glob(tf_env_time_hdrs()),
    copts = tf_copts(),
    deps = tf_lib_proto_parsing_deps(),
)

# This build rule (along with :lib_internal, :framework, and
# :framework_internal) purposefully omits the definitions of many declared
# symbols, which are included in //tensorflow:libtensorflow_framework.so. Using
# tf_cc_test and tf_cc_binary will include the necessary symbols.
cc_library(
    name = "lib",
    hdrs = [
        "lib/bfloat16/bfloat16.h",
        "lib/core/arena.h",
        "lib/core/bitmap.h",
        "lib/core/bits.h",
        "lib/core/casts.h",
        "lib/core/coding.h",
        "lib/core/errors.h",
        "lib/core/notification.h",
        "lib/core/raw_coding.h",
        "lib/core/status.h",
        "lib/core/stringpiece.h",
        "lib/core/threadpool.h",
        "lib/gtl/array_slice.h",
        "lib/gtl/cleanup.h",
        "lib/gtl/compactptrset.h",
        "lib/gtl/flatmap.h",
        "lib/gtl/flatset.h",
        "lib/gtl/inlined_vector.h",
        "lib/gtl/optional.h",
        "lib/gtl/priority_queue_util.h",
        "lib/hash/crc32c.h",
        "lib/histogram/histogram.h",
        "lib/io/buffered_inputstream.h",
        "lib/io/compression.h",
        "lib/io/inputstream_interface.h",
        "lib/io/path.h",
        "lib/io/proto_encode_helper.h",
        "lib/io/random_inputstream.h",
        "lib/io/record_reader.h",
        "lib/io/record_writer.h",
        "lib/io/table.h",
        "lib/io/table_builder.h",
        "lib/io/table_options.h",
        "lib/math/math_util.h",
        "lib/monitoring/counter.h",
        "lib/monitoring/gauge.h",
        "lib/monitoring/sampler.h",
        "lib/random/distribution_sampler.h",
        "lib/random/philox_random.h",
        "lib/random/random_distributions.h",
        "lib/random/simple_philox.h",
        "lib/strings/numbers.h",
        "lib/strings/str_util.h",
        "lib/strings/strcat.h",
        "lib/strings/stringprintf.h",
        "platform/abi.h",
        "platform/cpu_feature_guard.h",
        "platform/cpu_info.h",
        "platform/dynamic_annotations.h",
        "platform/env.h",
        "platform/env_time.h",
        "platform/file_system.h",
        "platform/fingerprint.h",
        "platform/init_main.h",
        "platform/logging.h",
        "platform/macros.h",
        "platform/mem.h",
        "platform/mutex.h",
        "platform/net.h",
        "platform/notification.h",
        "platform/prefetch.h",
        "platform/profile_utils/clock_cycle_profiler.h",
        "platform/profile_utils/cpu_utils.h",
        "platform/protobuf.h",
        "platform/stacktrace.h",
        "platform/strong_hash.h",
        "platform/subprocess.h",
        "platform/thread_annotations.h",
        "platform/types.h",
        "platform/windows/cpu_info.h",
    ],
    visibility = ["//visibility:public"],
    deps = [
        ":lib_internal",
    ],
)

cc_library(
    name = "abi",
    srcs = ["platform/abi.cc"],
    hdrs = ["platform/abi.h"],
)

cc_library(
    name = "stacktrace_handler",
    srcs = ["platform/stacktrace_handler.cc"],
    hdrs = ["platform/stacktrace_handler.h"],
    deps = [
        ":lib",
        ":lib_platform",
    ],
)

# Test support library needed for all tests
# This is currently public, but may be made internal in the
# future.  Try to avoid depending on it.
cc_library(
    name = "test",
    testonly = 1,
    srcs = [
        "platform/test.cc",
        "util/reporter.cc",
    ] + tf_additional_test_srcs(),
    hdrs = [
        "lib/core/status_test_util.h",
        "platform/test.h",
        "platform/test_benchmark.h",
        "util/reporter.h",
    ],
    copts = tf_copts(),
    linkopts = ["-lm"],
    visibility = ["//visibility:public"],
    deps = [
        ":lib",
        ":lib_internal",
        ":protos_all_cc",
        "//tensorflow/core/platform/default/build_config:gtest",
    ] + tf_additional_test_deps(),
)

# This build rule (along with :framework_internal, :lib, and :lib_internal)
# purposefully omits the definitions of many declared symbols, which are
# included in //tensorflow:libtensorflow_framework.so. Using tf_cc_test and tf_cc_binary
# will include the necessary symbols.
tf_cuda_library(
    name = "framework",
    hdrs = [
        "example/feature_util.h",
        "framework/allocator.h",
        "framework/variant.h",
        "framework/variant_encode_decode.h",
        "framework/variant_op_registry.h",
        "framework/variant_tensor_data.h",
        "framework/allocator_registry.h",
        "framework/attr_value_util.h",
        "framework/bfloat16.h",
        "framework/cancellation.h",
        "framework/common_shape_fns.h",
        "framework/control_flow.h",  # TODO(josh11b): Make internal?
        "framework/dataset.h",
        "framework/dataset_stateful_op_whitelist.h",
        "framework/device_base.h",
        "framework/function.h",
        "framework/graph_def_util.h",
        "framework/kernel_def_builder.h",
        "framework/log_memory.h",
        "framework/lookup_interface.h",
        "framework/memory_types.h",
        "framework/node_def_builder.h",
        "framework/node_def_util.h",
        "framework/numeric_op.h",
        "framework/numeric_types.h",
        "framework/op.h",
        "framework/op_def_builder.h",
        "framework/op_def_util.h",
        "framework/op_kernel.h",
        "framework/partial_tensor_shape.h",
        "framework/queue_interface.h",
        "framework/reader_interface.h",
        "framework/reader_op_kernel.h",
        "framework/register_types.h",
        "framework/resource_mgr.h",
        "framework/resource_op_kernel.h",
        "framework/selective_registration.h",
        "framework/session_state.h",
        "framework/shape_inference.h",
        "framework/tensor.h",
        "framework/tensor_shape.h",
        "framework/tensor_slice.h",
        "framework/tensor_types.h",
        "framework/tensor_util.h",
        "framework/tracking_allocator.h",
        "framework/type_index.h",
        "framework/type_traits.h",
        "framework/types.h",
        "public/version.h",
        "util/activation_mode.h",
        "util/bcast.h",
        "util/cuda_kernel_helper.h",
        "util/device_name_utils.h",
        "util/env_var.h",
        "util/events_writer.h",
        "util/example_proto_fast_parsing.h",
        "util/example_proto_helper.h",
        "util/guarded_philox_random.h",
        "util/mirror_pad_mode.h",
        "util/padding.h",
        "util/port.h",
        "util/ptr_util.h",
        "util/reffed_status_callback.h",
        "util/saved_tensor_slice_util.h",
        "util/sparse/group_iterator.h",
        "util/sparse/sparse_tensor.h",
        "util/stat_summarizer.h",
        "util/stream_executor_util.h",
        "util/strided_slice_op.h",
        "util/tensor_format.h",
        "util/tensor_slice_reader.h",
        "util/tensor_slice_reader_cache.h",
        "util/tensor_slice_writer.h",
        "util/use_cudnn.h",
        "util/matmul_autotune.h",
        "util/util.h",
        "util/work_sharder.h",
    ] + select({
        "//tensorflow:windows": [],
        "//tensorflow:windows_msvc": [],
        "//conditions:default": [
            "util/memmapped_file_system.h",
            "util/memmapped_file_system_writer.h",
        ],
    }) + if_mkl([
        "util/mkl_util.h",
    ]),
    visibility = ["//visibility:public"],
    deps = [":framework_internal"],
)

cc_library(
    name = "overflow",
    hdrs = ["util/overflow.h"],
    deps = [
        ":framework_lite",
        ":lib",
    ],
)

cc_library(
    name = "ptr_util",
    hdrs = ["util/ptr_util.h"],
)

cc_library(
    name = "reader_base",
    srcs = ["framework/reader_base.cc"],
    hdrs = ["framework/reader_base.h"],
    visibility = ["//visibility:public"],
    deps = [
        ":framework",
        ":lib",
        ":protos_all_cc",
    ],
)

cc_library(
    name = "op_gen_lib",
    srcs = ["framework/op_gen_lib.cc"],
    hdrs = ["framework/op_gen_lib.h"],
    visibility = ["//visibility:public"],
    deps = [
        ":lib",
        ":lib_internal",
        ":protos_all_cc",
    ],
)

cc_library(
    name = "session_options",
    hdrs = ["public/session_options.h"],
    visibility = ["//visibility:public"],
    deps = [
        ":lib",
        ":protos_all_cc",
    ],
)

cc_library(
    name = "framework_lite",
    srcs = tf_additional_minimal_lib_srcs(),
    hdrs = [
        "framework/numeric_types.h",
        "framework/tensor_types.h",
        "framework/type_traits.h",
        "lib/bfloat16/bfloat16.h",
        "platform/default/dynamic_annotations.h",
        "platform/default/integral_types.h",
        "platform/default/logging.h",
        "platform/default/mutex.h",
        "platform/default/protobuf.h",
        "platform/default/thread_annotations.h",
        "platform/dynamic_annotations.h",
        "platform/macros.h",
        "platform/mutex.h",
        "platform/platform.h",
        "platform/prefetch.h",
        "platform/thread_annotations.h",
        "platform/types.h",
    ] + if_windows(["platform/windows/integral_types.h"]),
    visibility = ["//visibility:public"],
    deps =
        [
            "@nsync//:nsync_cpp",
        ] + [
            "//third_party/eigen3",
            "//tensorflow/core/platform/default/build_config:minimal",
        ],
)

# Generates library per group of ops.
tf_gen_op_libs(
    is_external = False,
    op_lib_names = [
        "batch_ops",
        "bitwise_ops",
        "candidate_sampling_ops",
        "checkpoint_ops",
        "control_flow_ops",
        "ctc_ops",
        "warpctc_ops",
        "data_flow_ops",
        "dataset_ops",
        "function_ops",
        "functional_ops",
        "image_ops",
        "io_ops",
        "linalg_ops",
        "list_ops",
        "lookup_ops",
        "logging_ops",
        "manip_ops",
        "math_ops",
        "nn_ops",
        "no_op",
        "parsing_ops",
        "random_ops",
        "remote_fused_graph_ops",
        "resource_variable_ops",
        "sdca_ops",
        "set_ops",
        "script_ops",
        "sendrecv_ops",
        "sparse_ops",
        "spectral_ops",
        "state_ops",
        "stateless_random_ops",
        "string_ops",
        "summary_ops",
        "training_ops",
    ],
)

tf_gen_op_libs(
    op_lib_names = [
        "array_ops",
    ],
    deps = [":protos_all_cc"],
)

tf_gen_op_libs(
    op_lib_names = [
        "audio_ops",
    ],
    deps = [":lib"],
)

tf_gen_op_libs(
    op_lib_names = ["debug_ops"],
    deps = ["//tensorflow/core/kernels:debug_ops"],
)

# And one for all user ops
cc_library(
    name = "user_ops_op_lib",
    srcs = glob(["user_ops/**/*.cc"]),
    copts = tf_copts(),
    linkstatic = 1,
    visibility = ["//visibility:public"],
    deps = [":framework"],
    alwayslink = 1,
)

cc_library(
    name = "word2vec_ops",
    srcs = ["ops/word2vec_ops.cc"],
    linkstatic = 1,
    visibility = ["//tensorflow:internal"],
    deps = ["//tensorflow/core:framework"],
    alwayslink = 1,
)

cc_library(
    name = "ops",
    visibility = ["//visibility:public"],
    deps = [
        ":array_ops_op_lib",
        ":audio_ops_op_lib",
        ":batch_ops_op_lib",
        ":bitwise_ops_op_lib",
        ":candidate_sampling_ops_op_lib",
        ":checkpoint_ops_op_lib",
        ":control_flow_ops_op_lib",
        ":ctc_ops_op_lib",
        ":warpctc_ops_op_lib",
        ":data_flow_ops_op_lib",
        ":dataset_ops_op_lib",
        ":function_ops_op_lib",
        ":functional_ops_op_lib",
        ":image_ops_op_lib",
        ":io_ops_op_lib",
        ":linalg_ops_op_lib",
        ":list_ops_op_lib",
        ":logging_ops_op_lib",
        ":lookup_ops_op_lib",
        ":manip_ops_op_lib",
        ":math_ops_op_lib",
        ":nn_ops_op_lib",
        ":no_op_op_lib",
        ":parsing_ops_op_lib",
        ":random_ops_op_lib",
        ":remote_fused_graph_ops_op_lib",
        ":resource_variable_ops_op_lib",
        ":script_ops_op_lib",
        ":sdca_ops_op_lib",
        ":sendrecv_ops_op_lib",
        ":set_ops_op_lib",
        ":sparse_ops_op_lib",
        ":spectral_ops_op_lib",
        ":state_ops_op_lib",
        ":stateless_random_ops_op_lib",
        ":string_ops_op_lib",
        ":training_ops_op_lib",
        ":user_ops_op_lib",
        ":word2vec_ops",
    ] + tf_additional_cloud_op_deps(),
    alwayslink = 1,
)

cc_library(
    name = "array_grad",
    srcs = ["ops/array_grad.cc"],
    linkstatic = 1,  # Needed since alwayslink is broken in bazel b/27630669
    visibility = ["//visibility:public"],
    deps = [
        ":array_ops_op_lib",
        ":framework",
        ":lib",
    ],
    alwayslink = 1,
)

cc_library(
    name = "functional_grad",
    srcs = ["ops/functional_grad.cc"],
    linkstatic = 1,  # Needed since alwayslink is broken in bazel b/27630669
    visibility = ["//visibility:public"],
    deps = [
        ":framework",
        ":functional_ops_op_lib",
        ":lib",
    ],
    alwayslink = 1,
)

cc_library(
    name = "math_grad",
    srcs = [
        "ops/math_grad.cc",
        "ops/random_grad.cc",
    ],
    linkstatic = 1,  # Needed since alwayslink is broken in bazel b/27630669
    visibility = ["//visibility:public"],
    deps = [
        ":framework",
        ":lib",
        ":math_ops_op_lib",
    ],
    alwayslink = 1,
)

cc_library(
    name = "nn_grad",
    srcs = ["ops/nn_grad.cc"],
    linkstatic = 1,  # Needed since alwayslink is broken in bazel b/27630669
    visibility = ["//visibility:public"],
    deps = [
        ":framework",
        ":lib",
        ":nn_ops_op_lib",
    ],
    alwayslink = 1,
)

tf_cuda_library(
    name = "core_cpu",
    hdrs = [
        "common_runtime/device.h",
        "common_runtime/device_factory.h",
        "common_runtime/optimization_registry.h",
        "common_runtime/shape_refiner.h",
        "graph/algorithm.h",
        "graph/default_device.h",
        "graph/gradients.h",
        "graph/graph.h",
        "graph/graph_constructor.h",
        "graph/graph_def_builder.h",
        "graph/node_builder.h",
        "graph/validate.h",
        "graph/while_context.h",
        "public/session.h",
        "public/session_options.h",
    ],
    visibility = ["//visibility:public"],
    deps = [
        ":core_cpu_internal",
    ],
)

cc_library(
    name = "core",
    visibility = ["//visibility:public"],
    deps = [
        ":core_cpu",
        ":gpu_runtime",
        ":sycl_runtime",
    ],
)

# This includes implementations of all kernels built into TensorFlow.
cc_library(
    name = "all_kernels",
    visibility = ["//visibility:public"],
    deps = [
        "//tensorflow/core/kernels:array",
        "//tensorflow/core/kernels:audio",
        "//tensorflow/core/kernels:batch_kernels",
        "//tensorflow/core/kernels:bincount_op",
        "//tensorflow/core/kernels:candidate_sampler_ops",
        "//tensorflow/core/kernels:checkpoint_ops",
        "//tensorflow/core/kernels:control_flow_ops",
        "//tensorflow/core/kernels:ctc_ops",
        "//tensorflow/core/kernels:warpctc_ops",
        "//tensorflow/core/kernels:data_flow",
        "//tensorflow/core/kernels:dataset_ops",
        "//tensorflow/core/kernels:fake_quant_ops",
        "//tensorflow/core/kernels:function_ops",
        "//tensorflow/core/kernels:histogram_op",
        "//tensorflow/core/kernels:image",
        "//tensorflow/core/kernels:io",
        "//tensorflow/core/kernels:linalg",
        "//tensorflow/core/kernels:list_kernels",
        "//tensorflow/core/kernels:lookup",
        "//tensorflow/core/kernels:logging",
        "//tensorflow/core/kernels:manip",
        "//tensorflow/core/kernels:math",
        "//tensorflow/core/kernels:multinomial_op",
        "//tensorflow/core/kernels:nn",
        "//tensorflow/core/kernels:parameterized_truncated_normal_op",
        "//tensorflow/core/kernels:parsing",
        "//tensorflow/core/kernels:random_ops",
        "//tensorflow/core/kernels:random_poisson_op",
        "//tensorflow/core/kernels:remote_fused_graph_ops",
        "//tensorflow/core/kernels:required",
        "//tensorflow/core/kernels:resource_variable_ops",
        "//tensorflow/core/kernels:sdca_ops",
        "//tensorflow/core/kernels:set_kernels",
        "//tensorflow/core/kernels:sparse",
        "//tensorflow/core/kernels:state",
        "//tensorflow/core/kernels:stateless_random_ops",
        "//tensorflow/core/kernels:string",
        "//tensorflow/core/kernels:summary_kernels",
        "//tensorflow/core/kernels:training_ops",
        "//tensorflow/core/kernels:word2vec_kernels",
    ] + tf_additional_cloud_kernel_deps() + if_not_windows([
        "//tensorflow/core/kernels:fact_op",
        "//tensorflow/core/kernels:array_not_windows",
        "//tensorflow/core/kernels:math_not_windows",
        "//tensorflow/core/kernels:quantized_ops",
        "//tensorflow/core/kernels/neon:neon_depthwise_conv_op",
    ]) + if_mkl([
        "//tensorflow/core/kernels:mkl_concat_op",
        "//tensorflow/core/kernels:mkl_conv_op",
        "//tensorflow/core/kernels:mkl_cwise_ops_common",
        "//tensorflow/core/kernels:mkl_fused_batch_norm_op",
        "//tensorflow/core/kernels:mkl_identity_op",
        "//tensorflow/core/kernels:mkl_input_conversion_op",
        "//tensorflow/core/kernels:mkl_lrn_op",
        "//tensorflow/core/kernels:mkl_pooling_ops",
        "//tensorflow/core/kernels:mkl_relu_op",
        "//tensorflow/core/kernels:mkl_reshape_op",
        "//tensorflow/core/kernels:mkl_softmax_op",
        "//tensorflow/core/kernels:mkl_tfconv_op",
        "//tensorflow/core/kernels:mkl_aggregate_ops",
    ]),
)

tf_cuda_library(
    name = "tensorflow_opensource",
    copts = tf_copts(),
    visibility = ["//visibility:public"],
    deps = [
        ":all_kernels",
        ":core",
        ":direct_session",
        ":example_parser_configuration",
        ":gpu_runtime",
        ":lib",
    ],
)

cc_library(
    name = "tensorflow",
    visibility = ["//visibility:public"],
    deps = [
        ":tensorflow_opensource",
        "//tensorflow/core/platform/default/build_config:tensorflow_platform_specific",
    ],
)

# Test support library needed for higher-level (TensorFlow-specific) tests
cc_library(
    name = "testlib",
    testonly = 1,
    srcs = [
        "common_runtime/function_testlib.cc",
        "common_runtime/kernel_benchmark_testlib.cc",
        "framework/fake_input.cc",
        "framework/function_testlib.cc",
        "graph/testlib.cc",
    ],
    hdrs = [
        "common_runtime/function_testlib.h",
        "common_runtime/kernel_benchmark_testlib.h",
        "framework/fake_input.h",
        "framework/function_testlib.h",
        "framework/shape_inference_testutil.h",
        "framework/tensor_testutil.h",
        "graph/testlib.h",
        # TODO(josh11b): Drop this once users are depending on
        # kernels:ops_testutil instead.
        "//tensorflow/core/kernels:ops_testutil.h",
    ],
    copts = tf_copts(),
    visibility = ["//visibility:public"],
    deps = [
        ":core_cpu",
        ":core_cpu_internal",
        ":core_cpu_lib",
        ":framework",
        ":framework_internal",
        ":lib",
        ":lib_internal",
        ":protos_all_cc",
        ":shape_inference_testutil",
        ":tensor_testutil",
        ":test",
        "//tensorflow/cc:scope",
        "//tensorflow/core/kernels:constant_op",
        "//tensorflow/core/kernels:ops_testutil",
        "//tensorflow/core/kernels:ops_util",
    ],
)

# This is a link-only library to provide a DirectSession
# implementation of the Session interface.
tf_cuda_library(
    name = "direct_session",
    copts = tf_copts(),
    linkstatic = 1,
    visibility = ["//visibility:public"],
    deps = [
        ":direct_session_internal",
    ],
    alwayslink = 1,
)

# -----------------------------------------------------------------------------
# Public Android targets

# Android-specific BUILD targets
load(
    "//tensorflow:tensorflow.bzl",
    "tf_android_core_proto_headers",
    "tf_android_core_proto_sources",
)

# List of protos we want on android
filegroup(
    name = "android_proto_srcs",
    srcs = tf_android_core_proto_sources(CORE_PROTO_SRCS),
    visibility = ["//visibility:public"],
)

# Core sources for Android builds.
filegroup(
    name = "mobile_srcs",
    srcs = [
        ":proto_text_srcs_all",
        "//tensorflow/core/kernels:android_srcs",
        "//tensorflow/core/platform/default/build_config:android_srcs",
        "//tensorflow/core/util/ctc:android_srcs",
        "//tensorflow/core/util/tensor_bundle:android_srcs",
    ] + glob(
        [
            "client/**/*.cc",
            "common_runtime/**/*.h",
            "common_runtime/**/*.cc",
            "framework/**/*.h",
            "framework/**/*.cc",
            "graph/**/*.h",
            "graph/**/*.cc",
            "lib/**/*.h",
            "lib/**/*.cc",
            "platform/**/*.h",
            "platform/**/*.cc",
            "public/**/*.h",
            "util/**/*.h",
            "util/**/*.cc",
        ],
        exclude = [
            "**/*test.*",
            "**/*testutil*",
            "**/*testlib*",
            "**/*main.cc",
            "debug/**/*",
            "framework/op_gen_*",
            "graph/dot.*",
            "lib/jpeg/**/*",
            "lib/png/**/*",
            "lib/gif/**/*",
            "util/events_writer.*",
            "util/reporter.*",
            "platform/**/cuda_libdevice_path.*",
            "platform/default/test_benchmark.*",
            "platform/cuda.h",
            "platform/google/**/*",
            "platform/hadoop/**/*",
            "platform/gif.h",
            "platform/jpeg.h",
            "platform/png.h",
            "platform/stream_executor.*",
            "platform/windows/**/*",
            "user_ops/**/*.cu.cc",
            "common_runtime/gpu/**/*",
            "common_runtime/gpu_device_factory.*",
        ],
    ),
    visibility = ["//visibility:public"],
)

# Native library support for Android applications.  Does not contain
# operators, use :android_tensorflow_lib if you want full operator
# support.
#
# Compiles to a trivial library on non-Android to prevent irrelevant
# build errors. If not building this as part of an android_binary,
# a command such as the following must be used:
# bazel build -c opt tensorflow/core:android_tensorflow_lib \
# --crosstool_top=//external:android/crosstool \
# --cpu=armeabi-v7a \
# --host_crosstool_top=@bazel_tools//tools/cpp:toolchain
cc_library(
    name = "android_tensorflow_lib_lite",
    srcs = if_android(["//tensorflow/core:android_srcs"]),
    copts = tf_copts(android_optimization_level_override = None),
    linkopts = ["-lz"],
    tags = [
        "manual",
        "notap",
    ],
    visibility = ["//visibility:public"],
    deps = [
        ":protos_all_cc_impl",
        "//third_party/eigen3",
        "@nsync//:nsync_cpp",
        "@protobuf_archive//:protobuf",
    ],
    alwayslink = 1,
)

# Native library support for iOS applications.
#
# bazel  build --config=ios_x86_64 \
# //third_party/tensorflow/core:ios_tensorflow_lib
cc_library(
    name = "ios_tensorflow_lib",
    srcs = if_ios([
        ":android_op_registrations_and_gradients",
        "//tensorflow/core/kernels:android_core_ops",
        "//tensorflow/core/kernels:android_extended_ops",
    ]),
    copts = tf_copts() + ["-Os"] + ["-std=c++11"],
    visibility = ["//visibility:public"],
    deps = [
        ":ios_tensorflow_lib_lite",
        ":protos_all_cc_impl",
        "//third_party/eigen3",
        "//third_party/fft2d:fft2d_headers",
        "@fft2d",
        "@gemmlowp",
        "@protobuf_archive//:protobuf",
    ],
    alwayslink = 1,
)

cc_library(
    name = "ios_tensorflow_lib_lite",
    srcs = if_ios(["//tensorflow/core:android_srcs"]),
    copts = tf_copts() + ["-Os"] + ["-std=c++11"],
    visibility = ["//visibility:public"],
    deps = [
        ":protos_all_cc_impl",
        "//third_party/eigen3",
        "@nsync//:nsync_cpp",
        "@protobuf_archive//:protobuf",
    ],
    alwayslink = 1,
)

cc_library(
    name = "ios_tensorflow_test_lib",
    testonly = 1,
    srcs = if_ios([":android_test_srcs"]),
    copts = tf_copts() + ["-Os"],
    tags = [
        "manual",
        "notap",
    ],
    visibility = ["//visibility:public"],
    deps = [
        ":android_test_proto_lib",
        ":ios_tensorflow_lib",
        "//tensorflow/core/platform/default/build_config:gtest",
        "//third_party/eigen3",
    ],
)

# Full TensorFlow library with operator support. Use this unless reducing
# binary size (by packaging a reduced operator set) is a concern.
cc_library(
    name = "android_tensorflow_lib",
    srcs = if_android([":android_op_registrations_and_gradients"]),
    copts = tf_copts(),
    tags = [
        "manual",
        "notap",
    ],
    visibility = ["//visibility:public"],
    deps = [
        ":android_tensorflow_lib_lite",
        ":protos_all_cc_impl",
        "//tensorflow/core/kernels:android_tensorflow_kernels",
        "//third_party/eigen3",
        "@protobuf_archive//:protobuf",
    ],
    alwayslink = 1,
)

# Android library for use with the SELECTIVE_REGISTRATION feature.
# Does not contain operators. In contrast to android_tensorflow_lib_lite,
# this links in framework support for all types, relying on selective
# registration of ops to prune code size.
cc_library(
    name = "android_tensorflow_lib_selective_registration",
    srcs = if_android(["//tensorflow/core:android_srcs"]),
    copts = tf_copts(android_optimization_level_override = None) + [
        "-DSUPPORT_SELECTIVE_REGISTRATION",
    ],
    tags = [
        "manual",
        "notap",
    ],
    visibility = ["//visibility:public"],
    deps = [
        ":protos_all_cc_impl",
        "//third_party/eigen3",
        "@nsync//:nsync_cpp",
        "@protobuf_archive//:protobuf",
    ],
    alwayslink = 1,
)

# Android library for use with the SELECTIVE_REGISTRATION feature with
# no proto_rtti.
cc_library(
    name = "android_tensorflow_lib_selective_registration_nortti",
    srcs = if_android(["//tensorflow/core:android_srcs"]),
    copts = tf_copts(android_optimization_level_override = None) + tf_opts_nortti_if_android() + [
        "-DSUPPORT_SELECTIVE_REGISTRATION",
    ],
    tags = [
        "manual",
        "notap",
    ],
    visibility = ["//visibility:public"],
    deps = [
        ":protos_all_cc_impl",
        "//third_party/eigen3",
        "@nsync//:nsync_cpp",
        "@protobuf_archive//:protobuf",
    ],
    alwayslink = 1,
)

filegroup(
    name = "android_op_registrations_and_gradients",
    srcs = glob(
        [
            "ops/**/*.cc",
            "ops/**/*.h",
        ],
        exclude = [
            "**/*test.cc",
            "**/*testutil*",
            "**/*testlib*",
            "**/*main.cc",
        ],
    ),
    visibility = ["//visibility:public"],
)

filegroup(
    name = "android_test_srcs",
    # TODO(andrewharp/nhua):
    # make more test-related sources portable e.g. "platform/test.cc",
    srcs = [
        ":framework/fake_input.cc",
        ":framework/fake_input.h",
        ":framework/shape_inference_testutil.cc",
        ":framework/shape_inference_testutil.h",
        ":framework/tensor_testutil.cc",
        ":framework/tensor_testutil.h",
        ":platform/test.cc",
        ":platform/test.h",
        ":util/reporter.cc",
        ":util/reporter.h",
    ],
    visibility = ["//visibility:public"],
)

# This is like android_test_srcs, minus the things that are already in android_srcs.
filegroup(
    name = "android_test_srcs_no_core",
    srcs = [
        ":framework/shape_inference_testutil.cc",
        ":framework/shape_inference_testutil.h",
        ":framework/tensor_testutil.cc",
        ":framework/tensor_testutil.h",
        ":platform/test.h",
        ":util/reporter.cc",
        ":util/reporter.h",
    ],
    visibility = ["//visibility:public"],
)

# Portable library providing testing functionality for TensorFlow.
cc_library(
    name = "android_tensorflow_test_lib",
    testonly = 1,
    srcs = if_android([":android_test_srcs"]),
    hdrs = [
        "framework/fake_input.h",
        "framework/shape_inference_testutil.h",
        "framework/tensor_testutil.h",
        "util/reporter.h",
    ],
    copts = tf_copts(android_optimization_level_override = None),
    tags = [
        "manual",
        "notap",
    ],
    visibility = ["//visibility:public"],
    deps = [
        ":android_tensorflow_lib",
        ":protos_cc",
        "//tensorflow/core/platform/default/build_config:gtest",
        "//third_party/eigen3",
    ],
)

# -----------------------------------------------------------------------------
# Libraries with GPU facilities that are useful for writing kernels.
cc_library(
    name = "gpu_lib",
    srcs = [
        "common_runtime/gpu/gpu_event_mgr.cc",
    ],
    hdrs = [
        "common_runtime/gpu/gpu_event_mgr.h",
    ],
    copts = tf_copts(),
    visibility = ["//visibility:public"],
    deps = [
        ":framework",
        ":framework_internal",
        ":lib",
        ":lib_internal",
        ":protos_all_cc",
        ":stream_executor",
    ],
)

cc_library(
    name = "gpu_headers_lib",
    hdrs = [
        "common_runtime/gpu/gpu_event_mgr.h",
    ],
    visibility = ["//visibility:public"],
)

cc_library(
    name = "cuda",
    visibility = ["//visibility:public"],
    deps = [
        "//tensorflow/core/platform/default/build_config:cuda",
    ],
)

# -----------------------------------------------------------------------------
# Clif-related proto libraries.

tf_pyclif_proto_library(
    name = "example/example_pyclif",
    proto_lib = ":protos_all_cc",
    proto_srcfile = "example/example.proto",
    visibility = ["//visibility:public"],
)

tf_pyclif_proto_library(
    name = "example/feature_pyclif",
    proto_lib = ":protos_all_cc",
    proto_srcfile = "example/feature.proto",
    visibility = ["//visibility:public"],
)

tf_pyclif_proto_library(
    name = "framework/tensor_pyclif",
    proto_lib = ":protos_all_cc",
    proto_srcfile = "framework/tensor.proto",
    visibility = ["//visibility:public"],
)

tf_pyclif_proto_library(
    name = "framework/node_def_pyclif",
    proto_lib = ":protos_all_cc",
    proto_srcfile = "framework/node_def.proto",
    visibility = ["//visibility:public"],
)

tf_pyclif_proto_library(
    name = "framework/function_pyclif",
    proto_lib = ":protos_all_cc",
    proto_srcfile = "framework/function.proto",
    visibility = ["//visibility:public"],
)

tf_pyclif_proto_library(
    name = "framework/graph_pyclif",
    proto_lib = ":protos_all_cc",
    proto_srcfile = "framework/graph.proto",
    visibility = ["//visibility:public"],
)

tf_pyclif_proto_library(
    name = "framework/types_pyclif",
    proto_lib = ":protos_all_cc",
    proto_srcfile = "framework/types.proto",
    visibility = ["//visibility:public"],
)

tf_pyclif_proto_library(
    name = "protobuf/meta_graph_pyclif",
    proto_lib = ":protos_all_cc",
    proto_srcfile = "protobuf/meta_graph.proto",
    visibility = ["//visibility:public"],
)

tf_pyclif_proto_library(
    name = "protobuf/device_properties_pyclif",
    proto_lib = ":protos_all_cc",
    proto_srcfile = "protobuf/device_properties.proto",
    visibility = ["//visibility:public"],
)

# -----------------------------------------------------------------------------
# Internal targets

tf_proto_library_cc(
    name = "worker_proto",
    srcs = ["protobuf/worker.proto"],
    cc_api_version = 2,
    protodeps = tf_additional_all_protos() + [],
    visibility = [
        "//tensorflow:internal",
    ],
)

tf_proto_library_cc(
    name = "worker_service_proto",
    srcs = ["protobuf/worker_service.proto"],
    has_services = 1,
    cc_api_version = 2,
    cc_stubby_versions = ["2"],
    protodeps = [":worker_proto"],
    visibility = [
        "//tensorflow:internal",
    ],
)

tf_proto_library_cc(
    name = "master_proto",
    srcs = ["protobuf/master.proto"],
    cc_api_version = 2,
    protodeps = tf_additional_all_protos(),
    visibility = [
        "//tensorflow:internal",
    ],
)

tf_proto_library_cc(
    name = "master_service_proto",
    srcs = ["protobuf/master_service.proto"],
    has_services = 1,
    cc_api_version = 2,
    cc_stubby_versions = ["2"],
    protodeps = [":master_proto"],
    visibility = [
        "//tensorflow:internal",
    ],
)

LIB_INTERNAL_PRIVATE_HEADERS = ["framework/resource_handle.h"] + glob(
    [
        "lib/**/*.h",
        "platform/*.h",
        "platform/profile_utils/**/*.h",
    ],
    exclude = [
        "**/*test*",
        "lib/gif/**/*",
        "lib/jpeg/**/*",
        "platform/gif.h",
        "platform/jpeg.h",
        "platform/**/cuda.h",
        "platform/**/stream_executor.h",
    ],
) + tf_additional_lib_srcs(
    exclude = [
        "**/*.cc",
        "**/*test*",
        "platform/**/cuda.h",
        "platform/**/stream_executor.h",
    ],
)

LIB_INTERNAL_PUBLIC_HEADERS = tf_additional_lib_hdrs() + [
    "lib/core/blocking_counter.h",
    "lib/core/refcount.h",
    "lib/gtl/edit_distance.h",
    "lib/gtl/int_type.h",
    "lib/gtl/iterator_range.h",
    "lib/gtl/manual_constructor.h",
    "lib/gtl/map_util.h",
    "lib/gtl/stl_util.h",
    "lib/gtl/top_n.h",
    "lib/hash/hash.h",
    "lib/io/inputbuffer.h",
    "lib/io/iterator.h",
    "lib/io/snappy/snappy_inputbuffer.h",
    "lib/io/snappy/snappy_outputbuffer.h",
    "lib/io/zlib_compression_options.h",
    "lib/io/zlib_inputstream.h",
    "lib/io/zlib_outputbuffer.h",
    "lib/monitoring/collected_metrics.h",
    "lib/monitoring/collection_registry.h",
    "lib/monitoring/metric_def.h",
    "lib/monitoring/mobile_counter.h",
    "lib/monitoring/mobile_gauge.h",
    "lib/monitoring/mobile_sampler.h",
    "lib/png/png_io.h",
    "lib/random/random.h",
    "lib/random/random_distributions.h",
    "lib/random/weighted_picker.h",
    "lib/strings/base64.h",
    "lib/strings/ordered_code.h",
    "lib/strings/proto_text_util.h",
    "lib/strings/scanner.h",
    "lib/wav/wav_io.h",
    "platform/demangle.h",
    "platform/denormal.h",
    "platform/host_info.h",
    "platform/platform.h",
    "platform/protobuf_internal.h",
    "platform/setround.h",
    "platform/snappy.h",
    "platform/tensor_coding.h",
    "platform/tracing.h",
]

# Replicated for lib_internal and lib_internal_impl.
LIB_INTERNAL_DEFINES = (tf_additional_lib_defines() + [
                            "TF_USE_SNAPPY",
                        ] + tf_additional_verbs_lib_defines() +
                        tf_additional_mpi_lib_defines() +
                        tf_additional_gdr_lib_defines())

cc_library(
    name = "lib_internal",
    srcs = LIB_INTERNAL_PRIVATE_HEADERS,
    hdrs = LIB_INTERNAL_PUBLIC_HEADERS,
    copts = tf_copts(),
    defines = LIB_INTERNAL_DEFINES,
    linkopts = select({
        "//tensorflow:freebsd": [],
        "//tensorflow:windows": [],
        "//tensorflow:windows_msvc": [],
        "//conditions:default": [
            "-ldl",
            "-lpthread",
        ],
    }),
    deps = tf_additional_lib_deps() + [
        "//third_party/eigen3",
        "//tensorflow/core/platform/default/build_config:platformlib",
    ] + if_static([":lib_internal_impl"]),
)

cc_library(
    name = "lib_internal_impl",
    srcs = LIB_INTERNAL_PRIVATE_HEADERS + glob(
        [
            "lib/**/*.cc",
            "platform/*.cc",
            "platform/profile_utils/**/*.cc",
            "framework/resource_handle.cc",
        ],
        exclude = [
            "**/*test*",
            "framework/variant.cc",
            "lib/hash/crc32c_accelerate.cc",
            "lib/gif/**/*",
            "lib/jpeg/**/*",
            "platform/**/env_time.cc",
            "platform/**/cuda_libdevice_path.cc",
            "platform/**/device_tracer.cc",
            "platform/variant_coding.cc",
            "platform/**/variant_cord_coding.cc",
        ],
    ) + tf_additional_lib_srcs(
        exclude = [
            "**/*test*",
            "platform/**/cuda.h",
            "platform/**/cuda_libdevice_path.cc",
            "platform/**/stream_executor.h",
            "platform/**/env_time.cc",
            "platform/**/device_tracer.cc",
            "platform/variant_coding.cc",
            "platform/**/variant_cord_coding.cc",
        ] +
        # Protobuf deps already included through the ":lib_proto_parsing"
        # dependency.
        tf_additional_proto_srcs(),
    ),
    hdrs = LIB_INTERNAL_PUBLIC_HEADERS,
    copts = tf_copts(),
    defines = LIB_INTERNAL_DEFINES,
    deps = tf_additional_lib_deps() + [
        ":lib_hash_crc32c_accelerate_internal",
        ":lib_proto_parsing",
        "//third_party/eigen3",
        "//tensorflow/core/platform/default/build_config:platformlib",
        "@snappy",
        "@zlib_archive//:zlib",
        "@protobuf_archive//:protobuf",
    ] + tf_protos_all_impl() + tf_protos_grappler_impl(),
)

# File compiled with extra flags to get cpu-specific acceleration.
cc_library(
    name = "lib_hash_crc32c_accelerate_internal",
    srcs = ["lib/hash/crc32c_accelerate.cc"],
    # -msse4.2 enables the use of crc32c compiler builtins.
    copts = tf_copts() + if_linux_x86_64(["-msse4.2"]),
)

cc_library(
    name = "gif_internal",
    srcs = [
        "lib/gif/gif_io.cc",
        "platform/gif.h",
    ],
    hdrs = ["lib/gif/gif_io.h"],
    copts = tf_copts(),
    linkopts = select({
        "//tensorflow:freebsd": [],
        "//tensorflow:windows": [],
        "//tensorflow:windows_msvc": [],
        "//conditions:default": ["-ldl"],
    }),
    deps = [
        ":lib",
        ":lib_internal",
        "//tensorflow/core/platform/default/build_config:gif",
    ],
)

cc_library(
    name = "jpeg_internal",
    srcs = [
        "lib/jpeg/jpeg_handle.cc",
        "lib/jpeg/jpeg_mem.cc",
        "platform/jpeg.h",
    ],
    hdrs = [
        "lib/jpeg/jpeg_handle.h",
        "lib/jpeg/jpeg_mem.h",
    ],
    copts = tf_copts(),
    linkopts = select({
        "//tensorflow:freebsd": [],
        "//tensorflow:windows": [],
        "//tensorflow:windows_msvc": [],
        "//conditions:default": ["-ldl"],
    }),
    deps = [
        ":lib",
        ":lib_internal",
        "//tensorflow/core/platform/default/build_config:jpeg",
    ],
)

cc_library(
    name = "android_jpeg_internal",
    srcs = if_android([
        "lib/jpeg/jpeg_handle.cc",
        "lib/jpeg/jpeg_mem.cc",
        "platform/jpeg.h",
    ]),
    hdrs = [
        "lib/bfloat16/bfloat16.h",
        "lib/core/stringpiece.h",
        "lib/jpeg/jpeg_handle.h",
        "lib/jpeg/jpeg_mem.h",
        "platform/default/dynamic_annotations.h",
        "platform/default/integral_types.h",
        "platform/default/logging.h",
        "platform/dynamic_annotations.h",
        "platform/logging.h",
        "platform/macros.h",
        "platform/mem.h",
        "platform/platform.h",
        "platform/types.h",
    ],
    copts = tf_copts(),
    linkopts = ["-ldl"],
    deps = [
        "//tensorflow/core/platform/default/build_config:jpeg",
    ],
)

cc_library(
    name = "android_gif_internal",
    srcs = if_android([
        "lib/gif/gif_io.cc",
        "platform/gif.h",
    ]),
    hdrs = [
        "lib/bfloat16/bfloat16.h",
        "lib/core/stringpiece.h",
        "lib/gif/gif_io.h",
        "lib/gtl/cleanup.h",
        "platform/default/dynamic_annotations.h",
        "platform/default/integral_types.h",
        "platform/default/logging.h",
        "platform/dynamic_annotations.h",
        "platform/logging.h",
        "platform/macros.h",
        "platform/mem.h",
        "platform/platform.h",
        "platform/types.h",
    ],
    copts = tf_copts(),
    linkopts = ["-ldl"],
    deps = [
        "//tensorflow/core/platform/default/build_config:gif",
    ],
)

cc_library(
    name = "android_png_internal",
    srcs = if_android([
        "lib/png/png_io.cc",
        "platform/png.h",
    ]),
    hdrs = [
        "lib/bfloat16/bfloat16.h",
        "lib/core/casts.h",
        "lib/core/stringpiece.h",
        "lib/png/png_io.h",
        "platform/cpu_info.h",
        "platform/default/integral_types.h",
        "platform/default/logging.h",
        "platform/logging.h",
        "platform/macros.h",
        "platform/platform.h",
        "platform/types.h",
    ],
    copts = tf_copts(),
    linkopts = ["-ldl"],
    deps = [
        "@png_archive//:png",
    ],
)

proto_text_hdrs_and_srcs = tf_generate_proto_text_sources(
    name = "proto_text_srcs_all",
    srcs = CORE_PROTO_SRCS,
    srcs_relative_dir = "tensorflow/core/",
)

cc_library(
    name = "proto_text",
    hdrs = proto_text_hdrs_and_srcs.hdrs,
    deps = [
        ":lib",
        ":lib_internal",
        ":protos_all_cc",
    ],
)

tf_version_info_genrule()

cc_library(
    name = "version_lib",
    srcs = ["util/version_info.cc"],
    hdrs = ["public/version.h"],
    copts = tf_copts(),
)

FRAMEWORK_INTERNAL_PRIVATE_HEADERS = [
    "platform/variant_coding.h",
    "graph/edgeset.h",
    "graph/graph.h",
] + glob(
    [
        "example/**/*.h",
        "framework/**/*.h",
        "util/**/*.h",
    ],
    exclude = [
        "**/*test*",
        "**/*main.cc",
        "example/example_parser_configuration.*",
        "util/reporter.h",
        "util/reporter.cc",
        "framework/fake_input.*",
        "framework/op_gen_lib.*",
        "framework/reader_base.*",
        "util/memmapped_file_system.*",
        "util/memmapped_file_system_writer.*",
        "util/version_info.cc",
    ],
) + select({
    "//tensorflow:windows": [],
    "//conditions:default": [
        "util/memmapped_file_system.h",
        "util/memmapped_file_system_writer.h",
    ],
})

FRAMEWORK_INTERNAL_PUBLIC_HEADERS = [
    "framework/op_segment.h",
    "framework/rendezvous.h",  # only needed for tests
    "framework/tensor_reference.h",
    "framework/tracking_allocator.h",  # only needed for tests
    "framework/unique_tensor_references.h",
    "framework/variant.h",
    "platform/variant_coding.h",
    "util/command_line_flags.h",
    "util/env_var.h",
    "util/equal_graph_def.h",
    "util/presized_cuckoo_map.h",
    "util/tensor_slice_set.h",
    "util/tensor_slice_util.h",
] + tf_additional_framework_hdrs()

tf_cuda_library(
    name = "framework_internal",
    srcs = FRAMEWORK_INTERNAL_PRIVATE_HEADERS,
    hdrs = FRAMEWORK_INTERNAL_PUBLIC_HEADERS,
    deps = [
        ":framework_internal_headers_lib",
        "//third_party/eigen3",
        ":lib",
    ] + if_static(
        extra_deps = [
            ":framework_internal_impl",
            "@protobuf_archive//:protobuf",
        ],
        otherwise = [
            "@protobuf_archive//:protobuf_headers",
        ],
    ),
    alwayslink = 1,
)

cc_header_only_library(
    name = "framework_internal_headers_lib",
    deps = [
        ":lib",
        ":lib_internal",
        ":version_lib",
        "//tensorflow/core/kernels:bounds_check",
        "//tensorflow/core/platform/default/build_config:platformlib",
    ],
)

tf_cuda_library(
    name = "framework_internal_impl",
    srcs = FRAMEWORK_INTERNAL_PRIVATE_HEADERS + [
        "platform/variant_coding.cc",
    ] + glob(
        [
            "example/**/*.cc",
            "framework/**/*.cc",
            "util/**/*.cc",
        ] + [
            "graph/edgeset.cc",
            "graph/graph.cc",
            "graph/while_context.h",
            "graph/while_context.cc",
        ],
        exclude = [
            "**/*test*",
            "**/*main.cc",
            "example/example_parser_configuration.*",
            "util/reporter.cc",
            "framework/fake_input.*",
            "framework/op_gen_lib.*",
            "framework/reader_base.*",
            "framework/resource_handle.cc",
            "util/memmapped_file_system.*",
            "util/memmapped_file_system_writer.*",
            "util/version_info.cc",
        ],
    ) + select({
        "//tensorflow:windows": [],
        "//tensorflow:windows_msvc": [],
        "//conditions:default": [
            "util/memmapped_file_system.cc",
            "util/memmapped_file_system_writer.cc",
        ],
    }) + proto_text_hdrs_and_srcs.srcs + tf_additional_framework_srcs(),
    hdrs = FRAMEWORK_INTERNAL_PUBLIC_HEADERS,
    copts = tf_copts(),
    linkopts = select({
        "//tensorflow:freebsd": [],
        "//tensorflow:windows": [],
        "//tensorflow:windows_msvc": [],
        "//conditions:default": ["-ldl"],
    }) + [
        "-lm",
    ],
    deps = [
        ":lib",
        ":lib_internal",
        ":proto_text",
        ":protos_all_cc",
        ":version_lib",
        "//tensorflow/core/platform/default/build_config:platformlib",
        "//tensorflow/core/kernels:bounds_check",
        "//third_party/eigen3",
    ] + if_static(
        extra_deps = ["@protobuf_archive//:protobuf"],
        otherwise = ["@protobuf_archive//:protobuf_headers"],
    ) + if_mkl(
        [
            "//third_party/mkl:intel_binary_blob",
            "@mkl_dnn//:mkl_dnn",
        ],
    ),
    alwayslink = 1,
)

cc_header_only_library(
    name = "framework_headers_lib",
    visibility = ["//visibility:public"],
    deps = [
        ":framework",
        ":reader_base",
        "@nsync//:nsync_headers",
    ],
)

cc_header_only_library(
    name = "stream_executor_headers_lib",
    visibility = ["//visibility:public"],
    deps = [
        ":stream_executor",
    ],
)

tf_cuda_library(
    name = "stream_executor",
    srcs = ["platform/stream_executor.h"],
    hdrs = [
        "platform/cuda.h",
        "platform/stream_executor.h",
    ],
    deps = [
        "//tensorflow/core/platform/default/build_config:stream_executor",
    ],
)

# Like stream_executor library, but compiles without --config=cuda
# and does not include any cuda dependencies.
cc_library(
    name = "stream_executor_no_cuda",
    srcs = ["platform/stream_executor.h"],
    hdrs = [
        "platform/stream_executor_no_cuda.h",
    ],
    visibility = ["//visibility:public"],
    deps = [
        "//tensorflow/core/platform/default/build_config:stream_executor_no_cuda",
    ],
)

tf_cuda_library(
    name = "cuda_device_functions",
    hdrs = ["util/cuda_device_functions.h"],
    cuda_deps = ["//third_party_gpus/cuda:cuda_headers"],
    visibility = ["//visibility:public"],
    deps = [":framework_lite"],
)

# TODO(josh11b): Is this needed, or can we just use ":protos_all_cc"?
cc_library(
    name = "protos_cc",
    deps = ["//tensorflow/core/platform/default/build_config:protos_cc"],
)

# Library containing all of the graph construction code that is
# independent of the runtime.
#
# TODO(mrry): Refactor graph_constructor.cc so that it does not depend on code
# in "common_runtime/", and then the entire "graph/" directory can be included
# in this library.
GRAPH_HDRS = [
    "graph/algorithm.h",
    "graph/colors.h",
    "graph/control_flow.h",
    "graph/costmodel.h",
    "graph/default_device.h",
    "graph/edgeset.h",
    "graph/graph.h",
    "graph/graph_constructor.h",  # NOTE(mrry): Don't include the .cc since it depends on common_runtime.
    "graph/graph_def_builder.h",
    "graph/graph_partition.h",
    "graph/mkl_layout_pass.h",
    "graph/mkl_tfconversion_pass.h",
    "graph/node_builder.h",
    "graph/optimizer_cse.h",
    "graph/subgraph.h",
    "graph/tensor_id.h",
    "graph/testlib.h",
    "graph/types.h",
    "graph/validate.h",
    "graph/while_context.h",
]

tf_cuda_library(
    name = "graph",
    srcs = [
        "graph/algorithm.cc",
        "graph/colors.cc",
        "graph/control_flow.cc",
        "graph/costmodel.cc",
        "graph/graph_def_builder.cc",
        "graph/graph_partition.cc",
        "graph/node_builder.cc",
        "graph/optimizer_cse.cc",
        "graph/subgraph.cc",
        "graph/tensor_id.cc",
        "graph/validate.cc",
    ],
    hdrs = GRAPH_HDRS,
    deps = [
        ":framework",
        ":framework_internal",
        ":lib",
        ":lib_internal",
        ":proto_text",
        ":protos_all_cc",
        "//third_party/eigen3",
    ],
)

CORE_CPU_BASE_HDRS = GRAPH_HDRS + [
    "common_runtime/device.h",
    "common_runtime/graph_runner.h",
    "common_runtime/shape_refiner.h",
    "framework/versions.h",
]

tf_cuda_library(
    name = "core_cpu_base",
    srcs = [
        "common_runtime/shape_refiner.cc",
        "common_runtime/shape_refiner.h",
        "framework/versions.h",
        "graph/graph_constructor.cc",  # Depends on common_runtime.
        "public/session.h",
        "public/session_options.h",
        "public/version.h",
    ],
    hdrs = CORE_CPU_BASE_HDRS,
    copts = tf_copts(),
    deps = [
        ":graph",
        ":framework",
        ":framework_internal",
        ":lib",
        ":lib_internal",
        ":proto_text",
        ":protos_all_cc",
        "//third_party/eigen3",
    ] + if_static([
        ":function_ops_op_lib",
        ":functional_grad",
        ":functional_ops_op_lib",
        "//tensorflow/core/kernels:bounds_check",
        "//tensorflow/core/kernels:required",
        ":core_cpu_impl",
    ]),
    alwayslink = 1,
)

CORE_CPU_LIB_HEADERS = CORE_CPU_BASE_HDRS + [
    "common_runtime/allocator_retry.h",
    "common_runtime/bfc_allocator.h",
    "common_runtime/build_graph_options.h",
    "common_runtime/constant_folding.h",
    "common_runtime/copy_tensor.h",
    "common_runtime/costmodel_manager.h",
    "common_runtime/debugger_state_interface.h",
    "common_runtime/device_factory.h",
    "common_runtime/device_mgr.h",
    "common_runtime/device_set.h",
    "common_runtime/dma_helper.h",
    "common_runtime/eigen_thread_pool.h",
    "common_runtime/executor.h",
    "common_runtime/function.h",
    "common_runtime/graph_optimizer.h",
    "common_runtime/local_device.h",
    "common_runtime/memory_types.h",
    "common_runtime/mkl_cpu_allocator.h",
    "common_runtime/optimization_registry.h",
    "common_runtime/pending_counts.h",
    "common_runtime/process_function_library_runtime.h",
    "common_runtime/process_util.h",
    "common_runtime/profile_handler.h",
    "common_runtime/renamed_device.h",
    "common_runtime/rendezvous_mgr.h",
    "common_runtime/rendezvous_util.h",
    "common_runtime/session_factory.h",
    "common_runtime/placer.h",
    "common_runtime/stats_publisher_interface.h",
    "common_runtime/step_stats_collector.h",
    "common_runtime/threadpool_device.h",
    "common_runtime/visitable_allocator.h",
    "graph/gradients.h",
    "graph/quantize_training.h",
] + if_mkl(["graph/mkl_graph_util.h"])

tf_cuda_library(
    name = "core_cpu_impl",
    srcs = [
        "common_runtime/accumulate_n_optimizer.cc",
        "common_runtime/allocator_retry.cc",
        "common_runtime/bfc_allocator.cc",
        "common_runtime/build_graph_options.cc",
        "common_runtime/constant_folding.cc",
        "common_runtime/copy_tensor.cc",
        "common_runtime/costmodel_manager.cc",
        "common_runtime/debugger_state_interface.cc",
        "common_runtime/device.cc",
        "common_runtime/device_factory.cc",
        "common_runtime/device_mgr.cc",
        "common_runtime/device_set.cc",
        "common_runtime/executor.cc",
        "common_runtime/function.cc",
        "common_runtime/graph_optimizer.cc",
        "common_runtime/graph_runner.cc",
        "common_runtime/local_device.cc",
        "common_runtime/memory_types.cc",
        "common_runtime/optimization_registry.cc",
        "common_runtime/parallel_concat_optimizer.cc",
        "common_runtime/placer.cc",
        "common_runtime/process_function_library_runtime.cc",
        "common_runtime/process_util.cc",
        "common_runtime/renamed_device.cc",
        "common_runtime/rendezvous_mgr.cc",
        "common_runtime/rendezvous_util.cc",
        "common_runtime/session.cc",
        "common_runtime/session_factory.cc",
        "common_runtime/session_options.cc",
        "common_runtime/session_state.cc",
        "common_runtime/stats_publisher_interface.cc",
        "common_runtime/step_stats_collector.cc",
        "common_runtime/threadpool_device.cc",
        "common_runtime/threadpool_device_factory.cc",
        "graph/gradients.cc",
        "graph/mkl_layout_pass.cc",
        "graph/mkl_tfconversion_pass.cc",
        "graph/quantize_training.cc",
        "public/session.h",
        "public/session_options.h",
        "public/version.h",
    ],
    hdrs = CORE_CPU_LIB_HEADERS,
    copts = tf_copts(),
    deps = [
        ":graph",
        ":framework",
        ":framework_internal",
        ":lib",
        ":lib_internal",
        ":proto_text",
        ":protos_all_cc",
        "//third_party/eigen3",
        "//tensorflow/core/grappler:grappler_item",
    ] + if_mkl(
        [
            "//third_party/mkl:intel_binary_blob",
        ],
    ),
    alwayslink = 1,
)

tf_cuda_library(
    name = "core_cpu_lib",
    hdrs = CORE_CPU_LIB_HEADERS,
    deps = [
        ":core_cpu_base",
        ":proto_text",
        "//tensorflow/core/grappler:grappler_item",
    ] + if_static([":core_cpu_impl"]) + tf_protos_all() + tf_protos_grappler(),
)

tf_cuda_library(
    name = "core_cpu_internal",
    srcs = [
        "common_runtime/graph_execution_state.cc",
    ],
    hdrs = [
        "common_runtime/graph_execution_state.h",
    ] + CORE_CPU_LIB_HEADERS,
    copts = tf_copts(),
    deps = [
        ":framework",
        ":framework_internal",
        ":function_ops_op_lib",
        ":functional_grad",
        ":functional_ops_op_lib",
        ":graph",
        ":lib",
        ":lib_internal",
        ":proto_text",
        ":protos_all_cc",
        "//tensorflow/core/grappler:grappler_item",
        "//tensorflow/core/grappler/clusters:utils",
        "//tensorflow/core/grappler/clusters:virtual_cluster",
        "//tensorflow/core/grappler/optimizers:meta_optimizer",
        "//third_party/eigen3",
        "//tensorflow/core/kernels:required",
    ] + if_mkl(
        [
            "//third_party/mkl:intel_binary_blob",
            "@mkl_dnn//:mkl_dnn",
        ],
    ) + tf_additional_core_deps() + if_static([":core_cpu_impl"]),
    alwayslink = 1,
)

# This library is deprecated and no longer publicly available.
# Do not add more uses of it.
cc_library(
    name = "regexp_internal",
    hdrs = [
        "platform/regexp.h",
    ],
    visibility = [
        "//tensorflow/compiler:__subpackages__",
        "//tensorflow/core/profiler:__subpackages__",
    ],
    deps = [":lib_internal"],
)

tf_cuda_library(
    name = "direct_session_internal",
    srcs = ["common_runtime/direct_session.cc"],
    hdrs = [
        "common_runtime/direct_session.h",
        "util/env_var.h",
    ],
    copts = tf_copts(),
    deps = [
        ":core_cpu_internal",
        ":device_tracer",
        ":framework",
        ":graph",
        ":lib",
        ":lib_internal",
        ":proto_text",
        ":protos_all_cc",
        "//tensorflow/core/debug:debug_graph_utils",
        "//tensorflow/core/kernels:function_ops",
    ],
    alwayslink = 1,
)

cc_library(
    name = "example_parser_configuration",
    srcs = ["example/example_parser_configuration.cc"],
    hdrs = ["example/example_parser_configuration.h"],
    copts = tf_copts(),
    linkstatic = 1,
    visibility = ["//visibility:public"],
    deps = [
        ":core_cpu",
        ":core_cpu_internal",
        ":framework",
        ":lib",
        ":lib_internal",
        ":proto_text",
        ":protos_all_cc",
    ],
    alwayslink = 1,
)

tf_cuda_library(
    name = "device_tracer",
    srcs = tf_additional_device_tracer_srcs(),
    hdrs = [
        "platform/device_tracer.h",
    ],
    copts = tf_copts(),
    cuda_deps = tf_additional_cupti_wrapper_deps() + tf_additional_device_tracer_cuda_deps(),
    deps = [
        ":core_cpu_internal",
        ":lib",
        ":protos_all_cc",
    ] + tf_additional_device_tracer_deps(),
)

GPU_RUNTIME_HEADERS = [
    "common_runtime/gpu/gpu_bfc_allocator.h",
    "common_runtime/gpu/gpu_cudamalloc_allocator.h",
    "common_runtime/gpu/gpu_debug_allocator.h",
    "common_runtime/gpu/gpu_device.h",
    "common_runtime/gpu/gpu_id.h",
    "common_runtime/gpu/gpu_id_utils.h",
    "common_runtime/gpu/gpu_init.h",
    "common_runtime/gpu/gpu_managed_allocator.h",
    "common_runtime/gpu/gpu_stream_util.h",
    "common_runtime/gpu/gpu_util.h",
    "common_runtime/gpu/pool_allocator.h",
    "common_runtime/gpu/process_state.h",
    "common_runtime/gpu_device_context.h",
]

tf_cuda_library(
    name = "gpu_runtime_impl",
    srcs = [
        "common_runtime/gpu/gpu_bfc_allocator.cc",
        "common_runtime/gpu/gpu_cudamalloc_allocator.cc",
        "common_runtime/gpu/gpu_debug_allocator.cc",
        "common_runtime/gpu/gpu_device.cc",
        "common_runtime/gpu/gpu_device_factory.cc",
        "common_runtime/gpu/gpu_id_utils.cc",
        "common_runtime/gpu/gpu_managed_allocator.cc",
        "common_runtime/gpu/gpu_stream_util.cc",
        "common_runtime/gpu/gpu_util.cc",
        "common_runtime/gpu/gpu_util_platform_specific.cc",
        "common_runtime/gpu/pool_allocator.cc",
        "common_runtime/gpu/process_state.cc",
    ],
    hdrs = GPU_RUNTIME_HEADERS,
    copts = tf_copts(),
    deps = [
        ":core_cpu_impl",
        ":core_cpu_lib",
        ":framework",
        ":framework_internal",
        ":gpu_init_impl",
        ":gpu_lib",
        ":graph",
        ":lib",
        ":lib_internal",
        ":protos_all_cc",
        ":stream_executor",
        "//third_party/eigen3",
    ],
    alwayslink = 1,
)

tf_cuda_library(
    name = "gpu_runtime",
    hdrs = GPU_RUNTIME_HEADERS,
    linkstatic = 1,
    deps = [
        ":core_cpu_lib",
        ":framework",
        ":framework_internal",
        ":lib",
        ":lib_internal",
        ":protos_all_cc",
        ":stream_executor",
        "//third_party/eigen3",
    ] + if_static([":gpu_runtime_impl"]),
)

tf_cuda_library(
    name = "gpu_init",
    hdrs = [
        "common_runtime/gpu/gpu_init.h",
    ],
    deps = [
        ":framework",
        ":framework_internal",
        ":lib",
        ":lib_internal",
        ":stream_executor",
    ] + if_static(
        [":gpu_init_impl"],
    ),
)

tf_cuda_library(
    name = "gpu_init_impl",
    srcs = [
        "common_runtime/gpu/gpu_init.cc",
    ],
    hdrs = [
        "common_runtime/gpu/gpu_init.h",
    ],
    copts = tf_copts(),
    linkstatic = 1,
    deps = [
        ":framework",
        ":framework_internal",
        ":lib",
        ":lib_internal",
        ":stream_executor",
    ],
    alwayslink = 1,
)

cc_library(
    name = "sycl_runtime",
    srcs = if_not_windows([
        "common_runtime/sycl/sycl_allocator.cc",
        "common_runtime/sycl/sycl_device.cc",
        "common_runtime/sycl/sycl_device_context.cc",
        "common_runtime/sycl/sycl_device_factory.cc",
    ]),
    hdrs = if_not_windows([
        "common_runtime/sycl/sycl_allocator.h",
        "common_runtime/sycl/sycl_device.h",
        "common_runtime/sycl/sycl_util.h",
        "common_runtime/sycl/sycl_device_context.h",
    ]),
    copts = tf_copts(),
    linkstatic = 0,
    deps = [
        ":core_cpu",
        ":core_cpu_internal",
        ":framework",
        ":framework_internal",
        ":lib",
        ":lib_internal",
        ":proto_text",
        "//third_party/eigen3",
        "@local_config_sycl//sycl",
    ],
    alwayslink = 0,
)

# -----------------------------------------------------------------------------
# Tests

cc_library(
    name = "lib_test_internal",
    testonly = 1,
    hdrs = [
        "lib/gtl/manual_constructor.h",
        "lib/io/block.h",
        "lib/io/block_builder.h",
        "lib/io/format.h",
        "lib/random/philox_random_test_utils.h",
    ],
    deps = [
        ":lib",
        ":lib_internal",
    ],
)

cc_library(
    name = "tensor_testutil",
    testonly = 1,
    srcs = ["framework/tensor_testutil.cc"],
    hdrs = ["framework/tensor_testutil.h"],
    copts = tf_copts(),
    deps = [
        ":framework",
        ":lib",
        ":test",
    ],
)

cc_library(
    name = "shape_inference_testutil",
    testonly = 1,
    srcs = ["framework/shape_inference_testutil.cc"],
    hdrs = ["framework/shape_inference_testutil.h"],
    copts = tf_copts(),
    deps = [
        ":framework",
        ":lib",
        ":lib_internal",
        ":protos_all_cc",
    ],
)

# Main program for tests
cc_library(
    name = "test_main",
    testonly = 1,
    srcs = ["platform/test_main.cc"],
    copts = tf_copts(),
    linkopts = ["-lm"],
    visibility = ["//tensorflow:internal"],
    deps = [
        ":lib",
        ":lib_internal",
        ":test",  # buildcleaner: keep
        "//tensorflow/core/platform/default/build_config:test_main",
    ],
    alwayslink = 1,
)

tf_cc_tests(
    name = "low_level_library_tests",
    size = "small",
    srcs = [
        "lib/core/arena_test.cc",
        "lib/core/bit_cast_test.cc",
        "lib/core/bitmap_test.cc",
        "lib/core/blocking_counter_test.cc",
        "lib/core/coding_test.cc",
        "lib/core/notification_test.cc",
        "lib/core/refcount_test.cc",
        "lib/core/status_test.cc",
        "lib/core/stringpiece_test.cc",
        "lib/core/threadpool_test.cc",
        "lib/gtl/array_slice_test.cc",
        "lib/gtl/cleanup_test.cc",
        "lib/gtl/compactptrset_test.cc",
        "lib/gtl/edit_distance_test.cc",
        "lib/gtl/flatmap_test.cc",
        "lib/gtl/flatset_test.cc",
        "lib/gtl/inlined_vector_test.cc",
        "lib/gtl/int_type_test.cc",
        "lib/gtl/iterator_range_test.cc",
        "lib/gtl/manual_constructor_test.cc",
        "lib/gtl/map_util_test.cc",
        "lib/gtl/optional_test.cc",
        "lib/gtl/top_n_test.cc",
        "lib/hash/crc32c_test.cc",
        "lib/hash/hash_test.cc",
        "lib/histogram/histogram_test.cc",
        "lib/io/buffered_inputstream_test.cc",
        "lib/io/inputbuffer_test.cc",
        "lib/io/inputstream_interface_test.cc",
        "lib/io/path_test.cc",
        "lib/io/random_inputstream_test.cc",
        "lib/io/record_reader_writer_test.cc",
        "lib/io/recordio_test.cc",
        "lib/io/snappy/snappy_buffers_test.cc",
        "lib/io/table_test.cc",
        "lib/io/zlib_buffers_test.cc",
        "lib/math/math_util_test.cc",
        "lib/monitoring/collection_registry_test.cc",
        "lib/monitoring/counter_test.cc",
        "lib/monitoring/gauge_test.cc",
        "lib/monitoring/metric_def_test.cc",
        "lib/monitoring/sampler_test.cc",
        "lib/random/distribution_sampler_test.cc",
        "lib/random/philox_random_test.cc",
        "lib/random/random_distributions_test.cc",
        "lib/random/random_test.cc",
        "lib/random/simple_philox_test.cc",
        "lib/strings/base64_test.cc",
        "lib/strings/numbers_test.cc",
        "lib/strings/scanner_test.cc",
        "lib/strings/str_util_test.cc",
        "lib/strings/strcat_test.cc",
        "lib/strings/stringprintf_test.cc",
        "lib/wav/wav_io_test.cc",
        "platform/fingerprint_test.cc",
        "platform/integral_types_test.cc",
        "platform/logging_test.cc",
        "platform/net_test.cc",
        "platform/port_test.cc",
        "platform/profile_utils/cpu_utils_test.cc",
        "platform/stacktrace_handler_test.cc",
        "platform/subprocess_test.cc",
    ],
    deps = [
        ":lib",
        ":lib_internal",
        ":lib_test_internal",
        ":protos_all_cc",
        ":test",
        ":test_main",
        "//third_party/eigen3",
    ],
)

tf_cc_test(
    name = "platform_env_test",
    size = "small",
    srcs = ["platform/env_test.cc"],
    deps = [
        ":lib",
        ":lib_internal",
        ":lib_test_internal",
        ":protos_all_cc",
        ":test",
        ":test_main",
        "//third_party/eigen3",
    ],
)

tf_cc_test(
    name = "platform_abi_test",
    size = "small",
    srcs = ["platform/abi_test.cc"],
    deps = [
        ":framework",
        ":lib",
        ":lib_internal",
        ":lib_test_internal",
        ":protos_all_cc",
        ":test",
        ":test_main",
        "//third_party/eigen3",
    ],
)

tf_cc_test(
    name = "platform_setround_test",
    size = "small",
    srcs = ["platform/setround_test.cc"],
    tags = [
        "noasan",
        "noclang",
        "nomsan",
        "notsan",
    ],
    deps = [
        ":lib",
        ":lib_internal",
        ":lib_test_internal",
        ":test",
        ":test_main",
    ],
)

tf_cc_test(
    name = "platform_file_system_test",
    size = "small",
    srcs = ["platform/file_system_test.cc"],
    deps = [
        ":lib",
        ":lib_internal",
        ":lib_test_internal",
        ":protos_all_cc",
        ":test",
        ":test_main",
    ],
)

tf_cc_test(
    name = "util_overflow_test",
    size = "small",
    srcs = ["util/overflow_test.cc"],
    deps = [
        ":framework_lite",
        ":overflow",
        ":test",
        ":test_main",
    ],
)

tf_cc_test(
    name = "lib_jpeg_jpeg_mem_unittest",
    srcs = ["lib/jpeg/jpeg_mem_unittest.cc"],
    data = glob(["lib/jpeg/testdata/*.jpg"]),
    deps = [
        ":jpeg_internal",
        ":lib",
        ":lib_internal",
        ":test",
        ":test_main",
    ],
)

tf_cc_test(
    name = "lib_strings_ordered_code_test",
    srcs = ["lib/strings/ordered_code_test.cc"],
    extra_copts = ["$(STACK_FRAME_UNLIMITED)"],  # Tests initialize large vectors
    deps = [
        ":lib",
        ":lib_internal",
        ":test",
        ":test_main",
    ],
)

tf_cc_test(
    name = "lib_random_weighted_picker_test",
    size = "medium",
    srcs = ["lib/random/weighted_picker_test.cc"],
    deps = [
        ":lib",
        ":lib_internal",
        ":test",
        ":test_main",
    ],
)

tf_cc_test(
    name = "framework_op_gen_lib_test",
    size = "small",
    srcs = ["framework/op_gen_lib_test.cc"],
    deps = [
        ":op_gen_lib",
        ":protos_all_cc",
        ":test",
        ":test_main",
    ],
)

tf_cc_test(
    name = "quantize_training_test",
    srcs = ["graph/quantize_training_test.cc"],
    deps = [
        ":all_kernels",
        ":core",
        ":core_cpu",
        ":core_cpu_internal",
        ":direct_session_internal",
        ":framework",
        ":framework_internal",
        ":lib",
        ":lib_internal",
        ":ops",
        ":protos_all_cc",
        ":protos_test_cc",
        ":test",
        ":test_main",
        ":testlib",
    ],
)

tf_cc_tests(
    name = "higher_level_tests",
    size = "small",
    srcs = [
        "common_runtime/device_set_test.cc",
        "common_runtime/optimization_registry_test.cc",
        "common_runtime/pending_counts_test.cc",
        "common_runtime/placer_test.cc",
        "common_runtime/session_test.cc",
        "example/feature_util_test.cc",
        "framework/allocator_test.cc",
        "framework/attr_value_util_test.cc",
        "framework/bfloat16_test.cc",
        "framework/cancellation_test.cc",
        "framework/common_shape_fns_test.cc",
        "framework/function_test.cc",
        "framework/graph_def_util_test.cc",
        "framework/kernel_def_builder_test.cc",
        "framework/memory_types_test.cc",
        "framework/node_def_builder_test.cc",
        "framework/node_def_util_test.cc",
        "framework/op_compatibility_test.cc",
        "framework/op_def_builder_test.cc",
        "framework/op_def_util_test.cc",
        "framework/op_kernel_test.cc",
        "framework/op_registration_test.cc",
        "framework/partial_tensor_shape_test.cc",
        "framework/rendezvous_test.cc",
        "framework/resource_mgr_test.cc",
        "framework/resource_op_kernel_test.cc",
        "framework/shape_inference_test.cc",
        "framework/shape_inference_testutil_test.cc",
        "framework/tensor_shape_test.cc",
        "framework/tensor_slice_test.cc",
        "framework/tensor_test.cc",
        "framework/tensor_util_test.cc",
        "framework/tracking_allocator_test.cc",
        "framework/types_test.cc",
        "framework/unique_tensor_references_test.cc",
        "framework/variant_op_registry_test.cc",
        "framework/variant_test.cc",
        "graph/algorithm_test.cc",
        "graph/edgeset_test.cc",
        "graph/graph_def_builder_test.cc",
        "graph/graph_partition_test.cc",
        "graph/graph_test.cc",
        "graph/node_builder_test.cc",
        "graph/optimizer_cse_test.cc",
        "graph/subgraph_test.cc",
        "graph/tensor_id_test.cc",
        "graph/validate_test.cc",
        "util/bcast_test.cc",
        "util/command_line_flags_test.cc",
        "util/device_name_utils_test.cc",
        "util/equal_graph_def_test.cc",
        "util/events_writer_test.cc",
        "util/example_proto_fast_parsing_test.cc",
        "util/example_proto_helper_test.cc",
        "util/memmapped_file_system_test.cc",
        "util/presized_cuckoo_map_test.cc",
        "util/reffed_status_callback_test.cc",
        "util/reporter_test.cc",
        "util/saved_tensor_slice_util_test.cc",
        "util/semver_test.cc",
        "util/sparse/sparse_tensor_test.cc",
        "util/stat_summarizer_test.cc",
        "util/tensor_format_test.cc",
        "util/tensor_slice_reader_test.cc",
        "util/tensor_slice_set_test.cc",
        "util/tensor_slice_util_test.cc",
        "util/tensor_slice_writer_test.cc",
        "util/work_sharder_test.cc",
    ],
    linkopts = select({
        "//tensorflow:darwin": ["-headerpad_max_install_names"],
        "//conditions:default": [],
    }),
    linkstatic = tf_kernel_tests_linkstatic(),
    deps = [
        ":core",
        ":core_cpu",
        ":core_cpu_internal",
        ":direct_session_internal",
        ":framework",
        ":framework_internal",
        ":lib",
        ":lib_internal",
        ":ops",
        ":protos_all_cc",
        ":protos_test_cc",
        ":test",
        ":test_main",
        ":testlib",
        "//tensorflow/cc:cc_ops",
        "//tensorflow/cc:cc_ops_internal",
        "//tensorflow/cc:scope",
        "//tensorflow/cc:sendrecv_ops",
        "//tensorflow/cc:while_loop",
        "//tensorflow/core/kernels:ops_util",
        "//third_party/eigen3",
    ],
)

tf_cc_tests(
    name = "higher_level_tests_needing_kernels",
    size = "small",
    srcs = [
        "graph/graph_constructor_test.cc",
    ],
    linkopts = select({
        "//tensorflow:darwin": ["-headerpad_max_install_names"],
        "//conditions:default": [],
    }),
    linkstatic = tf_kernel_tests_linkstatic(),
    deps = [
        ":all_kernels",
        ":core",
        ":core_cpu",
        ":core_cpu_internal",
        ":direct_session_internal",
        ":framework",
        ":framework_internal",
        ":lib",
        ":lib_internal",
        ":ops",
        ":protos_all_cc",
        ":protos_test_cc",
        ":test",
        ":test_main",
        ":testlib",
        "//tensorflow/cc:cc_ops",
        "//tensorflow/cc:cc_ops_internal",
        "//tensorflow/cc:scope",
        "//tensorflow/cc:sendrecv_ops",
        "//tensorflow/core/kernels:ops_util",
        "//third_party/eigen3",
    ],
)

tf_cc_test_mkl(
    name = "mkl_runtime_tests",
    size = "small",
    srcs = ["common_runtime/mkl_cpu_allocator_test.cc"],
    linkstatic = 1,
    deps = [
        ":core",
        ":core_cpu",
        ":framework",
        ":framework_internal",
        ":test",
        ":test_main",
        ":testlib",
    ],
)

tf_cc_test_mkl(
    name = "mkl_related_tests",
    size = "small",
    srcs = [
        "graph/mkl_layout_pass_test.cc",
        "graph/mkl_tfconversion_pass_test.cc",
        "util/mkl_util_test.cc",
    ],
    linkstatic = 1,
    deps = [
        ":core",
        ":core_cpu",
        ":core_cpu_internal",
        ":direct_session_internal",
        ":framework",
        ":framework_internal",
        ":lib",
        ":lib_internal",
        ":ops",
        ":protos_all_cc",
        ":test",
        ":test_main",
        ":testlib",
        "//tensorflow/cc:cc_ops",
        "//tensorflow/cc:scope",
        "//tensorflow/cc:sendrecv_ops",
        "//tensorflow/core/kernels:ops_util",
        "//third_party/eigen3",
    ] + if_mkl([
        "//tensorflow/core/kernels:mkl_aggregate_ops",
        "//tensorflow/core/kernels:mkl_concat_op",
        "//tensorflow/core/kernels:mkl_conv_op",
        "//tensorflow/core/kernels:mkl_cwise_ops_common",
        "//tensorflow/core/kernels:mkl_fused_batch_norm_op",
        "//tensorflow/core/kernels:mkl_identity_op",
        "//tensorflow/core/kernels:mkl_input_conversion_op",
        "//tensorflow/core/kernels:mkl_lrn_op",
        "//tensorflow/core/kernels:mkl_pooling_ops",
        "//tensorflow/core/kernels:mkl_relu_op",
        "//tensorflow/core/kernels:mkl_reshape_op",
<<<<<<< HEAD
        "//tensorflow/core/kernels:mkl_softmax_op",
        "//tensorflow/core/kernels:mkl_tfconv_op",
    ]),
)

tf_cc_tests_gpu(
    name = "gpu_device_on_non_gpu_machine_test",
    size = "small",
    srcs = ["common_runtime/gpu/gpu_device_on_non_gpu_machine_test.cc"],
    linkstatic = tf_kernel_tests_linkstatic(),
    deps = [
        ":gpu_headers_lib",
        ":gpu_runtime",
        ":test",
    ],
=======
        "//tensorflow/core/kernels:mkl_tfconv_op",
    ]),
>>>>>>> 995194cb
)

tf_cc_tests_gpu(
    name = "gpu_related_tests",
    size = "small",
    srcs = glob(["user_ops/**/*_test.cc"]) + [
        "common_runtime/gpu/gpu_bfc_allocator_test.cc",
        "common_runtime/gpu/gpu_device_test.cc",
        "common_runtime/gpu/gpu_id_utils_test.cc",
        "common_runtime/gpu/gpu_event_mgr_test.cc",
        "common_runtime/gpu/pool_allocator_test.cc",
    ],
    linkstatic = tf_kernel_tests_linkstatic(),
    tags = tf_cuda_tests_tags(),
    deps = [
        ":core_cpu",
        ":core_cpu_internal",
        ":direct_session",
        ":framework",
        ":framework_internal",
        ":gpu_runtime",
        ":lib",
        ":lib_internal",
        ":protos_all_cc",
        ":test",
        ":test_main",
        ":testlib",
        "//tensorflow/cc:cc_ops",
        "//tensorflow/core/kernels:ops_util",
    ],
)

tf_cc_test_gpu(
    name = "cuda_libdevice_path_test",
    size = "small",
    srcs = ["platform/cuda_libdevice_path_test.cc"],
    linkstatic = tf_kernel_tests_linkstatic(),
    tags = tf_cuda_tests_tags(),
    deps = [
        ":cuda_libdevice_path",
        ":lib",
        ":test",
        ":test_main",
    ],
)

tf_cuda_only_cc_test(
    name = "util_cuda_kernel_helper_test",
    srcs = [
        "util/cuda_kernel_helper_test.cu.cc",
    ],
    deps = [
        ":test",
        ":test_main",
        "//third_party/eigen3",
    ],
)

tf_cc_test_gpu(
    name = "memory_types_test",
    size = "small",
    srcs = ["common_runtime/memory_types_test.cc"],
    linkstatic = tf_kernel_tests_linkstatic(),
    tags = tf_cuda_tests_tags(),
    deps = [
        ":core",
        ":core_cpu",
        ":core_cpu_internal",
        ":framework",
        ":framework_internal",
        ":gpu_runtime",
        ":lib",
        ":lib_internal",
        ":ops",
        ":protos_all_cc",
        ":test",
        ":test_main",
        ":testlib",
        "//tensorflow/cc:cc_ops",
        "//tensorflow/core/kernels:cast_op",
        "//third_party/eigen3",
    ],
)

tf_cc_test_gpu(
    name = "variant_op_copy_test",
    size = "small",
    srcs = ["framework/variant_op_copy_test.cc"],
    linkstatic = tf_kernel_tests_linkstatic(),
    tags = tf_cuda_tests_tags(),
    deps = [
        ":core",
        ":core_cpu",
        ":core_cpu_internal",
        ":direct_session",
        ":framework",
        ":framework_internal",
        ":gpu_runtime",
        ":lib",
        ":lib_internal",
        ":protos_all_cc",
        ":test",
        ":test_main",
        ":testlib",
        "//tensorflow/cc:cc_ops",
        "//tensorflow/cc:client_session",
        "//tensorflow/cc:ops",
        "//tensorflow/cc:scope",
        "//tensorflow/core/kernels:array",
        "//third_party/eigen3",
    ],
)

tf_cc_test(
    name = "common_runtime_constant_folding_test",
    size = "small",
    srcs = ["common_runtime/constant_folding_test.cc"],
    linkstatic = tf_kernel_tests_linkstatic(),
    tags = tf_cuda_tests_tags(),
    deps = [
        ":core",
        ":core_cpu",
        ":core_cpu_internal",
        ":direct_session_internal",
        ":framework",
        ":framework_internal",
        ":gpu_runtime",
        ":lib",
        ":lib_internal",
        ":ops",
        ":protos_all_cc",
        ":test",
        ":test_main",
        ":testlib",
        "//tensorflow/cc:cc_ops",
        "//tensorflow/cc:cc_ops_internal",
        "//tensorflow/cc:sendrecv_ops",
        "//tensorflow/core/kernels:bcast_ops",
        "//tensorflow/core/kernels:cast_op",
        "//tensorflow/core/kernels:concat_op",
        "//tensorflow/core/kernels:cwise_op",
        "//tensorflow/core/kernels:identity_op",
        "//tensorflow/core/kernels:immutable_constant_op",
        "//tensorflow/core/kernels:matmul_op",
        "//third_party/eigen3",
    ],
)

tf_cc_test(
    name = "common_runtime_shape_refiner_test",
    size = "small",
    srcs = [
        "common_runtime/shape_refiner_test.cc",
    ],
    linkstatic = tf_kernel_tests_linkstatic(),
    deps = [
        ":core",
        ":core_cpu",
        ":core_cpu_internal",
        ":framework",
        ":framework_internal",
        ":lib",
        ":lib_internal",
        ":ops",
        ":protos_all_cc",
        ":test",
        ":test_main",
        ":testlib",
        "//tensorflow/cc:cc_ops",
        "//tensorflow/cc:resource_variable_ops",
        "//tensorflow/cc:scope",
        "//tensorflow/core/kernels:array",
        "//tensorflow/core/kernels:math",
        "//tensorflow/core/kernels:resource_variable_ops",
        "//third_party/eigen3",
    ],
)

tf_cc_test(
    name = "common_runtime_process_function_library_runtime_test",
    size = "small",
    srcs = ["common_runtime/process_function_library_runtime_test.cc"],
    linkstatic = tf_kernel_tests_linkstatic(),
    deps = [
        ":core_cpu",
        ":core_cpu_internal",
        ":framework",
        ":test",
        ":test_main",
        ":testlib",
        "//tensorflow/cc:function_ops",
        "//tensorflow/core/kernels:cast_op",
        "//tensorflow/core/kernels:cwise_op",
        "//tensorflow/core/kernels:function_ops",
    ],
)

tf_cc_test(
    name = "common_runtime_rendezvous_util_test",
    size = "small",
    srcs = ["common_runtime/rendezvous_util_test.cc"],
    linkstatic = tf_kernel_tests_linkstatic(),
    deps = [
        ":core_cpu_internal",
        ":lib",
        ":test",
        ":test_main",
    ],
)

tf_cc_test(
    name = "common_runtime_direct_session_test",
    size = "small",
    srcs = ["common_runtime/direct_session_test.cc"],
    linkstatic = tf_kernel_tests_linkstatic(),
    deps = [
        ":core",
        ":core_cpu",
        ":core_cpu_internal",
        ":direct_session_internal",
        ":framework",
        ":framework_internal",
        ":lib",
        ":lib_internal",
        ":ops",
        ":protos_all_cc",
        ":test",
        ":test_main",
        ":testlib",
        "//tensorflow/cc:cc_ops",
        "//tensorflow/core/kernels:control_flow_ops",
        "//tensorflow/core/kernels:cwise_op",
        "//tensorflow/core/kernels:dense_update_ops",
        "//tensorflow/core/kernels:fifo_queue_op",
        "//tensorflow/core/kernels:function_ops",
        "//tensorflow/core/kernels:identity_op",
        "//tensorflow/core/kernels:matmul_op",
        "//tensorflow/core/kernels:ops_util",
        "//tensorflow/core/kernels:queue_ops",
        "//tensorflow/core/kernels:session_ops",
        "//tensorflow/core/kernels:variable_ops",
        "//third_party/eigen3",
    ],
)

# This is identical to :common_runtime_direct_session_test with the addition of
# a dependency on alwayslink target //third_party/tensorflow/core/debug, which
# enables support for TensorFlow Debugger (tfdbg).
tf_cc_test(
    name = "common_runtime_direct_session_with_debug_test",
    size = "small",
    srcs = ["common_runtime/direct_session_test.cc"],
    linkstatic = tf_kernel_tests_linkstatic(),
    deps = [
        ":core",
        ":core_cpu",
        ":core_cpu_internal",
        ":direct_session_internal",
        ":framework",
        ":framework_internal",
        ":lib",
        ":lib_internal",
        ":ops",
        ":protos_all_cc",
        ":test",
        ":test_main",
        ":testlib",
        "//third_party/eigen3",
        "//tensorflow/cc:cc_ops",
        # Link with support for TensorFlow Debugger (tfdbg).
        "//tensorflow/core/debug",
        "//tensorflow/core/kernels:control_flow_ops",
        "//tensorflow/core/kernels:cwise_op",
        "//tensorflow/core/kernels:dense_update_ops",
        "//tensorflow/core/kernels:fifo_queue_op",
        "//tensorflow/core/kernels:function_ops",
        "//tensorflow/core/kernels:identity_op",
        "//tensorflow/core/kernels:matmul_op",
        "//tensorflow/core/kernels:ops_util",
        "//tensorflow/core/kernels:queue_ops",
        "//tensorflow/core/kernels:session_ops",
        "//tensorflow/core/kernels:variable_ops",
    ],
)

tf_cc_test(
    name = "common_runtime_direct_session_with_tracking_alloc_test",
    size = "small",
    srcs = ["common_runtime/direct_session_with_tracking_alloc_test.cc"],
    args = ["--heap_check=local"],  # The GPU tracer leaks memory
    linkstatic = tf_kernel_tests_linkstatic(),
    tags = ["no_gpu"],
    deps = [
        ":core",
        ":core_cpu",
        ":core_cpu_internal",
        ":direct_session_internal",
        ":framework",
        ":framework_internal",
        ":lib",
        ":lib_internal",
        ":ops",
        ":protos_all_cc",
        ":test",
        ":test_main",
        ":testlib",
        "//tensorflow/cc:cc_ops",
        "//tensorflow/core/kernels:cwise_op",
        "//tensorflow/core/kernels:dense_update_ops",
        "//tensorflow/core/kernels:fifo_queue_op",
        "//tensorflow/core/kernels:identity_op",
        "//tensorflow/core/kernels:matmul_op",
        "//tensorflow/core/kernels:ops_util",
        "//tensorflow/core/kernels:queue_ops",
        "//tensorflow/core/kernels:variable_ops",
        "//third_party/eigen3",
    ],
)

tf_cc_test(
    name = "common_runtime_graph_runner_test",
    size = "small",
    srcs = ["common_runtime/graph_runner_test.cc"],
    linkstatic = tf_kernel_tests_linkstatic(),
    deps = [
        ":array_ops_op_lib",
        ":core",
        ":core_cpu",
        ":core_cpu_internal",
        ":direct_session_internal",
        ":framework",
        ":framework_internal",
        ":lib",
        ":lib_internal",
        ":ops",
        ":protos_all_cc",
        ":test",
        ":test_main",
        ":testlib",
        "//tensorflow/cc:cc_ops",
        "//tensorflow/cc:scope",
        "//tensorflow/core/kernels:cwise_op",
        "//third_party/eigen3",
    ],
)

tf_cc_test(
    name = "common_runtime_function_test",
    size = "small",
    srcs = ["common_runtime/function_test.cc"],
    linkstatic = tf_kernel_tests_linkstatic(),
    deps = [
        ":core",
        ":core_cpu",
        ":core_cpu_internal",
        ":direct_session_internal",
        ":framework",
        ":framework_internal",
        ":lib",
        ":lib_internal",
        ":ops",
        ":protos_all_cc",
        ":test",
        ":test_main",
        ":testlib",
        "//tensorflow/cc:cc_ops",
        "//tensorflow/cc:cc_ops_internal",
        "//tensorflow/cc:function_ops",
        "//tensorflow/cc:functional_ops",
        "//tensorflow/core/kernels:cast_op",
        "//tensorflow/core/kernels:cwise_op",
        "//tensorflow/core/kernels:function_ops",
        "//tensorflow/core/kernels:matmul_op",
        "//tensorflow/core/kernels:random_ops",
        "//tensorflow/core/kernels:shape_ops",
        "//third_party/eigen3",
    ],
)

tf_cc_test_gpu(
    name = "gpu_allocator_retry_test",
    size = "medium",
    srcs = ["common_runtime/gpu/gpu_allocator_retry_test.cc"],
    linkstatic = tf_kernel_tests_linkstatic(),
    tags = tf_cuda_tests_tags(),
    deps = [
        ":core_cpu",
        ":core_cpu_internal",
        ":direct_session",
        ":framework",
        ":framework_internal",
        ":gpu_runtime",
        ":lib",
        ":lib_internal",
        ":protos_all_cc",
        ":test",
        ":test_main",
        ":testlib",
        "//tensorflow/cc:cc_ops",
    ],
)

tf_cc_test_gpu(
    name = "gpu_debug_allocator_test",
    size = "medium",
    srcs = ["common_runtime/gpu/gpu_debug_allocator_test.cc"],
    args = ["\"--gtest_death_test_style=threadsafe\""],
    linkstatic = tf_kernel_tests_linkstatic(),
    tags = tf_cuda_tests_tags(),
    deps = [
        ":core_cpu",
        ":core_cpu_internal",
        ":direct_session",
        ":framework",
        ":framework_internal",
        ":gpu_runtime",
        ":lib",
        ":lib_internal",
        ":protos_all_cc",
        ":test",
        ":test_main",
        ":testlib",
        "//tensorflow/cc:cc_ops",
        "//tensorflow/core/kernels:ops_util",
    ],
)

tf_cc_test_gpu(
    name = "gpu_stream_util_test",
    size = "small",
    srcs = ["common_runtime/gpu/gpu_stream_util_test.cc"],
    linkstatic = tf_kernel_tests_linkstatic(),
    tags = tf_cuda_tests_tags() + ["nomac"],
    deps = [
        ":core_cpu",
        ":core_cpu_internal",
        ":direct_session",
        ":framework",
        ":framework_internal",
        ":gpu_runtime",
        ":lib",
        ":lib_internal",
        ":protos_all_cc",
        ":test",
        ":test_main",
        ":testlib",
        "//tensorflow/cc:cc_ops",
        "//tensorflow/cc:sendrecv_ops",
        "//tensorflow/core/kernels:matmul_op",
        "//tensorflow/core/kernels:ops_util",
    ],
)

tf_cc_test(
    name = "framework_op_segment_test",
    size = "small",
    srcs = ["framework/op_segment_test.cc"],
    linkstatic = tf_kernel_tests_linkstatic(),
    deps = [
        ":core",
        ":core_cpu",
        ":core_cpu_internal",
        ":direct_session_internal",
        ":framework",
        ":framework_internal",
        ":lib",
        ":lib_internal",
        ":ops",
        ":protos_all_cc",
        ":test",
        ":test_main",
        ":testlib",
        "//tensorflow/cc:cc_ops",
        "//tensorflow/core/kernels:cwise_op",
        "//tensorflow/core/kernels:ops_util",
        "//third_party/eigen3",
    ],
)

tf_cc_test(
    name = "ops_array_grad_test",
    size = "small",
    srcs = ["ops/array_grad_test.cc"],
    linkstatic = tf_kernel_tests_linkstatic(),
    deps = [
        ":core",
        ":core_cpu",
        ":core_cpu_internal",
        ":direct_session_internal",
        ":framework",
        ":framework_internal",
        ":lib",
        ":lib_internal",
        ":ops",
        ":protos_all_cc",
        ":test",
        ":test_main",
        ":testlib",
        "//tensorflow/cc:cc_ops",
        "//tensorflow/core/kernels:array",
        "//tensorflow/core/kernels:cwise_op",
        "//tensorflow/core/kernels:function_ops",
        "//third_party/eigen3",
    ],
)

tf_cc_test(
    name = "ops_math_grad_test",
    size = "small",
    srcs = ["ops/math_grad_test.cc"],
    linkstatic = tf_kernel_tests_linkstatic(),
    tags = ["no_gpu"],
    deps = [
        ":core",
        ":core_cpu",
        ":core_cpu_internal",
        ":direct_session_internal",
        ":framework",
        ":framework_internal",
        ":lib",
        ":lib_internal",
        ":ops",
        ":protos_all_cc",
        ":test",
        ":test_main",
        ":testlib",
        "//tensorflow/cc:cc_ops",
        "//tensorflow/core/kernels:array",
        "//tensorflow/core/kernels:data_flow",
        "//tensorflow/core/kernels:function_ops",
        "//tensorflow/core/kernels:math",
        "//third_party/eigen3",
    ],
)

tf_cc_test(
    name = "ops_remote_fused_graph_ops_test",
    size = "small",
    srcs = ["ops/remote_fused_graph_ops_test.cc"],
    linkstatic = tf_kernel_tests_linkstatic(),
    deps = [
        ":core",
        ":core_cpu",
        ":core_cpu_internal",
        ":framework",
        ":framework_internal",
        ":lib",
        ":lib_internal",
        ":ops",
        ":protos_all_cc",
        ":test",
        ":test_main",
        ":testlib",
        "//tensorflow/core/kernels:remote_fused_graph_ops",
    ],
)

tf_cc_tests(
    name = "ops_tests",
    size = "small",
    srcs = [
        "ops/array_ops_test.cc",
        "ops/candidate_sampling_ops_test.cc",
        "ops/control_flow_ops_test.cc",
        "ops/ctc_ops_test.cc",
        "ops/data_flow_ops_test.cc",
        "ops/functional_ops_test.cc",
        "ops/image_ops_test.cc",
        "ops/io_ops_test.cc",
        "ops/linalg_ops_test.cc",
        "ops/math_ops_test.cc",
        "ops/nn_ops_test.cc",
        "ops/parsing_ops_test.cc",
        "ops/random_ops_test.cc",
        "ops/set_ops_test.cc",
        "ops/sparse_ops_test.cc",
        "ops/spectral_ops_test.cc",
        "ops/state_ops_test.cc",
        "ops/string_ops_test.cc",
        "ops/training_ops_test.cc",
    ],
    linkstatic = tf_kernel_tests_linkstatic(),
    deps = [
        ":core",
        ":core_cpu",
        ":core_cpu_internal",
        ":framework",
        ":framework_internal",
        ":lib",
        ":lib_internal",
        ":ops",
        ":protos_all_cc",
        ":test",
        ":test_main",
        ":testlib",
        "//tensorflow/cc:cc_ops",
        "//third_party/eigen3",
    ],
)

tf_cc_test(
    name = "example_example_parser_configuration_test",
    size = "small",
    srcs = ["example/example_parser_configuration_test.cc"],
    data = [":example_parser_configuration_testdata"],
    deps = [
        ":core_cpu",
        ":core_cpu_internal",
        ":direct_session_internal",
        ":example_parser_configuration",
        ":framework",
        ":framework_internal",
        ":lib",
        ":lib_internal",
        ":ops",
        ":protos_all_cc",
        ":test",
        ":test_main",
        ":testlib",
        "//tensorflow/cc:cc_ops",
        "//tensorflow/core/kernels:example_parsing_ops",
    ],
)

tf_cc_test_gpu(
    name = "device_tracer_test",
    size = "small",
    srcs = ["platform/device_tracer_test.cc"],
    args = ["--heap_check=local"],
    linkstatic = tf_kernel_tests_linkstatic(),
    tags = tf_cuda_tests_tags() + ["nomac"],
    deps = [
        ":all_kernels",
        ":core_cpu",
        ":core_cpu_internal",
        ":device_tracer",
        ":direct_session",
        ":direct_session_internal",
        ":framework",
        ":framework_internal",
        ":gpu_runtime",
        ":lib",
        ":lib_internal",
        ":protos_all_cc",
        ":test",
        ":test_main",
        ":testlib",
        "//tensorflow/cc:cc_ops",
        "//tensorflow/core/kernels:ops_util",
    ],
)

# Test data
filegroup(
    name = "image_testdata",
    srcs = [
        # PNG data
        "lib/png/testdata/lena_gray.png",
        "lib/png/testdata/lena_rgba.png",
        # JPEG data
        "lib/jpeg/testdata/jpeg_merge_test1.jpg",
        "lib/jpeg/testdata/jpeg_merge_test1_cmyk.jpg",
        # JPEG data for jpeg benchmark.
        "lib/jpeg/testdata/small.jpg",
        "lib/jpeg/testdata/medium.jpg",
        # Corrupted JPEG files for tests
        "lib/jpeg/testdata/bad_huffman.jpg",
        "lib/jpeg/testdata/corrupt.jpg",
        # -- hand-edited variant: stops at line 0
        "lib/jpeg/testdata/corrupt34_2.jpg",
        # -- hand-edited variant: stops at line 4
        "lib/jpeg/testdata/corrupt34_3.jpg",
        # -- hand-edited variant: stops after a restart marker
        "lib/jpeg/testdata/corrupt34_4.jpg",
        # GIF data
        "lib/gif/testdata/lena.gif",
        "lib/gif/testdata/scan.gif",
        # GIF data with optimization
        "lib/gif/testdata/optimized.gif",
        # BMP data
        "lib/bmp/testdata/lena.bmp",
    ],
    visibility = ["//visibility:public"],
)

filegroup(
    name = "lmdb_testdata",
    testonly = 1,
    srcs = [
        # A simple key-value store:
        #   0 : 'a'
        #   1 : 'b'
        #    ...
        #   9 : 'j'
        "lib/lmdb/testdata/data.mdb",
    ],
    visibility = ["//visibility:public"],
)

filegroup(
    name = "example_parser_configuration_testdata",
    srcs = [
        "example/testdata/parse_example_graph_def.pbtxt",
    ],
)

cc_library(
    name = "cuda_libdevice_path",
    srcs = ["platform/cuda_libdevice_path.cc"] + tf_additional_libdevice_srcs(),
    hdrs = ["platform/cuda_libdevice_path.h"],
    copts = tf_copts(),
    data = tf_additional_libdevice_data(),
    visibility = ["//visibility:public"],
    deps = [
        ":lib",
    ] + tf_additional_libdevice_deps(),
)

# -----------------------------------------------------------------------------
# Google-internal targets go here (must be at the end).

filegroup(
    name = "all_files",
    srcs = glob(
        ["**/*"],
        exclude = [
            "**/METADATA",
            "**/OWNERS",
        ],
    ),
    visibility = ["//tensorflow:__subpackages__"],
)

alias(
    name = "android_srcs",
    actual = ":mobile_srcs",
    visibility = ["//visibility:public"],
)<|MERGE_RESOLUTION|>--- conflicted
+++ resolved
@@ -2854,7 +2854,6 @@
         "//tensorflow/core/kernels:mkl_pooling_ops",
         "//tensorflow/core/kernels:mkl_relu_op",
         "//tensorflow/core/kernels:mkl_reshape_op",
-<<<<<<< HEAD
         "//tensorflow/core/kernels:mkl_softmax_op",
         "//tensorflow/core/kernels:mkl_tfconv_op",
     ]),
@@ -2870,10 +2869,6 @@
         ":gpu_runtime",
         ":test",
     ],
-=======
-        "//tensorflow/core/kernels:mkl_tfconv_op",
-    ]),
->>>>>>> 995194cb
 )
 
 tf_cc_tests_gpu(
