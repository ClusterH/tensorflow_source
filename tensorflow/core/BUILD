--- conflicted
+++ resolved
@@ -151,12 +151,8 @@
     "if_static",
     "tf_gpu_tests_tags",
 )
-<<<<<<< HEAD
-load("@local_config_cuda//cuda:build_defs.bzl", "if_cuda", "if_cuda_is_configured")
-=======
 load("@local_config_cuda//cuda:build_defs.bzl", "if_cuda")
 load("@local_config_cuda//cuda:build_defs.bzl", "if_cuda_is_configured")
->>>>>>> 7c5eb354
 load("@io_bazel_rules_closure//closure:defs.bzl", "closure_proto_library")
 load(
     "//third_party/mkl:build_defs.bzl",
@@ -1387,9 +1383,6 @@
     ]),
 )
 
-<<<<<<< HEAD
-tf_gpu_library(
-=======
 cc_library(
     name = "all_kernels",
     visibility = ["//visibility:public"],
@@ -1399,8 +1392,7 @@
     ),
 )
 
-tf_cuda_library(
->>>>>>> 7c5eb354
+tf_gpu_library(
     name = "tensorflow_opensource",
     copts = tf_copts(),
     visibility = ["//visibility:public"],
@@ -3032,11 +3024,7 @@
         "platform/device_tracer.h",
     ],
     copts = tf_copts(),
-<<<<<<< HEAD
     gpu_deps = if_cuda_is_configured(tf_additional_cupti_wrapper_deps() + tf_additional_device_tracer_cuda_deps()),
-=======
-    cuda_deps = if_cuda_is_configured(tf_additional_cupti_wrapper_deps() + tf_additional_device_tracer_cuda_deps()),
->>>>>>> 7c5eb354
     visibility = ["//visibility:private"],
     deps = [
         ":core_cpu_internal",
@@ -4160,9 +4148,6 @@
     ],
 )
 
-<<<<<<< HEAD
-tf_gpu_cc_test(
-=======
 tf_cc_test(
     name = "framework_run_handler_util_test",
     size = "small",
@@ -4176,8 +4161,7 @@
     ],
 )
 
-tf_cuda_cc_test(
->>>>>>> 7c5eb354
+tf_gpu_cc_test(
     name = "common_runtime_direct_session_test",
     size = "small",
     srcs = ["common_runtime/direct_session_test.cc"],
