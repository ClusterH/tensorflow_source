# Debugging TensorFlow Programs

<!-- [comment]: TODO(barryr): Links to and from sections on "Graphs" & "Monitoring Learning". -->

[TOC]

TensorFlow debugger (**tfdbg**) is a specialized debugger for TensorFlow. It
lets you view the internal structure and states of running TensorFlow graphs
during training and inference, which is difficult to debug with general-purpose
debuggers such as Python's `pdb` due to TensorFlow's computation-graph paradigm.

> NOTE: The system requirements of tfdbg on supported external platforms include
> the following. On Mac OS X, the `ncurses` library is required. It can be
> installed with `brew install homebrew/dupes/ncurses`. On Windows, `pyreadline`
> is required. If you use Anaconda3, you can install it with a command
> such as `"C:\Program Files\Anaconda3\Scripts\pip.exe" install pyreadline`.

This tutorial demonstrates how to use the **tfdbg** command-line interface
(CLI) to debug the appearance of [`nan`s](https://en.wikipedia.org/wiki/NaN)
and [`inf`s](https://en.wikipedia.org/wiki/Infinity), a frequently-encountered
type of bug in TensorFlow model development.
The following example is for users who use the low-level
[`Session`](https://www.tensorflow.org/api_docs/python/tf/Session) API of
TensorFlow. A later section of this document describes how to use **tfdbg**
with a higher-level API, namely tf-learn `Estimator`s and `Experiment`s.
To *observe* such an issue, run the following command without the debugger (the
source code can be found
[here](https://github.com/tensorflow/tensorflow/blob/master/tensorflow/python/debug/examples/debug_mnist.py)):

```none
python -m tensorflow.python.debug.examples.debug_mnist
```

This code trains a simple neural network for MNIST digit image recognition.
Notice that the accuracy increases slightly after the first training step, but
then gets stuck at a low (near-chance) level:

> Accuracy at step 0: 0.1113
> Accuracy at step 1: 0.3183
> Accuracy at step 2: 0.098
> Accuracy at step 3: 0.098
> Accuracy at step 4: 0.098

Wondering what might have gone wrong, you suspect that certain nodes in the
training graph generated bad numeric values such as `inf`s and `nan`s, because
this is a common cause of this type of training failure.
Let's use tfdbg to debug this issue and pinpoint the exact graph node where this
numeric problem first surfaced.

## Wrapping TensorFlow Sessions with tfdbg

To add support for tfdbg in our example, all that is needed is to add the
following lines of code and wrap the Session object with a debugger wrapper.
This code is already added in
[debug_mnist.py](https://github.com/tensorflow/tensorflow/blob/master/tensorflow/python/debug/examples/debug_mnist.py),
so you can activate tfdbg CLI with the `--debug` flag at the command line.

```python
# Let your BUILD target depend on "//tensorflow/python/debug:debug_py"
# (You don't need to worry about the BUILD dependency if you are using a pip
#  install of open-source TensorFlow.)
from tensorflow.python import debug as tf_debug

sess = tf_debug.LocalCLIDebugWrapperSession(sess)
sess.add_tensor_filter("has_inf_or_nan", tf_debug.has_inf_or_nan)
```

This wrapper has the same interface as Session, so enabling debugging requires
no other changes to the code. The wrapper provides additional features,
including:

* Bringing up a CLI before and after `Session.run()` calls, to let you
control the execution and inspect the graph's internal state.
* Allowing you to register special `filters` for tensor values, to facilitate
the diagnosis of issues.

In this example, we have already registered a tensor filter called
@{tfdbg.has_inf_or_nan},
which simply determines if there are any `nan` or `inf` values in any
intermediate tensors (tensors that are neither inputs or outputs of the
`Session.run()` call, but are in the path leading from the inputs to the
outputs). This filter is for `nan`s and `inf`s is a common enough use case that
we ship it with the
@{$python/tfdbg#Classes_for_debug_dump_data_and_directories$`debug_data`}
module.

Note: You can also write your own custom filters. See
the @{tfdbg.DebugDumpDir.find$API documentation}
of `DebugDumpDir.find()` for additional information.

## Debugging Model Training with tfdbg


Let's try training the model again, but with the `--debug` flag added this time:

```none
python -m tensorflow.python.debug.examples.debug_mnist --debug
```

The debug wrapper session will prompt you when it is about to execute the first
`Session.run()` call, with information regarding the fetched tensor and feed
dictionaries displayed on the screen.

![tfdbg run-start UI](https://www.tensorflow.org/images/tfdbg_screenshot_run_start.png)

This is what we refer to as the *run-start CLI*. It lists the feeds and fetches
to the current `Session.run` call, before executing anything.

If the screen size is too small to display the content of the message in its
entirety, you can resize it.

Use the **PageUp** / **PageDown** / **Home** / **End** keys to navigate the
screen output. On most keyboards lacking those keys **Fn + Up** /
**Fn + Down** / **Fn + Right** / **Fn + Left** will work.

Enter the `run` command (or just `r`) at the command prompt:

```
tfdbg> run
```

The `run` command causes tfdbg to execute until the end of the next
`Session.run()` call, which calculates the model's accuracy using a test data
set. tfdbg augments the runtime Graph to dump all intermediate tensors.
After the run ends, tfdbg displays all the dumped tensors values in the
*run-end CLI*. For example:

![tfdbg run-end UI: accuracy](https://www.tensorflow.org/images/tfdbg_screenshot_run_end_accuracy.png)

This list of tensors can also be obtained by running the command `lt` after you
executed `run`.

### tfdbg CLI Frequently-Used Commands

Try the following commands at the `tfdbg>` prompt (referencing the code at
`tensorflow/python/debug/examples/debug_mnist.py`):

| Command            | Syntax or Option | Explanation  | Example                   |
|:-------------------|:---------------- |:------------ |:------------------------- |
| **`lt`** | | **List dumped tensors.** | `lt` |
| | `-n <name_pattern>` | List dumped tensors with names matching given regular-expression pattern. | `lt -n softmax.*` |
| | `-t <op_pattern>` | List dumped tensors with op types matching given regular-expression pattern. | `lt -t MatMul` |
| | `s <sort_key>` | Sort the output by given `sort_key`, whose possible values are `timestamp` (default), `dump_size`, `op_type` and `tensor_name`. | `lt -s dump_size` |
| | `-r` | Sort in reverse order. | `lt -r -s dump_size` |
| **`pt`** | | **Print value of a dumped tensor.** | |
| | `pt <tensor>` | Print tensor value. | `pt hidden/Relu:0` |
| | `pt <tensor>[slicing]` | Print a subarray of tensor, using [numpy](http://www.numpy.org/)-style array slicing. | `pt hidden/Relu:0[0:50,:]` |
| | `-a` | Print the entirety of a large tensor, without using ellipses. (May take a long time for large tensors.) | `pt -a hidden/Relu:0[0:50,:]` |
| | `-r <range>` | Highlight elements falling into specified numerical range. Multiple ranges can be used in conjunction. | `pt hidden/Relu:0 -a -r [[-inf,-1],[1,inf]]` |
| **`@[coordinates]`** | | Navigate to specified element in `pt` output. | `@[10,0]` or `@10,0` |
| **`/regex`** | |  [less](https://linux.die.net/man/1/less)-style search for given regular expression. | `/inf` |
| **`/`** | | Scroll to the next line with matches to the searched regex (if any). | `/` |
| **`ni`** | | **Display node information.** | |
| | `-a` | Include node attributes in the output. | `ni -a hidden/Relu` |
| | `-d` | List the debug dumps available from the node. | `ni -d hidden/Relu` |
| | `-t` | Display the Python stack trace of the node's creation. | `ni -t hidden/Relu` |
| **`li`** | | **List inputs to node** | |
| | `-r` | List the inputs to node, recursively (the input tree.) | `li -r hidden/Relu:0` |
| | `-d <max_depth>` | Limit recursion depth under the `-r` mode. | `li -r -d 3 hidden/Relu:0` |
| | `-c` | Include control inputs. | `li -c -r hidden/Relu:0` |
| **`lo`** | | **List output recipients of node** | |
| | `-r` | List the output recipients of node, recursively (the output tree.) | `lo -r hidden/Relu:0` |
| | `-d <max_depth>` | Limit recursion depth under the `-r` mode. | `lo -r -d 3 hidden/Relu:0` |
| | `-c` | Include recipients via control edges. | `lo -c -r hidden/Relu:0` |
| **`ls`** | | **List Python source files involved in node creation.** | |
| | `-p <path_pattern>` | Limit output to source files matching given regular-expression path pattern. | `ls -p .*debug_mnist.*` |
| | `-n` | Limit output to node names matching given regular-expression pattern. | `ls -n softmax.*` |
| **`ps`** | | **Print Python source file.** | |
| | `ps <file_path>` | Print given Python source file source.py, with the lines annotated with the nodes created at each of them (if any). | `ps /path/to/source.py` |
| | `-t` | Perform annotation with respect to Tensors, instead of the default, nodes. | `ps -t /path/to/source.py` |
| | `-b <line_number>` | Annotate source.py beginning at given line. | `ps -b 30 /path/to/source.py` |
| | `-m <max_elements>` | Limit the number of elements in the annotation for each line. | `ps -m 100 /path/to/source.py` |
| **`run`** | | **Proceed to the next Session.run()** | `run` |
| | `-n` | Execute through the next `Session.run` without debugging, and drop to CLI right before the run after that. | `run -n` |
| | `-t <T>` | Execute `Session.run` `T - 1` times without debugging, followed by a run with debugging. Then drop to CLI right after the debugged run. | `run -t 10` |
| | `-f <filter_name>` | Continue executing `Session.run` until any intermediate tensor triggers the specified Tensor filter (causes the filter to return `True`). | `run -f has_inf_or_nan` |
| | `--node_name_filter <pattern>` | Execute the next `Session.run`, watching only nodes with names matching the given regular-expression pattern. | `run --node_name_filter softmax.*` |
| | `--op_type_filter <pattern>` | Execute the next `Session.run`, watching only nodes with op types matching the given regular-expression pattern. | `run --op_type_filter Variable.*` |
| | `--tensor_dtype_filter <pattern>` | Execute the next `Session.run`, dumping only Tensors with data types (`dtype`s) matching the given regular-expression pattern. | `run --tensor_dtype_filter int.*` |
| **`ri`** | | **Display information about the run the current run, including fetches and feeds.** | `ri` |
| **`help`** | | **Print general help information** | `help` |
| | `help <command>` | Print help for given command. | `help lt` |

Note that each time you enter a command, a new screen output
will appear. This is somewhat analogous to web pages in a browser. You can
navigate between these screens by clicking the `<--` and
`-->` text arrows near the top-left corner of the CLI.

### Other Features of the tfdbg CLI

In addition to the commands listed above, the tfdbg CLI provides the following
addditional features:

*   To navigate through previous tfdbg commands, type in a few characters
    followed by the Up or Down arrow keys. tfdbg will show you the history of
    commands that started with those characters.
*   To navigate through the history of screen outputs, do either of the
    following:
    * Use the `prev` and `next` commands.
    * Click underlined `<--` and `-->` links near the top left corner of the
      screen.
*   Tab completion of commands and some command arguments.
*   To redirect the screen output to a file instead of the screen, end the
    command with bash-style redirection. For example, the following command
    redirects the output of the pt command to the `/tmp/xent_value_slices.txt`
    file:

  ```none
  tfdbg> pt cross_entropy/Log:0[:, 0:10] > /tmp/xent_value_slices.txt
  ```

### Finding `nan`s and `inf`s

In this first `Session.run()` call, there happen to be no problematic numerical
values. You can move on to the next run by using the command `run` or its
shorthand `r`.

> TIP: If you enter `run` or `r` repeatedly, you will be able to move through
> the `Session.run()` calls in a sequential manner.
>
> You can also use the `-t` flag to move ahead a number of `Session.run()` calls
> at a time, for example:
>
> ```
> tfdbg> run -t 10
> ```

Instead of entering `run` repeatedly and manually searching for `nan`s and
`inf`s in the run-end UI after every `Session.run()` call (for example, by using
the `pt` command shown in the table above) , you can use the following
command to let the debugger repeatedly execute `Session.run()` calls without
stopping at the run-start or run-end prompt, until the first `nan` or `inf`
value shows up in the graph. This is analogous to *conditional breakpoints* in
some procedural-language debuggers:

```none
tfdbg> run -f has_inf_or_nan
```

> NOTE: The preceding command works properly because we have registered a filter
> for `nan`s and `inf`s called `has_inf_or_nan` (as explained previously).
> If you have registered any other filters, you can
> use "run -f" to have tfdbg run until any tensor triggers that filter (cause
> the filter to return True).
>
> ``` python
> sess.add_tensor_filter('my_filter', my_filter_callable)
> ```
>
> Then at the tfdbg run-start prompt run until your filter is triggered:
>
> ```
> tfdbg> run -f my_filter
> ```

See [this API document](https://www.tensorflow.org/api_docs/python/tfdbg/DebugDumpDir#find)
for more information on the expected signature and return value of the predicate
`Callable` used with `add_tensor_filter()`.

![tfdbg run-end UI: infs and nans](https://www.tensorflow.org/images/tfdbg_screenshot_run_end_inf_nan.png)

<<<<<<< HEAD
As the screen display indicates, the `has_inf_or_nan` filter is first passed
=======
As the screen display indicates on the first line, the `has_inf_or_nan` filter is first triggered
>>>>>>> d0360669
during the fourth `Session.run()` call: an
[Adam optimizer](https://www.tensorflow.org/api_docs/python/tf/train/AdamOptimizer)
forward-backward training pass on the graph. In this run, 36 (out of the total
95) intermediate tensors contain `nan` or `inf` values. These tensors are listed
in chronological order, with their timestamps displayed on the left. At the top
of the list, you can see the first tensor in which the bad numerical values
first surfaced: `cross_entropy/Log:0`.

To view the value of the tensor, click the underlined tensor name
`cross_entropy/Log:0` or enter the equivalent command:

```none
tfdbg> pt cross_entropy/Log:0
```

Scroll down a little and you will notice some scattered `inf` values. If the
instances of `inf` and `nan` are difficult to spot by eye, you can use the
following command to perform a regex search and highlight the output:

```none
tfdbg> /inf
```

Or, alternatively:

```none
tfdbg> /(inf|nan)
```

Why did these infinities appear? To further debug, display more information
about the node `cross_entropy/Log` by clicking the underlined `node_info` menu
item on the top or entering the equivalent node_info (`ni`) command:

```none
tfdbg> ni cross_entropy/Log
```

![tfdbg run-end UI: infs and nans](https://www.tensorflow.org/images/tfdbg_screenshot_run_end_node_info.png)

You can see that this node has the op type `Log`
and that its input is the node `softmax/Softmax`. Run the following command to
take a closer look at the input tensor:

```none
tfdbg> pt softmax/Softmax:0
```

Examine the values in the input tensor, searching for zeros:

```none
tfdbg> /0\.000
```

Indeed, there are zeros. Now it is clear that the origin of the bad numerical
values is the node `cross_entropy/Log` taking logs of zeros. To find out the
culprit line in the Python source code, use the `-t` flag of the `ni` command
to show the traceback of the node's construction:

```none
tfdbg> ni -t cross_entropy/Log
```

If you click "node_info" at the top of the screen, tfdbg automatically shows the
traceback of the node's construction.

From the traceback, you can see that the op is constructed at the following
line:
[`debug_mnist.py`](https://www.tensorflow.org/code/tensorflow/python/debug/examples/debug_mnist.py):

```python
diff = y_ * tf.log(y)
```

***tfdbg** has a feature that makes it easy to trace Tensors and ops back to
lines in Python source files. It can annotate lines of a Python file with
the ops or Tensors created by them. To use this feature,
simply click the underlined line numbers in the stack trace output of the
`ni -t <op_name>` commands, or use the `ps` (or `print_source`) command such as:
`ps /path/to/source.py`. For example, the following screenshot shows the output
of a `ps` command.

![tfdbg run-end UI: annotated Python source file](https://www.tensorflow.org/images/tfdbg_screenshot_run_end_annotated_source.png)

### Fixing the problem

To fix the problem, edit `debug_mnist.py`, changing the original line:

```python
diff = -(y_ * tf.log(y))
```

to the built-in, numerically-stable implementation of softmax cross-entropy:

```python
diff = tf.nn.softmax_cross_entropy_with_logits(labels=y_, logits=logits)
```

Rerun with the `--debug` flag as follows:

```none
python -m tensorflow.python.debug.examples.debug_mnist --debug
```

At the `tfdbg>` prompt, enter the following command:

```none
run -f has_inf_or_nan`
```

Confirm that no tensors are flagged as containing `nan` or `inf` values, and
accuracy now continues to rise rather than getting stuck. Success!

## Debugging tf-learn Estimators and Experiments

This section explains how to debug TensorFlow programs that use the `Estimator`
and `Experiment` APIs. Part of the convenience provided by these APIs is that
they manage `Session`s internally. This makes the `LocalCLIDebugWrapperSession`
described in the preceding sections inapplicable. Fortunately, you can still
debug them by using special `hook`s provided by `tfdbg`.

### Debugging tf.contrib.learn Estimators

Currently, `tfdbg` can debug the
@{tf.contrib.learn.BaseEstimator.fit$`fit()`}
@{tf.contrib.learn.BaseEstimator.evaluate$`evaluate()`}
methods of tf-learn `Estimator`s. To debug `Estimator.fit()`,
create a `LocalCLIDebugHook` and supply it in the `monitors` argument. For example:

```python
# First, let your BUILD target depend on "//tensorflow/python/debug:debug_py"
# (You don't need to worry about the BUILD dependency if you are using a pip
#  install of open-source TensorFlow.)
from tensorflow.python import debug as tf_debug

# Create a LocalCLIDebugHook and use it as a monitor when calling fit().
hooks = [tf_debug.LocalCLIDebugHook()]

classifier.fit(x=training_set.data,
               y=training_set.target,
               steps=1000,
               monitors=hooks)
```

To debug `Estimator.evaluate()`, assign hooks to the `hooks` parameter, as in
the following example:

```python
accuracy_score = classifier.evaluate(x=test_set.data,
                                     y=test_set.target,
                                     hooks=hooks)["accuracy"]
```


[debug_tflearn_iris.py](https://www.tensorflow.org/code/tensorflow/python/debug/examples/debug_tflearn_iris.py),
based on {$tflearn$tf-learn's iris tutorial}, contains a full example of how to
use the tfdbg with `Estimator`s. To run this example, do:

```none
python -m tensorflow.python.debug.examples.debug_tflearn_iris --debug
```

### Debugging tf.contrib.learn Experiments

`Experiment` is a construct in `tf.contrib.learn` at a higher level than
`Estimator`.
It provides a single interface for training and evaluating a model. To debug
the `train()` and `evaluate()` calls to an `Experiment` object, you can
use the keyword arguments `train_monitors` and `eval_hooks`, respectively, when
calling its constructor. For example:

```python
# First, let your BUILD target depend on "//tensorflow/python/debug:debug_py"
# (You don't need to worry about the BUILD dependency if you are using a pip
#  install of open-source TensorFlow.)
from tensorflow.python import debug as tf_debug

hooks = [tf_debug.LocalCLIDebugHook()]

ex = experiment.Experiment(classifier,
                           train_input_fn=iris_input_fn,
                           eval_input_fn=iris_input_fn,
                           train_steps=FLAGS.train_steps,
                           eval_delay_secs=0,
                           eval_steps=1,
                           train_monitors=hooks,
                           eval_hooks=hooks)

ex.train()
accuracy_score = ex.evaluate()["accuracy"]
```

To build and run the `debug_tflearn_iris` example in the `Experiment` mode, do:

```none
python -m tensorflow.python.debug.examples.debug_tflearn_iris \
    --use_experiment --debug
```

The `LocalCLIDebugHook` also allows you to configure a `watch_fn` that can be
used to flexibly specify what `Tensor`s to watch on different `Session.run()`
calls, as a function of the `fetches` and `feed_dict` and other states. See
@{tfdbg.DumpingDebugWrapperSession.__init__$this API doc}
for more details.

## Debugging Keras Models with TFDBG

To use TFDBG with [Keras](https://keras.io/), let the Keras backend use
a TFDBG-wrapped Session object. For example, to use the CLI wrapper:

``` python
import tensorflow as tf
from keras import backend as keras_backend
from tensorflow.python import debug as tf_debug

keras_backend.set_session(tf_debug.LocalCLIDebugWrapperSession(tf.Session()))

# Define your keras model, called "model".
model.fit(...)  # This will break into the TFDBG CLI.
```

## Offline Debugging of Remotely-Running Sessions

Often, your model is running on a remote machine or a process that you don't
have terminal access to. To perform model debugging in such cases, you can use
the `offline_analyzer` binary of `tfdbg` (described below). It operates on
dumped data directories. This can be done to both the lower-level `Session` API
and the higher-level `Estimator` and `Experiment` APIs.

### Debugging Remote tf.Sessions

If you interact directly with the `tf.Session` API in `python`, you can
configure the `RunOptions` proto that you call your `Session.run()` method
with, by using the method @{tfdbg.watch_graph}.
This will cause the intermediate tensors and runtime graphs to be dumped to a
shared storage location of your choice when the `Session.run()` call occurs
(at the cost of slower performance). For example:

```python
from tensorflow.python import debug as tf_debug

# ... Code where your session and graph are set up...

run_options = tf.RunOptions()
tf_debug.watch_graph(
      run_options,
      session.graph,
      debug_urls=["file:///shared/storage/location/tfdbg_dumps_1"])
# Be sure to specify different directories for different run() calls.

session.run(fetches, feed_dict=feeds, options=run_options)
```

Later, in an environment that you have terminal access to (for example, a local
computer that can access the shared storage location specified in the code
above), you can load and inspect the data in the dump directory on the shared
storage by using the `offline_analyzer` binary of `tfdbg`. For example:

```none
python -m tensorflow.python.debug.cli.offline_analyzer \
    --dump_dir=/shared/storage/location/tfdbg_dumps_1
```

The `Session` wrapper `DumpingDebugWrapperSession` offers an easier and more
flexible way to generate file-system dumps that can be analyzed offline.
To use it, simply wrap your session in a `tf_debug.DumpingDebugWrapperSession`.
For example:

```python
# Let your BUILD target depend on "//tensorflow/python/debug:debug_py
# (You don't need to worry about the BUILD dependency if you are using a pip
#  install of open-source TensorFlow.)
from tensorflow.python import debug as tf_debug

sess = tf_debug.DumpingDebugWrapperSession(
    sess, "/shared/storage/location/tfdbg_dumps_1/", watch_fn=my_watch_fn)
```

The `watch_fn` argument accepts a `Callable` that allows you to configure what
`tensor`s to watch on different `Session.run()` calls, as a function of the
`fetches` and `feed_dict` to the `run()` call and other states.

### C++ and other languages

If you model code is written in C++ or other languages, you can also
modify the `debug_options` field of `RunOptions` to generate debug dumps that
can be inspected offline. See
[the proto definition](https://www.tensorflow.org/code/tensorflow/core/protobuf/debug.proto)
for more details.

### Debugging Remotely-Running tf-learn Estimators and Experiments

If your remote TensorFlow server runs `Estimator`s,
you can use the non-interactive `DumpingDebugHook`. For example:

```python
# Let your BUILD target depend on "//tensorflow/python/debug:debug_py
# (You don't need to worry about the BUILD dependency if you are using a pip
#  install of open-source TensorFlow.)
from tensorflow.python import debug as tf_debug

hooks = [tf_debug.DumpingDebugHook("/shared/storage/location/tfdbg_dumps_1")]
```

Then this `hook` can be used in the same way as the `LocalCLIDebugHook` examples
described earlier in this document.
As the training and/or evalution of `Estimator` or `Experiment`
happens, tfdbg creates directories having the following name pattern:
`/shared/storage/location/tfdbg_dumps_1/run_<epoch_timestamp_microsec>_<uuid>`.
Each directory corresponds to a `Session.run()` call that underlies
the `fit()` or `evaluate()` call. You can load these directories and inspect
them in a command-line interface in an offline manner using the
`offline_analyzer` offered by tfdbg. For example:

```bash
python -m tensorflow.python.debug.cli.offline_analyzer \
    --dump_dir="/shared/storage/location/tfdbg_dumps_1/run_<epoch_timestamp_microsec>_<uuid>"
```

## Frequently Asked Questions

**Q**: _Do the timestamps on the left side of the `lt` output reflect actual
       performance in a non-debugging session?_

**A**: No. The debugger inserts additional special-purpose debug nodes to the
       graph to record the values of intermediate tensors. These nodes
       slow down the graph execution. If you are interested in profiling your
       model, check out
       [tfprof](https://github.com/tensorflow/tensorflow/tree/master/tensorflow/contrib/tfprof)
       and other profiling tools for TensorFlow.

**Q**: _How do I link tfdbg against my `Session` in Bazel? Why do I see an
       error such as "ImportError: cannot import name debug"?_

**A**: In your BUILD rule, declare dependencies:
       `"//tensorflow:tensorflow_py"` and `"//tensorflow/python/debug:debug_py"`.
       The first is the dependency that you include to use TensorFlow even
       without debugger support; the second enables the debugger.
       Then, In your Python file, add:

```python
from tensorflow.python import debug as tf_debug

# Then wrap your TensorFlow Session with the local-CLI wrapper.
sess = tf_debug.LocalCLIDebugWrapperSession(sess)
```

**Q**: _Does tfdbg help debug runtime errors such as shape mismatches?_

**A**: Yes. tfdbg intercepts errors generated by ops during runtime and presents
       the errors with some debug instructions to the user in the CLI.
       See examples:

```none
# Debugging shape mismatch during matrix multiplication.
python -m tensorflow.python.debug.examples.debug_errors \
    --error shape_mismatch --debug

# Debugging uninitialized variable.
python -m tensorflow.python.debug.examples.debug_errors \
    --error uninitialized_variable --debug
```

**Q**: _How can I let my tfdbg-wrapped Sessions or Hooks run the debug mode
only from the main thread?_

**A**:
This is a common use case, in which the `Session` object is used from multiple
threads concurrently. Typically, the child threads take care of background tasks
such as running enqueue operations. Often, you want to debug only the main
thread (or less frequently, only one of the child threads). You can use the
`thread_name_filter` keyword argument of `LocalCLIDebugWrapperSession` to
achieve this type of thread-selective debugging. For example, to debug from the
main thread only, construct a wrapped `Session` as follows:

```python
sess = tf_debug.LocalCLIDebugWrapperSession(sess, thread_name_filter="MainThread$")
```

The above example relies on the fact that main threads in Python have the
default name `MainThread`.

**Q**: _The model I am debugging is very large. The data dumped by tfdbg
fills up the free space of my disk. What can I do?_

**A**:
You might encounter this problem in any of the following situations:

*   models with many intermediate tensors
*   very large intermediate tensors
*   many @{tf.while_loop} iterations

There are three possible workarounds or solutions:

*  The constructors of `LocalCLIDebugWrapperSession` and `LocalCLIDebugHook`
   provide a keyword argument, `dump_root`, to specify the path
   to which tfdbg dumps the debug data. You can use it to let tfdbg dump the
   debug data on a disk with larger free space. For example:

   ``` python
   # For LocalCLIDebugWrapperSession
   sess = tf_debug.LocalCLIDebugWrapperSession(dump_root="/with/lots/of/space")

   # For LocalCLIDebugHook
   hooks = [tf_debug.LocalCLIDebugHook(dump_root="/with/lots/of/space")]
   ```
   Make sure that the directory pointed to by dump_root is empty or nonexistent.
   tfdbg cleans up the dump directories before exiting.
*  Reduce the batch size used during the runs.
*  Use the filtering options of tfdbg's `run` command to watch only specific
   nodes in the graph. For example:

   ```
   tfdbg> run --node_name_filter .*hidden.*
   tfdbg> run --op_type_filter Variable.*
   tfdbg> run --tensor_dtype_filter int.*
   ```

   The first command above watches only nodes whose name match the
   regular-expression pattern `.*hidden.*`. The second command watches only
   operations whose name match the pattern `Variable.*`. The third one watches
   only the tensors whose dtype match the pattern `int.*` (e.g., `int32`).


**Q**: _Why can't I select text in the tfdbg CLI?_

**A**: This is because the tfdbg CLI enables mouse events in the terminal by
       default. This [mouse-mask](https://linux.die.net/man/3/mousemask) mode
       overrides default terminal interactions, including text selection. You
       can re-enable text selection by using the command `mouse off` or
       `m off`.

**Q**: _Why does the tfdbg CLI show no dumped tensors when I debug code like the following?_

``` python
a = tf.ones([10], name="a")
b = tf.add(a, a, name="b")
sess = tf.Session()
sess = tf_debug.LocalCLIDebugWrapperSession(sess)
sess.run(b)
```

**A**: The reason why you see no data dumped is because every node in the
       executed TensorFlow graph is constant-folded by the TensorFlow runtime.
       In this exapmle, `a` is a constant tensor; therefore, the fetched
       tensor `b` is effectively also a constant tensor. TensorFlow's graph
       optimization folds the graph that contains `a` and `b` into a single
       node to speed up future runs of the graph, which is why `tfdbg` does
       not generate any intermediate tensor dumps. However, if `a` were a
       @{tf.Variable}, as in the following example:

``` python
import numpy as np

a = tf.Variable(np.ones[10], name="a")
b = tf.add(a, a, name="b")
sess = tf.Session()
sess.run(tf.global_variables_initializer())
sess = tf_debug.LocalCLIDebugWrapperSession(sess)
sess.run(b)
```

the constant-folding would not occur and `tfdbg` should show the intermediate
tensor dumps.<|MERGE_RESOLUTION|>--- conflicted
+++ resolved
@@ -259,11 +259,7 @@
 
 ![tfdbg run-end UI: infs and nans](https://www.tensorflow.org/images/tfdbg_screenshot_run_end_inf_nan.png)
 
-<<<<<<< HEAD
-As the screen display indicates, the `has_inf_or_nan` filter is first passed
-=======
 As the screen display indicates on the first line, the `has_inf_or_nan` filter is first triggered
->>>>>>> d0360669
 during the fourth `Session.run()` call: an
 [Adam optimizer](https://www.tensorflow.org/api_docs/python/tf/train/AdamOptimizer)
 forward-backward training pass on the graph. In this run, 36 (out of the total
