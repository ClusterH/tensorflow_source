# Installing TensorFlow on Ubuntu

This guide explains how to install TensorFlow on Ubuntu. Although these
instructions might also work on other Linux variants, we have only
tested (and we only support) these instructions on machines meeting the
following requirements:

  * 64-bit desktops or laptops
  * Ubuntu 16.04 or higher


## Determine which TensorFlow to install

You must choose one of the following types of TensorFlow to install:

  * **TensorFlow with CPU support only**. If your system does not have a
    NVIDIA® GPU, you must install this version. Note that this version of
    TensorFlow is typically much easier to install (typically,
    in 5 or 10 minutes), so even if you have an NVIDIA GPU, we recommend
    installing this version first.
  * **TensorFlow with GPU support**. TensorFlow programs typically run
    significantly faster on a GPU than on a CPU. Therefore, if your
    system has a NVIDIA® GPU meeting the prerequisites shown below and you
    need to run performance-critical applications, you should ultimately
    install this version.

<a name="NVIDIARequirements"></a>
### NVIDIA requirements to run TensorFlow with GPU support

If you are installing TensorFlow with GPU support using one of the
mechanisms described in this guide, then the following NVIDIA software
must be installed on your system:

<<<<<<< HEAD
  * **CUDA® Toolkit 9.0.** For details, see
    [NVIDIA's documentation](http://docs.nvidia.com/cuda/cuda-installation-guide-linux/#axzz4VZnqTJ2A).
    Ensure that you append the relevant CUDA pathnames to the
    `LD_LIBRARY_PATH` environment variable as described in the
    NVIDIA documentation.
  * The **NVIDIA drivers** associated with CUDA Toolkit 9.0.
  * **cuDNN v7.0.**  Select the cuDNN 7.0.5 Runtime and Developer library
    deb packages for Ubuntu from the [cuDNN Download Page](https://developer.nvidia.com/rdp/cudnn-download).
    Ensure that you create the `CUDA_HOME` environment variable as described
    in the NVIDIA documentation.
  * An **NVIDIA GPU** with CUDA Compute Capability 3.0 or higher for building
    from source and 3.5 or higher for our binaries. See
    [NVIDIA documentation](https://developer.nvidia.com/cuda-gpus) for
    a list of supported GPU cards.
  * The **libcupti-dev** library, which is the NVIDIA CUDA Profile Tools Interface.
=======
  * [CUDA Toolkit 9.0](http://nvidia.com/cuda). For details, see
    [NVIDIA's documentation](http://docs.nvidia.com/cuda/cuda-installation-guide-linux/).
    Ensure that you append the relevant CUDA pathnames to the
    `LD_LIBRARY_PATH` environment variable as described in the
    NVIDIA documentation.
  * [cuDNN SDK v7](http://developer.nvidia.com/cudnn). For details, see
    [NVIDIA's documentation](http://docs.nvidia.com/deeplearning/sdk/cudnn-install/).
    Ensure that you create the `CUDA_HOME` environment variable as
    described in the NVIDIA documentation.
  * GPU card with CUDA Compute Capability 3.0 or higher for building
    from source and 3.5 or higher for our binaries. See
    [NVIDIA documentation](https://developer.nvidia.com/cuda-gpus) for
    a list of supported GPU cards.
  * [GPU drivers](http://nvidia.com/driver) supporting your version of the CUDA
    Toolkit.
  * The libcupti-dev library, which is the NVIDIA CUDA Profile Tools Interface.
>>>>>>> 18f8568c
    This library provides advanced profiling support. To install this library,
    issue the following command for CUDA Toolkit >= 8.0:

    <pre>
    $ <b>sudo apt-get install cuda-command-line-tools</b>
    </pre>

    and add its path to your `LD_LIBRARY_PATH` environment variable:

    <pre>
    $ <b>export LD_LIBRARY_PATH=${LD_LIBRARY_PATH:+${LD_LIBRARY_PATH}:}/usr/local/cuda/extras/CUPTI/lib64</b>
    </pre>

    For CUDA Toolkit <= 7.5 do:

    <pre>
    $ <b>sudo apt-get install libcupti-dev</b>
    </pre>

  * **[OPTIONAL]**  For optimized inferencing performance, you can also install
    **NVIDIA TensorRT 3.0**. The minimal set of TensorRT runtime components needed
    for use with the pre-built `tensorflow-gpu` package can be installed as follows:

    <pre>
    $ <b>wget https://developer.download.nvidia.com/compute/machine-learning/repos/ubuntu1404/x86_64/nvinfer-runtime-trt-repo-ubuntu1404-3.0.4-ga-cuda9.0_1.0-1_amd64.deb</b>
    $ <b>sudo dpkg -i nvinfer-runtime-trt-repo-ubuntu1404-3.0.4-ga-cuda9.0_1.0-1_amd64.deb</b>
    $ <b>sudo apt-get update</b>
    $ <b>sudo apt-get install -y --allow-downgrades libnvinfer-dev libcudnn7-dev=7.0.5.15-1+cuda9.0 libcudnn7=7.0.5.15-1+cuda9.0</b>
    </pre>

    **IMPORTANT:** For compatibility with the pre-built `tensorflow-gpu`
    package, please use the Ubuntu **14.04** package of TensorRT as shown above,
    even when installing onto an Ubuntu 16.04 system.<br/>
    <br/>
    To build the TensorFlow-TensorRT integration module from source rather than
    using pre-built binaries, see the [module documentation](https://github.com/tensorflow/tensorflow/tree/master/tensorflow/contrib/tensorrt#using-tensorrt-in-tensorflow).
    For detailed TensorRT installation instructions, see [NVIDIA's TensorRT documentation](http://docs.nvidia.com/deeplearning/sdk/tensorrt-install-guide/index.html).<br/>
    <br/>
    To avoid cuDNN version conflicts during later system upgrades, you can hold
    the cuDNN version at 7.0.5:

    <pre>
    $ <b> sudo apt-mark hold libcudnn7 libcudnn7-dev</b>
    </pre>

    To later allow upgrades, you can remove the hold:

    <pre>
    $ <b> sudo apt-mark unhold libcudnn7 libcudnn7-dev</b>
    </pre>

If you have an earlier version of the preceding packages, please upgrade to
the specified versions. If upgrading is not possible, then you may still run
TensorFlow with GPU support, if you @{$install_sources$install TensorFlow from Sources}.


## Determine how to install TensorFlow

You must pick the mechanism by which you install TensorFlow. The
supported choices are as follows:

  * [Virtualenv](#InstallingVirtualenv)
  * ["native" pip](#InstallingNativePip)
  * [Docker](#InstallingDocker)
  * [Anaconda](#InstallingAnaconda)
  * installing from sources, which is documented in
    [a separate guide](https://www.tensorflow.org/install/install_sources).

**We recommend the Virtualenv installation.**
[Virtualenv](https://virtualenv.pypa.io/en/stable/)
is a virtual Python environment isolated from other Python development,
incapable of interfering with or being affected by other Python programs
on the same machine.  During the Virtualenv installation process,
you will install not only TensorFlow but also all the packages that
TensorFlow requires.  (This is actually pretty easy.)
To start working with TensorFlow, you simply need to "activate" the
virtual environment.  All in all, Virtualenv provides a safe and
reliable mechanism for installing and running TensorFlow.

Native pip installs TensorFlow directly on your system without going
through any container system. **We recommend the native pip install for
system administrators aiming to make TensorFlow available to everyone on a
multi-user system.** Since a native pip installation is not walled-off in
a separate container, the pip installation might interfere with other
Python-based installations on your system. However, if you understand pip
and your Python environment, a native pip installation often entails only
a single command.

Docker completely isolates the TensorFlow installation
from pre-existing packages on your machine. The Docker container contains
TensorFlow and all its dependencies. Note that the Docker image can be quite
large (hundreds of MBs). You might choose the Docker installation if you are
incorporating TensorFlow into a larger application architecture that already
uses Docker.

In Anaconda, you may use conda to create a virtual environment.
However, within Anaconda, we recommend installing TensorFlow with the
`pip install` command, not with the `conda install` command.

**NOTE:** The conda package is community supported, not officially supported.
That is, the TensorFlow team neither tests nor maintains the conda package.
Use that package at your own risk.


<a name="InstallingVirtualenv"></a>
## Installing with Virtualenv

Take the following steps to install TensorFlow with Virtualenv:

  1. Install pip and Virtualenv by issuing one of the following commands:

     <pre>$ <b>sudo apt-get install python-pip python-dev python-virtualenv</b> # for Python 2.7
    $ <b>sudo apt-get install python3-pip python3-dev python-virtualenv</b> # for Python 3.n</pre>

  2. Create a Virtualenv environment by issuing one of the following commands:

     <pre>$ <b>virtualenv --system-site-packages</b> <i>targetDirectory</i> # for Python 2.7
    $ <b>virtualenv --system-site-packages -p python3</b> <i>targetDirectory</i> # for Python 3.n</pre>

     where <code><em>targetDirectory</em></code> specifies the top of the
     Virtualenv tree.  Our instructions assume that
     <code><em>targetDirectory</em></code> is `~/tensorflow`, but you may
     choose any directory.

  3. Activate the Virtualenv environment by issuing one of the following
     commands:

     <pre>$ <b>source ~/tensorflow/bin/activate</b> # bash, sh, ksh, or zsh
    $ <b>source ~/tensorflow/bin/activate.csh</b>  # csh or tcsh
    $ <b>. ~/tensorflow/bin/activate.fish</b>  # fish</pre>

     The preceding <tt>source</tt> command should change your prompt
     to the following:

     <pre>(tensorflow)$ </pre>

  4. Ensure pip ≥8.1 is installed:

     <pre>(tensorflow)$ <b>easy_install -U pip</b></pre>

  5. Issue one of the following commands to install TensorFlow in the active
     Virtualenv environment:

     <pre>(tensorflow)$ <b>pip install --upgrade tensorflow</b>      # for Python 2.7
    (tensorflow)$ <b>pip3 install --upgrade tensorflow</b>     # for Python 3.n
    (tensorflow)$ <b>pip install --upgrade tensorflow-gpu</b>  # for Python 2.7 and GPU
    (tensorflow)$ <b>pip3 install --upgrade tensorflow-gpu</b> # for Python 3.n and GPU</pre>

     If the above command succeeds, skip Step 6. If the preceding
     command fails, perform Step 6.

  6. (Optional) If Step 5 failed (typically because you invoked a pip version
     lower than 8.1), install TensorFlow in the active Virtualenv environment
     by issuing a command of the following format:

     <pre>(tensorflow)$ <b>pip install --upgrade</b> <i>tfBinaryURL</i>   # Python 2.7
    (tensorflow)$ <b>pip3 install --upgrade</b> <i>tfBinaryURL</i>  # Python 3.n </pre>

     where <code><em>tfBinaryURL</em></code> identifies the URL of the
     TensorFlow Python package. The appropriate value of
     <code><em>tfBinaryURL</em></code>depends on the operating system,
     Python version, and GPU support. Find the appropriate value for
     <code><em>tfBinaryURL</em></code> for your system
     [here](#the_url_of_the_tensorflow_python_package).  For example, if you
     are installing TensorFlow for Linux, Python 3.4, and CPU-only support,
     issue the following command to install TensorFlow in the active
     Virtualenv environment:

     <pre>(tensorflow)$ <b>pip3 install --upgrade \
     https://storage.googleapis.com/tensorflow/linux/cpu/tensorflow-1.7.0-cp34-cp34m-linux_x86_64.whl</b></pre>

If you encounter installation problems, see
[Common Installation Problems](#common_installation_problems).


### Next Steps

After installing TensorFlow,
[validate the installation](#ValidateYourInstallation).

Note that you must activate the Virtualenv environment each time you
use TensorFlow. If the Virtualenv environment is not currently active,
invoke one of the following commands:

<pre> $ <b>source ~/tensorflow/bin/activate</b>      # bash, sh, ksh, or zsh
$ <b>source ~/tensorflow/bin/activate.csh</b>  # csh or tcsh</pre>

When the Virtualenv environment is active, you may run
TensorFlow programs from this shell.  Your prompt will become
the following to indicate that your tensorflow environment is active:

<pre>(tensorflow)$ </pre>

When you are done using TensorFlow, you may deactivate the
environment by invoking the `deactivate` function as follows:

<pre>(tensorflow)$ <b>deactivate</b> </pre>

The prompt will revert back to your default prompt (as defined by the
`PS1` environment variable).


### Uninstalling TensorFlow

To uninstall TensorFlow, simply remove the tree you created.
For example:

<pre>$ <b>rm -r</b> <i>targetDirectory</i> </pre>


<a name="InstallingNativePip"></a>
## Installing with native pip

You may install TensorFlow through pip, choosing between a simple
installation procedure or a more complex one.

**Note:** The
[REQUIRED_PACKAGES section of setup.py](https://github.com/tensorflow/tensorflow/blob/master/tensorflow/tools/pip_package/setup.py)
lists the TensorFlow packages that pip will install or upgrade.


### Prerequisite: Python and Pip

Python is automatically installed on Ubuntu.  Take a moment to confirm
(by issuing a `python -V` command) that one of the following Python
versions is already installed on your system:

  * Python 2.7
  * Python 3.4+

The pip or pip3 package manager is *usually* installed on Ubuntu.  Take a
moment to confirm (by issuing a `pip -V` or `pip3 -V` command)
that pip or pip3 is installed.  We strongly recommend version 8.1 or higher
of pip or pip3.  If Version 8.1 or later is not installed, issue the
following command, which will either install or upgrade to the latest
pip version:

<pre>$ <b>sudo apt-get install python-pip python-dev</b>   # for Python 2.7
$ <b>sudo apt-get install python3-pip python3-dev</b> # for Python 3.n
</pre>


### Install TensorFlow

Assuming the prerequisite software is installed on your Linux host,
take the following steps:

  1. Install TensorFlow by invoking **one** of the following commands:

     <pre>$ <b>pip install tensorflow</b>      # Python 2.7; CPU support (no GPU support)
    $ <b>pip3 install tensorflow</b>     # Python 3.n; CPU support (no GPU support)
    $ <b>pip install tensorflow-gpu</b>  # Python 2.7;  GPU support
    $ <b>pip3 install tensorflow-gpu</b> # Python 3.n; GPU support </pre>

     If the preceding command runs to completion, you should now
     [validate your installation](#ValidateYourInstallation).

  2. (Optional.) If Step 1 failed, install the latest version of TensorFlow
     by issuing a command of the following format:

     <pre>$ <b>sudo pip  install --upgrade</b> <i>tfBinaryURL</i>   # Python 2.7
    $ <b>sudo pip3 install --upgrade</b> <i>tfBinaryURL</i>   # Python 3.n </pre>

     where <code><em>tfBinaryURL</em></code> identifies the URL of the
     TensorFlow Python package. The appropriate value of
     <code><em>tfBinaryURL</em></code> depends on the operating system,
     Python version, and GPU support. Find the appropriate value for
     <code><em>tfBinaryURL</em></code>
     [here](#the_url_of_the_tensorflow_python_package).  For example, to
     install TensorFlow for Linux, Python 3.4, and CPU-only support, issue
     the following command:

     <pre>
     $ <b>sudo pip3 install --upgrade \
     https://storage.googleapis.com/tensorflow/linux/cpu/tensorflow-1.7.0-cp34-cp34m-linux_x86_64.whl</b>
     </pre>

     If this step fails, see
     [Common Installation Problems](#common_installation_problems).


### Next Steps

After installing TensorFlow, [validate your installation](#ValidateYourInstallation).


### Uninstalling TensorFlow

To uninstall TensorFlow, issue one of following commands:

<pre>
$ <b>sudo pip uninstall tensorflow</b>  # for Python 2.7
$ <b>sudo pip3 uninstall tensorflow</b> # for Python 3.n
</pre>


<a name="InstallingDocker"></a>
## Installing with Docker

Take the following steps to install TensorFlow through Docker:

  1. Install Docker on your machine as described in the
     [Docker documentation](http://docs.docker.com/engine/installation/).
  2. Optionally, create a Linux group called <code>docker</code> to allow
     launching containers without sudo as described in the
     [Docker documentation](https://docs.docker.com/engine/installation/linux/linux-postinstall/).
     (If you don't do this step, you'll have to use sudo each time
     you invoke Docker.)
  3. To install a version of TensorFlow that supports GPUs, you must first
     install [nvidia-docker](https://github.com/NVIDIA/nvidia-docker), which
     is stored in github.
  4. Launch a Docker container that contains one of the
     [TensorFlow binary images](https://hub.docker.com/r/tensorflow/tensorflow/tags/).

The remainder of this section explains how to launch a Docker container.


### CPU-only

To launch a Docker container with CPU-only support (that is, without
GPU support), enter a command of the following format:

<pre>
$ docker run -it <i>-p hostPort:containerPort TensorFlowCPUImage</i>
</pre>

where:

  * <tt><i>-p hostPort:containerPort</i></tt> is optional.
    If you plan to run TensorFlow programs from the shell, omit this option.
    If you plan to run TensorFlow programs as Jupyter notebooks, set both
    <tt><i>hostPort</i></tt> and <tt><i>containerPort</i></tt>
    to <tt>8888</tt>.  If you'd like to run TensorBoard inside the container,
    add a second `-p` flag, setting both <i>hostPort</i> and <i>containerPort</i>
    to 6006.
  * <tt><i>TensorFlowCPUImage</i></tt> is required. It identifies the Docker
    container. Specify one of the following values:
    * <tt>tensorflow/tensorflow</tt>, which is the TensorFlow CPU binary image.
    * <tt>tensorflow/tensorflow:latest-devel</tt>, which is the latest
      TensorFlow CPU Binary image plus source code.
    * <tt>tensorflow/tensorflow:<i>version</i></tt>, which is the
      specified version (for example, 1.1.0rc1) of TensorFlow CPU binary image.
    * <tt>tensorflow/tensorflow:<i>version</i>-devel</tt>, which is
      the specified version (for example, 1.1.0rc1) of the TensorFlow GPU
      binary image plus source code.

    TensorFlow images are available at
    [dockerhub](https://hub.docker.com/r/tensorflow/tensorflow/).

For example, the following command launches the latest TensorFlow CPU binary image
in a Docker container from which you can run TensorFlow programs in a shell:

<pre>
$ <b>docker run -it tensorflow/tensorflow bash</b>
</pre>

The following command also launches the latest TensorFlow CPU binary image in a
Docker container. However, in this Docker container, you can run TensorFlow
programs in a Jupyter notebook:

<pre>
$ <b>docker run -it -p 8888:8888 tensorflow/tensorflow</b>
</pre>

Docker will download the TensorFlow binary image the first time you launch it.


### GPU support

Prior to installing TensorFlow with GPU support, ensure that your system meets all
[NVIDIA software requirements](#NVIDIARequirements).  To launch a Docker container
with NVidia GPU support, enter a command of the following format:

<pre>
$ <b>nvidia-docker run -it</b> <i>-p hostPort:containerPort TensorFlowGPUImage</i>
</pre>

where:

  * <tt><i>-p hostPort:containerPort</i></tt> is optional. If you plan
    to run TensorFlow programs from the shell, omit this option. If you plan
    to run TensorFlow programs as Jupyter notebooks, set both
    <tt><i>hostPort</i></tt> and <code><em>containerPort</em></code> to `8888`.
  * <i>TensorFlowGPUImage</i> specifies the Docker container. You must
    specify one of the following values:
    * <tt>tensorflow/tensorflow:latest-gpu</tt>, which is the latest
      TensorFlow GPU binary image.
    * <tt>tensorflow/tensorflow:latest-devel-gpu</tt>, which is
      the latest TensorFlow GPU Binary image plus source code.
    * <tt>tensorflow/tensorflow:<i>version</i>-gpu</tt>, which is the
      specified version (for example, 0.12.1) of the TensorFlow GPU
      binary image.
    * <tt>tensorflow/tensorflow:<i>version</i>-devel-gpu</tt>, which is
      the specified version (for example, 0.12.1) of the TensorFlow GPU
      binary image plus source code.

We recommend installing one of the `latest` versions. For example, the
following command launches the latest TensorFlow GPU binary image in a
Docker container from which you can run TensorFlow programs in a shell:

<pre>
$ <b>nvidia-docker run -it tensorflow/tensorflow:latest-gpu bash</b>
</pre>

The following command also launches the latest TensorFlow GPU binary image
in a Docker container. In this Docker container, you can run TensorFlow
programs in a Jupyter notebook:

<pre>
$ <b>nvidia-docker run -it -p 8888:8888 tensorflow/tensorflow:latest-gpu</b>
</pre>

The following command installs an older TensorFlow version (0.12.1):

<pre>
$ <b>nvidia-docker run -it -p 8888:8888 tensorflow/tensorflow:0.12.1-gpu</b>
</pre>

Docker will download the TensorFlow binary image the first time you launch it.
For more details see the
[TensorFlow docker readme](https://github.com/tensorflow/tensorflow/tree/master/tensorflow/tools/docker).


### Next Steps

You should now
[validate your installation](#ValidateYourInstallation).


<a name="InstallingAnaconda"></a>
## Installing with Anaconda

Take the following steps to install TensorFlow in an Anaconda environment:

  1. Follow the instructions on the
     [Anaconda download site](https://www.continuum.io/downloads)
     to download and install Anaconda.

  2. Create a conda environment named <tt>tensorflow</tt> to run a version
     of Python by invoking the following command:

     <pre>$ <b>conda create -n tensorflow pip python=2.7 # or python=3.3, etc.</b></pre>

  3. Activate the conda environment by issuing the following command:

     <pre>$ <b>source activate tensorflow</b>
     (tensorflow)$  # Your prompt should change </pre>

  4. Issue a command of the following format to install
     TensorFlow inside your conda environment:

     <pre>(tensorflow)$ <b>pip install --ignore-installed --upgrade</b> <i>tfBinaryURL</i></pre>

     where <code><em>tfBinaryURL</em></code> is the
     [URL of the TensorFlow Python package](#the_url_of_the_tensorflow_python_package).
     For example, the following command installs the CPU-only version of
     TensorFlow for Python 3.4:

     <pre>
     (tensorflow)$ <b>pip install --ignore-installed --upgrade \
     https://storage.googleapis.com/tensorflow/linux/cpu/tensorflow-1.7.0-cp34-cp34m-linux_x86_64.whl</b></pre>

<a name="ValidateYourInstallation"></a>
## Validate your installation

To validate your TensorFlow installation, do the following:

  1. Ensure that your environment is prepared to run TensorFlow programs.
  2. Run a short TensorFlow program.


### Prepare your environment

If you installed on native pip, Virtualenv, or Anaconda, then
do the following:

  1. Start a terminal.
  2. If you installed with Virtualenv or Anaconda, activate your container.
  3. If you installed TensorFlow source code, navigate to any
     directory *except* one containing TensorFlow source code.

If you installed through Docker, start a Docker container
from which you can run bash. For example:

<pre>
$ <b>docker run -it tensorflow/tensorflow bash</b>
</pre>


### Run a short TensorFlow program

Invoke python from your shell as follows:

<pre>$ <b>python</b></pre>

Enter the following short program inside the python interactive shell:

```python
# Python
import tensorflow as tf
hello = tf.constant('Hello, TensorFlow!')
sess = tf.Session()
print(sess.run(hello))
```

If the system outputs the following, then you are ready to begin writing
TensorFlow programs:

<pre>Hello, TensorFlow!</pre>

If the system outputs an error message instead of a greeting, see [Common
installation problems](#common_installation_problems).

If you are new to machine learning, we recommend the following:

*  [Machine Learning Crash Course](https://developers.google.com/machine-learning/crash-course)
*  @{$get_started/get_started_for_beginners$Getting Started for ML Beginners}

If you are experienced with machine learning but new to TensorFlow, see
@{$get_started/premade_estimators$Getting Started with TensorFlow}.


## Common installation problems

We are relying on Stack Overflow to document TensorFlow installation problems
and their remedies.  The following table contains links to Stack Overflow
answers for some common installation problems.
If you encounter an error message or other
installation problem not listed in the following table, search for it
on Stack Overflow.  If Stack Overflow doesn't show the error message,
ask a new question about it on Stack Overflow and specify
the `tensorflow` tag.

<table>
<tr> <th>Stack Overflow Link</th> <th>Error Message</th> </tr>

<tr>
  <td><a href="https://stackoverflow.com/q/36159194">36159194</a></td>
  <td><pre>ImportError: libcudart.so.<i>Version</i>: cannot open shared object file:
  No such file or directory</pre></td>
</tr>

<tr>
  <td><a href="https://stackoverflow.com/q/41991101">41991101</a></td>
  <td><pre>ImportError: libcudnn.<i>Version</i>: cannot open shared object file:
  No such file or directory</pre></td>
</tr>

<tr>
  <td><a href="http://stackoverflow.com/q/36371137">36371137</a> and
  <a href="#Protobuf31">here</a></td>
  <td><pre>libprotobuf ERROR google/protobuf/src/google/protobuf/io/coded_stream.cc:207] A
  protocol message was rejected because it was too big (more than 67108864 bytes).
  To increase the limit (or to disable these warnings), see
  CodedInputStream::SetTotalBytesLimit() in google/protobuf/io/coded_stream.h.</pre></td>
</tr>

<tr>
  <td><a href="https://stackoverflow.com/q/35252888">35252888</a></td>
  <td><pre>Error importing tensorflow. Unless you are using bazel, you should
  not try to import tensorflow from its source directory; please exit the
  tensorflow source tree, and relaunch your python interpreter from
  there.</pre></td>
</tr>

<tr>
  <td><a href="https://stackoverflow.com/q/33623453">33623453</a></td>
  <td><pre>IOError: [Errno 2] No such file or directory:
  '/tmp/pip-o6Tpui-build/setup.py'</tt></pre>
</tr>

<tr>
  <td><a href="http://stackoverflow.com/q/42006320">42006320</a></td>
  <td><pre>ImportError: Traceback (most recent call last):
  File ".../tensorflow/core/framework/graph_pb2.py", line 6, in <module>
  from google.protobuf import descriptor as _descriptor
  ImportError: cannot import name 'descriptor'</pre>
  </td>
</tr>

<tr>
  <td><a href="https://stackoverflow.com/questions/35190574">35190574</a> </td>
  <td><pre>SSLError: [SSL: CERTIFICATE_VERIFY_FAILED] certificate verify
  failed</pre></td>
</tr>

<tr>
  <td><a href="http://stackoverflow.com/q/42009190">42009190</a></td>
  <td><pre>
  Installing collected packages: setuptools, protobuf, wheel, numpy, tensorflow
  Found existing installation: setuptools 1.1.6
  Uninstalling setuptools-1.1.6:
  Exception:
  ...
  [Errno 1] Operation not permitted:
  '/tmp/pip-a1DXRT-uninstall/.../lib/python/_markerlib' </pre></td>
</tr>

<tr>
  <td><a href="http://stackoverflow.com/questions/36933958">36933958</a></td>
  <td><pre>
  ...
  Installing collected packages: setuptools, protobuf, wheel, numpy, tensorflow
  Found existing installation: setuptools 1.1.6
  Uninstalling setuptools-1.1.6:
  Exception:
  ...
  [Errno 1] Operation not permitted:
  '/tmp/pip-a1DXRT-uninstall/System/Library/Frameworks/Python.framework/
   Versions/2.7/Extras/lib/python/_markerlib'</pre>
  </td>
</tr>

</table>


<a name="TF_PYTHON_URL"></a>
## The URL of the TensorFlow Python package

A few installation mechanisms require the URL of the TensorFlow Python package.
The value you specify depends on three factors:

  * operating system
  * Python version
  * CPU only vs. GPU support

This section documents the relevant values for Linux installations.


### Python 2.7

CPU only:

<pre>
https://storage.googleapis.com/tensorflow/linux/cpu/tensorflow-1.7.0-cp27-none-linux_x86_64.whl
</pre>


GPU support:

<pre>
https://storage.googleapis.com/tensorflow/linux/gpu/tensorflow_gpu-1.7.0-cp27-none-linux_x86_64.whl
</pre>

Note that GPU support requires the NVIDIA hardware and software described in
[NVIDIA requirements to run TensorFlow with GPU support](#NVIDIARequirements).


### Python 3.4

CPU only:

<pre>
https://storage.googleapis.com/tensorflow/linux/cpu/tensorflow-1.7.0-cp34-cp34m-linux_x86_64.whl
</pre>


GPU support:

<pre>
https://storage.googleapis.com/tensorflow/linux/gpu/tensorflow_gpu-1.7.0-cp34-cp34m-linux_x86_64.whl
</pre>

Note that GPU support requires the NVIDIA hardware and software described in
[NVIDIA requirements to run TensorFlow with GPU support](#NVIDIARequirements).


### Python 3.5

CPU only:

<pre>
https://storage.googleapis.com/tensorflow/linux/cpu/tensorflow-1.7.0-cp35-cp35m-linux_x86_64.whl
</pre>


GPU support:

<pre>
https://storage.googleapis.com/tensorflow/linux/gpu/tensorflow_gpu-1.7.0-cp35-cp35m-linux_x86_64.whl
</pre>


Note that GPU support requires the NVIDIA hardware and software described in
[NVIDIA requirements to run TensorFlow with GPU support](#NVIDIARequirements).

### Python 3.6

CPU only:

<pre>
https://storage.googleapis.com/tensorflow/linux/cpu/tensorflow-1.7.0-cp36-cp36m-linux_x86_64.whl
</pre>


GPU support:

<pre>
https://storage.googleapis.com/tensorflow/linux/gpu/tensorflow_gpu-1.7.0-cp36-cp36m-linux_x86_64.whl
</pre>


Note that GPU support requires the NVIDIA hardware and software described in
[NVIDIA requirements to run TensorFlow with GPU support](#NVIDIARequirements).<|MERGE_RESOLUTION|>--- conflicted
+++ resolved
@@ -31,23 +31,6 @@
 mechanisms described in this guide, then the following NVIDIA software
 must be installed on your system:
 
-<<<<<<< HEAD
-  * **CUDA® Toolkit 9.0.** For details, see
-    [NVIDIA's documentation](http://docs.nvidia.com/cuda/cuda-installation-guide-linux/#axzz4VZnqTJ2A).
-    Ensure that you append the relevant CUDA pathnames to the
-    `LD_LIBRARY_PATH` environment variable as described in the
-    NVIDIA documentation.
-  * The **NVIDIA drivers** associated with CUDA Toolkit 9.0.
-  * **cuDNN v7.0.**  Select the cuDNN 7.0.5 Runtime and Developer library
-    deb packages for Ubuntu from the [cuDNN Download Page](https://developer.nvidia.com/rdp/cudnn-download).
-    Ensure that you create the `CUDA_HOME` environment variable as described
-    in the NVIDIA documentation.
-  * An **NVIDIA GPU** with CUDA Compute Capability 3.0 or higher for building
-    from source and 3.5 or higher for our binaries. See
-    [NVIDIA documentation](https://developer.nvidia.com/cuda-gpus) for
-    a list of supported GPU cards.
-  * The **libcupti-dev** library, which is the NVIDIA CUDA Profile Tools Interface.
-=======
   * [CUDA Toolkit 9.0](http://nvidia.com/cuda). For details, see
     [NVIDIA's documentation](http://docs.nvidia.com/cuda/cuda-installation-guide-linux/).
     Ensure that you append the relevant CUDA pathnames to the
@@ -64,7 +47,6 @@
   * [GPU drivers](http://nvidia.com/driver) supporting your version of the CUDA
     Toolkit.
   * The libcupti-dev library, which is the NVIDIA CUDA Profile Tools Interface.
->>>>>>> 18f8568c
     This library provides advanced profiling support. To install this library,
     issue the following command for CUDA Toolkit >= 8.0:
 
