--- conflicted
+++ resolved
@@ -46,23 +46,10 @@
             exclude = ["cuda/cuda_platform_id.cc"],
         ),
     ),
-<<<<<<< HEAD
-    data = [
-        "//tensorflow/core:cuda",
-        "@local_config_cuda//cuda:cublas",
-        "@local_config_cuda//cuda:cudnn",
-        "@local_config_cuda//cuda:cufft",
-        "@local_config_cuda//cuda:curand",
-    ],
     linkopts = select({
         "//tensorflow:FreeBSD": [],
         "//conditions:default": ["-ldl"],
     }),
-=======
-    linkopts = [
-        "-ldl",
-    ],
->>>>>>> 63b3fea4
     visibility = ["//visibility:public"],
     deps = [
         ":stream_executor",
