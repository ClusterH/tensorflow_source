# TensorFlow external dependencies that can be loaded in WORKSPACE files.

load("//third_party/gpus:cuda_configure.bzl", "cuda_configure")
load("//third_party/tensorrt:tensorrt_configure.bzl", "tensorrt_configure")
load("//third_party:nccl/nccl_configure.bzl", "nccl_configure")
load("//third_party/mkl:build_defs.bzl", "mkl_repository")
load("//third_party/git:git_configure.bzl", "git_configure")
load("//third_party/py:python_configure.bzl", "python_configure")

load("//third_party/sycl:sycl_configure.bzl", "sycl_configure")
load("//third_party/toolchains/clang6:repo.bzl", "clang6_configure")
load("//third_party/toolchains/cpus/arm:arm_compiler_configure.bzl", "arm_compiler_configure")
load("//third_party:repo.bzl", "tf_http_archive")
load("//third_party/clang_toolchain:cc_configure_clang.bzl", "cc_download_clang_toolchain")
load("@io_bazel_rules_closure//closure/private:java_import_external.bzl", "java_import_external")
load("@io_bazel_rules_closure//closure:defs.bzl", "filegroup_external")
load("//tensorflow/tools/def_file_filter:def_file_filter_configure.bzl",
     "def_file_filter_configure")


# Sanitize a dependency so that it works correctly from code that includes
# TensorFlow as a submodule.
def clean_dep(dep):
  return str(Label(dep))

# If TensorFlow is linked as a submodule.
# path_prefix is no longer used.
# tf_repo_name is thought to be under consideration.
def tf_workspace(path_prefix="", tf_repo_name=""):
  # Note that we check the minimum bazel version in WORKSPACE.
  clang6_configure(name="local_config_clang6")
  cc_download_clang_toolchain(name="local_config_download_clang")
  cuda_configure(name="local_config_cuda")
  tensorrt_configure(name="local_config_tensorrt")
  nccl_configure(name="local_config_nccl")
  git_configure(name="local_config_git")
  sycl_configure(name="local_config_sycl")
  python_configure(name="local_config_python")

  # For windows bazel build
  # TODO: Remove def file filter when TensorFlow can export symbols properly on Windows.
  def_file_filter_configure(name = "local_config_def_file_filter")

  # Point //external/local_config_arm_compiler to //external/arm_compiler
  arm_compiler_configure(
      name="local_config_arm_compiler",
      remote_config_repo="../arm_compiler",
      build_file = clean_dep("//third_party/toolchains/cpus/arm:BUILD"))

  mkl_repository(
      name = "mkl_linux",
      urls = [
          "https://mirror.bazel.build/github.com/intel/mkl-dnn/releases/download/v0.14/mklml_lnx_2018.0.3.20180406.tgz",
          "https://github.com/intel/mkl-dnn/releases/download/v0.14/mklml_lnx_2018.0.3.20180406.tgz"
      ],
      sha256 = "d2305244fdc9b87db7426ed4496e87a4b3977ad3374d73b8000e8b7a5b7aa725",
      strip_prefix = "mklml_lnx_2018.0.3.20180406",
      build_file = clean_dep("//third_party/mkl:mkl.BUILD")
  )
  mkl_repository(
      name = "mkl_windows",
      urls = [
          "https://mirror.bazel.build/github.com/intel/mkl-dnn/releases/download/v0.14/mklml_win_2018.0.3.20180406.zip",
          "https://github.com/intel/mkl-dnn/releases/download/v0.14/mklml_win_2018.0.3.20180406.zip"
      ],
      sha256 = "a584a5bf1c8d2ad70b90d12b52652030e9a338217719064fdb84b7ad0d693694",
      strip_prefix = "mklml_win_2018.0.3.20180406",
      build_file = clean_dep("//third_party/mkl:mkl.BUILD")
  )
  mkl_repository(
      name = "mkl_darwin",
      urls = [
          "https://mirror.bazel.build/github.com/intel/mkl-dnn/releases/download/v0.14/mklml_mac_2018.0.3.20180406.tgz",
          "https://github.com/intel/mkl-dnn/releases/download/v0.14/mklml_mac_2018.0.3.20180406.tgz"
      ],
      sha256 = "094e3dfd61c816136dc8d12a45cc611ce26c5f4828176a3644cd0b0efa15a25b",
      strip_prefix = "mklml_mac_2018.0.3.20180406",
      build_file = clean_dep("//third_party/mkl:mkl.BUILD")
  )

  if path_prefix:
    print("path_prefix was specified to tf_workspace but is no longer used " +
          "and will be removed in the future.")

  tf_http_archive(
      name = "mkl_dnn",
      urls = [
          "https://mirror.bazel.build/github.com/intel/mkl-dnn/archive/v0.14.tar.gz",
          "https://github.com/intel/mkl-dnn/archive/v0.14.tar.gz",
      ],
      sha256 = "efebc53882856afec86457a2da644693f5d59c68772d41d640d6b60a8efc4eb0",
      strip_prefix = "mkl-dnn-0.14",
      build_file = clean_dep("//third_party/mkl_dnn:mkldnn.BUILD"),
  )

  tf_http_archive(
      name = "com_google_absl",
      urls = [
          "https://mirror.bazel.build/github.com/abseil/abseil-cpp/archive/9613678332c976568272c8f4a78631a29159271d.tar.gz",
          "https://github.com/abseil/abseil-cpp/archive/9613678332c976568272c8f4a78631a29159271d.tar.gz",
      ],
     sha256 = "1273a1434ced93bc3e703a48c5dced058c95e995c8c009e9bdcb24a69e2180e9",
     strip_prefix = "abseil-cpp-9613678332c976568272c8f4a78631a29159271d",
     build_file = clean_dep("//third_party:com_google_absl.BUILD"),
  )

  tf_http_archive(
      name = "eigen_archive",
      urls = [
          "https://mirror.bazel.build/bitbucket.org/eigen/eigen/get/6913f0cf7d06.tar.gz",
          "https://bitbucket.org/eigen/eigen/get/6913f0cf7d06.tar.gz",
      ],
      sha256 = "791b836cacd03e20bae5bdd25f1c4a5505a0a9975ba94a61eb4e2631fbd1d53a",
      strip_prefix = "eigen-eigen-6913f0cf7d06",
      build_file = clean_dep("//third_party:eigen.BUILD"),
      patch_file = clean_dep("//third_party:eigen_fix_cuda_compilation.patch")
  )

  tf_http_archive(
      name = "arm_compiler",
      sha256 = "970285762565c7890c6c087d262b0a18286e7d0384f13a37786d8521773bc969",
      strip_prefix = "tools-0e906ebc527eab1cdbf7adabff5b474da9562e9f/arm-bcm2708/arm-rpi-4.9.3-linux-gnueabihf",
      urls = [
          "https://mirror.bazel.build/github.com/raspberrypi/tools/archive/0e906ebc527eab1cdbf7adabff5b474da9562e9f.tar.gz",
          # Please uncomment me, when the next upgrade happens. Then
          # remove the whitelist entry in third_party/repo.bzl.
          # "https://github.com/raspberrypi/tools/archive/0e906ebc527eab1cdbf7adabff5b474da9562e9f.tar.gz",
      ],
      build_file = clean_dep("//:arm_compiler.BUILD"),
  )

  tf_http_archive(
      name = "libxsmm_archive",
      urls = [
          "https://mirror.bazel.build/github.com/hfp/libxsmm/archive/1.8.1.tar.gz",
          "https://github.com/hfp/libxsmm/archive/1.8.1.tar.gz",
      ],
      sha256 = "2ade869c3f42f23b5263c7d594aa3c7e5e61ac6a3afcaf5d6e42899d2a7986ce",
      strip_prefix = "libxsmm-1.8.1",
      build_file = clean_dep("//third_party:libxsmm.BUILD"),
  )

  tf_http_archive(
      name = "ortools_archive",
      urls = [
          "https://mirror.bazel.build/github.com/google/or-tools/archive/253f7955c6a1fd805408fba2e42ac6d45b312d15.tar.gz",
          # Please uncomment me, when the next upgrade happens. Then
          # remove the whitelist entry in third_party/repo.bzl.
          # "https://github.com/google/or-tools/archive/253f7955c6a1fd805408fba2e42ac6d45b312d15.tar.gz",
      ],
      sha256 = "932075525642b04ac6f1b50589f1df5cd72ec2f448b721fd32234cf183f0e755",
      strip_prefix = "or-tools-253f7955c6a1fd805408fba2e42ac6d45b312d15/src",
      build_file = clean_dep("//third_party:ortools.BUILD"),
  )

  tf_http_archive(
      name = "com_googlesource_code_re2",
      urls = [
          "https://mirror.bazel.build/github.com/google/re2/archive/26cd968b735e227361c9703683266f01e5df7857.tar.gz",
          "https://github.com/google/re2/archive/26cd968b735e227361c9703683266f01e5df7857.tar.gz",

      ],
      sha256 = "e57eeb837ac40b5be37b2c6197438766e73343ffb32368efea793dfd8b28653b",
      strip_prefix = "re2-26cd968b735e227361c9703683266f01e5df7857",
  )

  tf_http_archive(
      name = "gemmlowp",
      urls = [
          "https://mirror.bazel.build/github.com/google/gemmlowp/archive/38ebac7b059e84692f53e5938f97a9943c120d98.zip",
          "https://github.com/google/gemmlowp/archive/38ebac7b059e84692f53e5938f97a9943c120d98.zip",
      ],
      sha256 = "b87faa7294dfcc5d678f22a59d2c01ca94ea1e2a3b488c38a95a67889ed0a658",
      strip_prefix = "gemmlowp-38ebac7b059e84692f53e5938f97a9943c120d98",
  )

  tf_http_archive(
      name = "farmhash_archive",
      urls = [
          "https://mirror.bazel.build/github.com/google/farmhash/archive/816a4ae622e964763ca0862d9dbd19324a1eaf45.tar.gz",
          "https://github.com/google/farmhash/archive/816a4ae622e964763ca0862d9dbd19324a1eaf45.tar.gz",
      ],
      sha256 = "6560547c63e4af82b0f202cb710ceabb3f21347a4b996db565a411da5b17aba0",
      strip_prefix = "farmhash-816a4ae622e964763ca0862d9dbd19324a1eaf45",
      build_file = clean_dep("//third_party:farmhash.BUILD"),
  )

  tf_http_archive(
      name = "highwayhash",
      urls = [
          "http://mirror.bazel.build/github.com/google/highwayhash/archive/fd3d9af80465e4383162e4a7c5e2f406e82dd968.tar.gz",
          "https://github.com/google/highwayhash/archive/fd3d9af80465e4383162e4a7c5e2f406e82dd968.tar.gz",
      ],
      sha256 = "9c3e0e87d581feeb0c18d814d98f170ff23e62967a2bd6855847f0b2fe598a37",
      strip_prefix = "highwayhash-fd3d9af80465e4383162e4a7c5e2f406e82dd968",
      build_file = clean_dep("//third_party:highwayhash.BUILD"),
  )

  tf_http_archive(
      name = "nasm",
      urls = [
          "https://mirror.bazel.build/www.nasm.us/pub/nasm/releasebuilds/2.12.02/nasm-2.12.02.tar.bz2",
          "http://pkgs.fedoraproject.org/repo/pkgs/nasm/nasm-2.12.02.tar.bz2/d15843c3fb7db39af80571ee27ec6fad/nasm-2.12.02.tar.bz2",
      ],
      sha256 = "00b0891c678c065446ca59bcee64719d0096d54d6886e6e472aeee2e170ae324",
      strip_prefix = "nasm-2.12.02",
      build_file = clean_dep("//third_party:nasm.BUILD"),
  )

  tf_http_archive(
      name = "jpeg",
      urls = [
          "https://mirror.bazel.build/github.com/libjpeg-turbo/libjpeg-turbo/archive/1.5.3.tar.gz",
          "https://github.com/libjpeg-turbo/libjpeg-turbo/archive/1.5.3.tar.gz",
      ],
      sha256 = "1a17020f859cb12711175a67eab5c71fc1904e04b587046218e36106e07eabde",
      strip_prefix = "libjpeg-turbo-1.5.3",
      build_file = clean_dep("//third_party/jpeg:jpeg.BUILD"),
  )

  tf_http_archive(
      name = "png_archive",
      urls = [
          "https://mirror.bazel.build/github.com/glennrp/libpng/archive/v1.6.34.tar.gz",
          "https://github.com/glennrp/libpng/archive/v1.6.34.tar.gz",
      ],
      sha256 = "e45ce5f68b1d80e2cb9a2b601605b374bdf51e1798ef1c2c2bd62131dfcf9eef",
      strip_prefix = "libpng-1.6.34",
      build_file = clean_dep("//third_party:png.BUILD"),
      patch_file = clean_dep("//third_party:png_fix_rpi.patch"),
  )

  tf_http_archive(
      name = "org_sqlite",
      urls = [
          "https://mirror.bazel.build/www.sqlite.org/2018/sqlite-amalgamation-3230100.zip",
          "https://www.sqlite.org/2018/sqlite-amalgamation-3230100.zip",
      ],
      sha256 = "4239a1f69e5721d07d9a374eb84d594225229e54be4ee628da2995f4315d8dfc",
      strip_prefix = "sqlite-amalgamation-3230100",
      build_file = clean_dep("//third_party:sqlite.BUILD"),
  )

  tf_http_archive(
      name = "gif_archive",
      urls = [
          "https://mirror.bazel.build/ufpr.dl.sourceforge.net/project/giflib/giflib-5.1.4.tar.gz",
          "http://pilotfiber.dl.sourceforge.net/project/giflib/giflib-5.1.4.tar.gz",
      ],
      sha256 = "34a7377ba834397db019e8eb122e551a49c98f49df75ec3fcc92b9a794a4f6d1",
      strip_prefix = "giflib-5.1.4",
      build_file = clean_dep("//third_party:gif.BUILD"),
  )

  tf_http_archive(
      name = "six_archive",
      urls = [
          "https://mirror.bazel.build/pypi.python.org/packages/source/s/six/six-1.10.0.tar.gz",
          "https://pypi.python.org/packages/source/s/six/six-1.10.0.tar.gz",
      ],
      sha256 = "105f8d68616f8248e24bf0e9372ef04d3cc10104f1980f54d57b2ce73a5ad56a",
      strip_prefix = "six-1.10.0",
      build_file = clean_dep("//third_party:six.BUILD"),
  )

  tf_http_archive(
      name = "astor_archive",
      urls = [
          "https://mirror.bazel.build/pypi.python.org/packages/d8/be/c4276b3199ec3feee2a88bc64810fbea8f26d961e0a4cd9c68387a9f35de/astor-0.6.2.tar.gz",
          "https://pypi.python.org/packages/d8/be/c4276b3199ec3feee2a88bc64810fbea8f26d961e0a4cd9c68387a9f35de/astor-0.6.2.tar.gz",
      ],
      sha256 = "ff6d2e2962d834acb125cc4dcc80c54a8c17c253f4cc9d9c43b5102a560bb75d",
      strip_prefix = "astor-0.6.2",
      build_file = clean_dep("//third_party:astor.BUILD"),
  )

  tf_http_archive(
      name = "gast_archive",
      urls = [
          "https://mirror.bazel.build/pypi.python.org/packages/5c/78/ff794fcae2ce8aa6323e789d1f8b3b7765f601e7702726f430e814822b96/gast-0.2.0.tar.gz",
          "https://pypi.python.org/packages/5c/78/ff794fcae2ce8aa6323e789d1f8b3b7765f601e7702726f430e814822b96/gast-0.2.0.tar.gz",
      ],
      sha256 = "7068908321ecd2774f145193c4b34a11305bd104b4551b09273dfd1d6a374930",
      strip_prefix = "gast-0.2.0",
      build_file = clean_dep("//third_party:gast.BUILD"),
  )

  tf_http_archive(
      name = "termcolor_archive",
      urls = [
          "https://mirror.bazel.build/pypi.python.org/packages/8a/48/a76be51647d0eb9f10e2a4511bf3ffb8cc1e6b14e9e4fab46173aa79f981/termcolor-1.1.0.tar.gz",
          "https://pypi.python.org/packages/8a/48/a76be51647d0eb9f10e2a4511bf3ffb8cc1e6b14e9e4fab46173aa79f981/termcolor-1.1.0.tar.gz",
      ],
      sha256 = "1d6d69ce66211143803fbc56652b41d73b4a400a2891d7bf7a1cdf4c02de613b",
      strip_prefix = "termcolor-1.1.0",
      build_file = clean_dep("//third_party:termcolor.BUILD"),
  )

  tf_http_archive(
      name = "absl_py",
      urls = [
          "https://mirror.bazel.build/github.com/abseil/abseil-py/archive/ea8c4d2ddbf3fba610c4d613260561699b776db8.tar.gz",
          "https://github.com/abseil/abseil-py/archive/ea8c4d2ddbf3fba610c4d613260561699b776db8.tar.gz",
      ],
      sha256 = "c30b48e0d2580ef1412e55c5c0e1dab8db2ee4ab56e2075eccff29c90c7c7059",
      strip_prefix = "abseil-py-ea8c4d2ddbf3fba610c4d613260561699b776db8",
  )

  tf_http_archive(
      name = "org_python_pypi_backports_weakref",
      urls = [
          "https://mirror.bazel.build/pypi.python.org/packages/bc/cc/3cdb0a02e7e96f6c70bd971bc8a90b8463fda83e264fa9c5c1c98ceabd81/backports.weakref-1.0rc1.tar.gz",
          "https://pypi.python.org/packages/bc/cc/3cdb0a02e7e96f6c70bd971bc8a90b8463fda83e264fa9c5c1c98ceabd81/backports.weakref-1.0rc1.tar.gz",
      ],
      sha256 = "8813bf712a66b3d8b85dc289e1104ed220f1878cf981e2fe756dfaabe9a82892",
      strip_prefix = "backports.weakref-1.0rc1/src",
      build_file = clean_dep("//third_party:backports_weakref.BUILD"),
  )

  filegroup_external(
      name = "org_python_license",
      licenses = ["notice"],  # Python 2.0
      sha256_urls = {
          "b5556e921715ddb9242c076cae3963f483aa47266c5e37ea4c187f77cc79501c": [
              "https://mirror.bazel.build/docs.python.org/2.7/_sources/license.txt",
              "https://docs.python.org/2.7/_sources/license.txt",
          ],
      },
  )

  tf_http_archive(
      name = "protobuf_archive",
      urls = [
          "https://mirror.bazel.build/github.com/google/protobuf/archive/396336eb961b75f03b25824fe86cf6490fb75e3a.tar.gz",
          "https://github.com/google/protobuf/archive/396336eb961b75f03b25824fe86cf6490fb75e3a.tar.gz",
      ],
      sha256 = "846d907acf472ae233ec0882ef3a2d24edbbe834b80c305e867ac65a1f2c59e3",
      strip_prefix = "protobuf-396336eb961b75f03b25824fe86cf6490fb75e3a",
  )

  # We need to import the protobuf library under the names com_google_protobuf
  # and com_google_protobuf_cc to enable proto_library support in bazel.
  # Unfortunately there is no way to alias http_archives at the moment.
  tf_http_archive(
      name = "com_google_protobuf",
      urls = [
          "https://mirror.bazel.build/github.com/google/protobuf/archive/396336eb961b75f03b25824fe86cf6490fb75e3a.tar.gz",
          "https://github.com/google/protobuf/archive/396336eb961b75f03b25824fe86cf6490fb75e3a.tar.gz",
      ],
      sha256 = "846d907acf472ae233ec0882ef3a2d24edbbe834b80c305e867ac65a1f2c59e3",
      strip_prefix = "protobuf-396336eb961b75f03b25824fe86cf6490fb75e3a",
  )

  tf_http_archive(
      name = "com_google_protobuf_cc",
      urls = [
          "https://mirror.bazel.build/github.com/google/protobuf/archive/396336eb961b75f03b25824fe86cf6490fb75e3a.tar.gz",
          "https://github.com/google/protobuf/archive/396336eb961b75f03b25824fe86cf6490fb75e3a.tar.gz",
      ],
      sha256 = "846d907acf472ae233ec0882ef3a2d24edbbe834b80c305e867ac65a1f2c59e3",
      strip_prefix = "protobuf-396336eb961b75f03b25824fe86cf6490fb75e3a",
  )

  tf_http_archive(
      name = "nsync",
      urls = [
          "https://mirror.bazel.build/github.com/google/nsync/archive/0559ce013feac8db639ee1bf776aca0325d28777.tar.gz",
          "https://github.com/google/nsync/archive/0559ce013feac8db639ee1bf776aca0325d28777.tar.gz",
      ],
      sha256 = "6284454c5cd8b1dae2eeb8cf5eb63004de930b5427ed5f6b1aa793513df6b361",
      strip_prefix = "nsync-0559ce013feac8db639ee1bf776aca0325d28777",
  )

  tf_http_archive(
      name = "com_google_googletest",
      urls = [
          "https://mirror.bazel.build/github.com/google/googletest/archive/9816b96a6ddc0430671693df90192bbee57108b6.zip",
          "https://github.com/google/googletest/archive/9816b96a6ddc0430671693df90192bbee57108b6.zip",
      ],
      sha256 = "9cbca84c4256bed17df2c8f4d00c912c19d247c11c9ba6647cd6dd5b5c996b8d",
      strip_prefix = "googletest-9816b96a6ddc0430671693df90192bbee57108b6",
  )

  tf_http_archive(
      name = "com_github_gflags_gflags",
      urls = [
          "https://mirror.bazel.build/github.com/gflags/gflags/archive/f8a0efe03aa69b3336d8e228b37d4ccb17324b88.tar.gz",
          "https://github.com/gflags/gflags/archive/f8a0efe03aa69b3336d8e228b37d4ccb17324b88.tar.gz",
      ],
      sha256 = "4d222fab8f1ede4709cdff417d15a1336f862d7334a81abf76d09c15ecf9acd1",
      strip_prefix = "gflags-f8a0efe03aa69b3336d8e228b37d4ccb17324b88",
  )

  tf_http_archive(
      name = "pcre",
      sha256 = "ccdf7e788769838f8285b3ee672ed573358202305ee361cfec7a4a4fb005bbc7",
      urls = [
          "https://mirror.bazel.build/ftp.exim.org/pub/pcre/pcre-8.39.tar.gz",
          "http://ftp.exim.org/pub/pcre/pcre-8.39.tar.gz",
      ],
      strip_prefix = "pcre-8.39",
      build_file = clean_dep("//third_party:pcre.BUILD"),
  )

  tf_http_archive(
      name = "swig",
      sha256 = "58a475dbbd4a4d7075e5fe86d4e54c9edde39847cdb96a3053d87cb64a23a453",
      urls = [
          "https://mirror.bazel.build/ufpr.dl.sourceforge.net/project/swig/swig/swig-3.0.8/swig-3.0.8.tar.gz",
          "http://ufpr.dl.sourceforge.net/project/swig/swig/swig-3.0.8/swig-3.0.8.tar.gz",
          "http://pilotfiber.dl.sourceforge.net/project/swig/swig/swig-3.0.8/swig-3.0.8.tar.gz",
      ],
      strip_prefix = "swig-3.0.8",
      build_file = clean_dep("//third_party:swig.BUILD"),
  )

  tf_http_archive(
      name = "curl",
      sha256 = "ff3e80c1ca6a068428726cd7dd19037a47cc538ce58ef61c59587191039b2ca6",
      urls = [
          "https://mirror.bazel.build/curl.haxx.se/download/curl-7.49.1.tar.gz",
          "https://curl.haxx.se/download/curl-7.49.1.tar.gz",
      ],
      strip_prefix = "curl-7.49.1",
      build_file = clean_dep("//third_party:curl.BUILD"),
  )

  tf_http_archive(
      name = "grpc",
      urls = [
          "https://mirror.bazel.build/github.com/grpc/grpc/archive/d184fa229d75d336aedea0041bd59cb93e7e267f.tar.gz",
          "https://github.com/grpc/grpc/archive/d184fa229d75d336aedea0041bd59cb93e7e267f.tar.gz",
      ],
      sha256 = "895b31310e718a61f7335759a778c068a6edde1c089883598a0830cbb7075673",
      strip_prefix = "grpc-d184fa229d75d336aedea0041bd59cb93e7e267f",
  )


  tf_http_archive(
      name = "linenoise",
      sha256 = "7f51f45887a3d31b4ce4fa5965210a5e64637ceac12720cfce7954d6a2e812f7",
      urls = [
          "https://mirror.bazel.build/github.com/antirez/linenoise/archive/c894b9e59f02203dbe4e2be657572cf88c4230c3.tar.gz",
          "https://github.com/antirez/linenoise/archive/c894b9e59f02203dbe4e2be657572cf88c4230c3.tar.gz",
      ],
      strip_prefix = "linenoise-c894b9e59f02203dbe4e2be657572cf88c4230c3",
      build_file = clean_dep("//third_party:linenoise.BUILD"),
  )

  # TODO(phawkins): currently, this rule uses an unofficial LLVM mirror.
  # Switch to an official source of snapshots if/when possible.
  tf_http_archive(
      name = "llvm",
      urls = [
<<<<<<< HEAD
          "https://mirror.bazel.build/github.com/llvm-mirror/llvm/archive/638915a37f90f26599941977846408864f70ab35.tar.gz",
          "https://github.com/llvm-mirror/llvm/archive/638915a37f90f26599941977846408864f70ab35.tar.gz",
      ],
      sha256 = "aae3cacefa318cef030b4ca1e81ee9906752bbd89013cf9d47e156b5ad04b3a5",
      strip_prefix = "llvm-638915a37f90f26599941977846408864f70ab35",
=======
          "https://mirror.bazel.build/github.com/llvm-mirror/llvm/archive/10826be2a677d7babbc0c0640e94bf75fc808893.tar.gz",
          "https://github.com/llvm-mirror/llvm/archive/10826be2a677d7babbc0c0640e94bf75fc808893.tar.gz",
      ],
      sha256 = "eabe882cae486692abe6c62465f5899e558682739264d2f715d3ffe4ddc138ad",
      strip_prefix = "llvm-10826be2a677d7babbc0c0640e94bf75fc808893",
>>>>>>> d40a5c7c
      build_file = clean_dep("//third_party/llvm:llvm.BUILD"),
  )

  tf_http_archive(
      name = "lmdb",
      urls = [
          "https://mirror.bazel.build/github.com/LMDB/lmdb/archive/LMDB_0.9.19.tar.gz",
          "https://github.com/LMDB/lmdb/archive/LMDB_0.9.19.tar.gz",
      ],
      sha256 = "108532fb94c6f227558d45be3f3347b52539f0f58290a7bb31ec06c462d05326",
      strip_prefix = "lmdb-LMDB_0.9.19/libraries/liblmdb",
      build_file = clean_dep("//third_party:lmdb.BUILD"),
  )

  tf_http_archive(
      name = "jsoncpp_git",
      urls = [
          "https://mirror.bazel.build/github.com/open-source-parsers/jsoncpp/archive/11086dd6a7eba04289944367ca82cea71299ed70.tar.gz",
          "https://github.com/open-source-parsers/jsoncpp/archive/11086dd6a7eba04289944367ca82cea71299ed70.tar.gz",
      ],
      sha256 = "07d34db40593d257324ec5fb9debc4dc33f29f8fb44e33a2eeb35503e61d0fe2",
      strip_prefix = "jsoncpp-11086dd6a7eba04289944367ca82cea71299ed70",
      build_file = clean_dep("//third_party:jsoncpp.BUILD"),
  )

  tf_http_archive(
      name = "boringssl",
      urls = [
          "https://mirror.bazel.build/github.com/google/boringssl/archive/a0fb951d2a26a8ee746b52f3ba81ab011a0af778.tar.gz",
          "https://github.com/google/boringssl/archive/a0fb951d2a26a8ee746b52f3ba81ab011a0af778.tar.gz",
      ],
      sha256 = "524ba98a56300149696481b4cb9ddebd0c7b7ac9b9f6edee81da2d2d7e5d2bb3",
      strip_prefix = "boringssl-a0fb951d2a26a8ee746b52f3ba81ab011a0af778",
  )

  tf_http_archive(
      name = "zlib_archive",
      urls = [
          "https://mirror.bazel.build/zlib.net/zlib-1.2.11.tar.gz",
          "https://zlib.net/zlib-1.2.11.tar.gz",
      ],
      sha256 = "c3e5e9fdd5004dcb542feda5ee4f0ff0744628baf8ed2dd5d66f8ca1197cb1a1",
      strip_prefix = "zlib-1.2.11",
      build_file = clean_dep("//third_party:zlib.BUILD"),
  )

  tf_http_archive(
      name = "fft2d",
      urls = [
          "https://mirror.bazel.build/www.kurims.kyoto-u.ac.jp/~ooura/fft.tgz",
          "http://www.kurims.kyoto-u.ac.jp/~ooura/fft.tgz",
      ],
      sha256 = "52bb637c70b971958ec79c9c8752b1df5ff0218a4db4510e60826e0cb79b5296",
      build_file = clean_dep("//third_party/fft2d:fft2d.BUILD"),
  )

  tf_http_archive(
      name = "snappy",
      urls = [
          "https://mirror.bazel.build/github.com/google/snappy/archive/1.1.7.tar.gz",
          "https://github.com/google/snappy/archive/1.1.7.tar.gz",
      ],
      sha256 = "3dfa02e873ff51a11ee02b9ca391807f0c8ea0529a4924afa645fbf97163f9d4",
      strip_prefix = "snappy-1.1.7",
      build_file = clean_dep("//third_party:snappy.BUILD"),
  )

  tf_http_archive(
      name = "nccl_archive",
      urls = [
          "https://mirror.bazel.build/github.com/nvidia/nccl/archive/03d856977ecbaac87e598c0c4bafca96761b9ac7.tar.gz",
          "https://github.com/nvidia/nccl/archive/03d856977ecbaac87e598c0c4bafca96761b9ac7.tar.gz",
      ],
      sha256 = "2ca86fb6179ecbff789cc67c836139c1bbc0324ed8c04643405a30bf26325176",
      strip_prefix = "nccl-03d856977ecbaac87e598c0c4bafca96761b9ac7",
      build_file = clean_dep("//third_party:nccl/nccl_archive.BUILD"),
  )

  tf_http_archive(
      name = "kafka",
      urls = [
          "https://mirror.bazel.build/github.com/edenhill/librdkafka/archive/v0.11.1.tar.gz",
          "https://github.com/edenhill/librdkafka/archive/v0.11.1.tar.gz",
      ],
      sha256 = "dd035d57c8f19b0b612dd6eefe6e5eebad76f506e302cccb7c2066f25a83585e",
      strip_prefix = "librdkafka-0.11.1",
      build_file = clean_dep("//third_party:kafka/BUILD"),
      patch_file = clean_dep("//third_party/kafka:config.patch"),
  )

  tf_http_archive(
      name = "aws",
      urls = [
          "https://mirror.bazel.build/github.com/aws/aws-sdk-cpp/archive/1.3.15.tar.gz",
          "https://github.com/aws/aws-sdk-cpp/archive/1.3.15.tar.gz",
      ],
      sha256 = "b888d8ce5fc10254c3dd6c9020c7764dd53cf39cf011249d0b4deda895de1b7c",
      strip_prefix = "aws-sdk-cpp-1.3.15",
      build_file = clean_dep("//third_party:aws.BUILD"),
  )

  java_import_external(
      name = "junit",
      jar_sha256 = "59721f0805e223d84b90677887d9ff567dc534d7c502ca903c0c2b17f05c116a",
      jar_urls = [
          "https://mirror.bazel.build/repo1.maven.org/maven2/junit/junit/4.12/junit-4.12.jar",
          "http://repo1.maven.org/maven2/junit/junit/4.12/junit-4.12.jar",
          "http://maven.ibiblio.org/maven2/junit/junit/4.12/junit-4.12.jar",
      ],
      licenses = ["reciprocal"],  # Common Public License Version 1.0
      testonly_ = True,
      deps = ["@org_hamcrest_core"],
  )

  java_import_external(
      name = "org_hamcrest_core",
      jar_sha256 = "66fdef91e9739348df7a096aa384a5685f4e875584cce89386a7a47251c4d8e9",
      jar_urls = [
          "https://mirror.bazel.build/repo1.maven.org/maven2/org/hamcrest/hamcrest-core/1.3/hamcrest-core-1.3.jar",
          "http://repo1.maven.org/maven2/org/hamcrest/hamcrest-core/1.3/hamcrest-core-1.3.jar",
          "http://maven.ibiblio.org/maven2/org/hamcrest/hamcrest-core/1.3/hamcrest-core-1.3.jar",
      ],
      licenses = ["notice"],  # New BSD License
      testonly_ = True,
  )

  tf_http_archive(
      name = "jemalloc",
      urls = [
          "https://mirror.bazel.build/github.com/jemalloc/jemalloc/archive/4.4.0.tar.gz",
          "https://github.com/jemalloc/jemalloc/archive/4.4.0.tar.gz",
      ],
      sha256 = "3c8f25c02e806c3ce0ab5fb7da1817f89fc9732709024e2a81b6b82f7cc792a8",
      strip_prefix = "jemalloc-4.4.0",
      build_file = clean_dep("//third_party:jemalloc.BUILD"),
  )

  java_import_external(
      name = "com_google_testing_compile",
      jar_sha256 = "edc180fdcd9f740240da1a7a45673f46f59c5578d8cd3fbc912161f74b5aebb8",
      jar_urls = [
          "http://mirror.bazel.build/repo1.maven.org/maven2/com/google/testing/compile/compile-testing/0.11/compile-testing-0.11.jar",
          "http://repo1.maven.org/maven2/com/google/testing/compile/compile-testing/0.11/compile-testing-0.11.jar",
      ],
      licenses = ["notice"],  # New BSD License
      testonly_ = True,
      deps = ["@com_google_guava", "@com_google_truth"],
  )

  java_import_external(
      name = "com_google_truth",
      jar_sha256 = "032eddc69652b0a1f8d458f999b4a9534965c646b8b5de0eba48ee69407051df",
      jar_urls = [
          "http://mirror.bazel.build/repo1.maven.org/maven2/com/google/truth/truth/0.32/truth-0.32.jar",
          "http://repo1.maven.org/maven2/com/google/truth/truth/0.32/truth-0.32.jar",
      ],
      licenses = ["notice"],  # Apache 2.0
      testonly_ = True,
      deps = ["@com_google_guava"],
  )

  java_import_external(
      name = "org_checkerframework_qual",
      jar_sha256 = "a17501717ef7c8dda4dba73ded50c0d7cde440fd721acfeacbf19786ceac1ed6",
      jar_urls = [
          "http://mirror.bazel.build/repo1.maven.org/maven2/org/checkerframework/checker-qual/2.4.0/checker-qual-2.4.0.jar",
          "http://repo1.maven.org/maven2/org/checkerframework/checker-qual/2.4.0/checker-qual-2.4.0.jar",
      ],
      licenses = ["notice"],  # Apache 2.0
  )

  tf_http_archive(
      name = "com_google_pprof",
      urls = [
          "https://mirror.bazel.build/github.com/google/pprof/archive/c0fb62ec88c411cc91194465e54db2632845b650.tar.gz",
          "https://github.com/google/pprof/archive/c0fb62ec88c411cc91194465e54db2632845b650.tar.gz",
      ],
      sha256 = "e0928ca4aa10ea1e0551e2d7ce4d1d7ea2d84b2abbdef082b0da84268791d0c4",
      strip_prefix = "pprof-c0fb62ec88c411cc91194465e54db2632845b650",
      build_file = clean_dep("//third_party:pprof.BUILD"),
  )

  tf_http_archive(
      name = "cub_archive",
      urls = [
          "https://mirror.bazel.build/github.com/NVlabs/cub/archive/1.8.0.zip",
          "https://github.com/NVlabs/cub/archive/1.8.0.zip",
      ],
      sha256 = "6bfa06ab52a650ae7ee6963143a0bbc667d6504822cbd9670369b598f18c58c3",
      strip_prefix = "cub-1.8.0",
      build_file = clean_dep("//third_party:cub.BUILD"),
  )

  tf_http_archive(
      name = "cython",
      sha256 = "6dcd30b5ceb887b2b965ee7ceb82ea3acb5f0642fe2206c7636b45acea4798e5",
      urls = [
          "https://mirror.bazel.build/github.com/cython/cython/archive/3732784c45cfb040a5b0936951d196f83a12ea17.tar.gz",
          "https://github.com/cython/cython/archive/3732784c45cfb040a5b0936951d196f83a12ea17.tar.gz",
      ],
      strip_prefix = "cython-3732784c45cfb040a5b0936951d196f83a12ea17",
      build_file = clean_dep("//third_party:cython.BUILD"),
      delete = ["BUILD.bazel"],
  )

  tf_http_archive(
      name = "bazel_toolchains",
      urls = [
          "https://mirror.bazel.build/github.com/bazelbuild/bazel-toolchains/archive/44200e0c026d86c53470d107b3697a3e46469c43.tar.gz",
          "https://github.com/bazelbuild/bazel-toolchains/archive/44200e0c026d86c53470d107b3697a3e46469c43.tar.gz",
      ],
      strip_prefix = "bazel-toolchains-44200e0c026d86c53470d107b3697a3e46469c43",
      sha256 = "699b55a6916c687f4b7dc092dbbf5f64672cde0dc965f79717735ec4e5416556",
  )

  tf_http_archive(
      name = "arm_neon_2_x86_sse",
      sha256 = "c8d90aa4357f8079d427e87a6f4c493da1fa4140aee926c05902d7ec1533d9a5",
      strip_prefix = "ARM_NEON_2_x86_SSE-0f77d9d182265259b135dad949230ecbf1a2633d",
      urls = [
          "https://mirror.bazel.build/github.com/intel/ARM_NEON_2_x86_SSE/archive/0f77d9d182265259b135dad949230ecbf1a2633d.tar.gz",
          "https://github.com/intel/ARM_NEON_2_x86_SSE/archive/0f77d9d182265259b135dad949230ecbf1a2633d.tar.gz",
      ],
      build_file = clean_dep("//third_party:arm_neon_2_x86_sse.BUILD"),
  )

  tf_http_archive(
      name = "flatbuffers",
      strip_prefix = "flatbuffers-971a68110e4fc1bace10fcb6deeb189e7e1a34ce",
      sha256 = "874088d2ee0d9f8524191f77209556415f03dd44e156276edf19e5b90ceb5f55",
      urls = [
          "https://mirror.bazel.build/github.com/google/flatbuffers/archive/971a68110e4fc1bace10fcb6deeb189e7e1a34ce.tar.gz",
          "https://github.com/google/flatbuffers/archive/971a68110e4fc1bace10fcb6deeb189e7e1a34ce.tar.gz",
      ],
      build_file = clean_dep("//third_party/flatbuffers:flatbuffers.BUILD"),
  )

  native.new_http_archive(
      name = "double_conversion",
      urls = [
          "https://github.com/google/double-conversion/archive/3992066a95b823efc8ccc1baf82a1cfc73f6e9b8.zip",
      ],
      sha256 = "2f7fbffac0d98d201ad0586f686034371a6d152ca67508ab611adc2386ad30de",
      strip_prefix = "double-conversion-3992066a95b823efc8ccc1baf82a1cfc73f6e9b8",
      build_file = clean_dep("//third_party:double_conversion.BUILD")
  )

  tf_http_archive(
      name = "tflite_mobilenet",
      sha256 = "23f814d1c076bdf03715dfb6cab3713aa4fbdf040fd5448c43196bd2e97a4c1b",
      urls = [
          "https://mirror.bazel.build/storage.googleapis.com/download.tensorflow.org/models/tflite/mobilenet_v1_224_android_quant_2017_11_08.zip",
          "https://storage.googleapis.com/download.tensorflow.org/models/tflite/mobilenet_v1_224_android_quant_2017_11_08.zip",
      ],
      build_file = clean_dep("//third_party:tflite_mobilenet.BUILD"),
  )

  tf_http_archive(
      name = "tflite_mobilenet_ssd",
      sha256 = "767057f2837a46d97882734b03428e8dd640b93236052b312b2f0e45613c1cf0",
      urls = [
          "https://mirror.bazel.build/storage.googleapis.com/download.tensorflow.org/models/tflite/mobilenet_ssd_tflite_v1.zip",
          "https://storage.googleapis.com/download.tensorflow.org/models/tflite/mobilenet_ssd_tflite_v1.zip",
      ],
      build_file = str(Label("//third_party:tflite_mobilenet.BUILD")),
  )

  tf_http_archive(
      name = "tflite_conv_actions_frozen",
      sha256 = "d947b38cba389b5e2d0bfc3ea6cc49c784e187b41a071387b3742d1acac7691e",
      urls = [
          "https://mirror.bazel.build/storage.googleapis.com/download.tensorflow.org/models/tflite/conv_actions_tflite.zip",
          "https://storage.googleapis.com/download.tensorflow.org/models/tflite/conv_actions_tflite.zip",
      ],
      build_file = str(Label("//third_party:tflite_mobilenet.BUILD")),
  )

  tf_http_archive(
      name = "tflite_smartreply",
      sha256 = "8980151b85a87a9c1a3bb1ed4748119e4a85abd3cb5744d83da4d4bd0fbeef7c",
      urls = [
          "https://mirror.bazel.build/storage.googleapis.com/download.tensorflow.org/models/tflite/smartreply_1.0_2017_11_01.zip",
          "https://storage.googleapis.com/download.tensorflow.org/models/tflite/smartreply_1.0_2017_11_01.zip"
      ],
      build_file = clean_dep("//third_party:tflite_smartreply.BUILD"),
  )

  tf_http_archive(
      name = "tflite_ovic_testdata",
      sha256 = "a9a705d8d519220178e2e65d383fdb21da37fdb31d1e909b0a1acdac46479e9c",
      urls = [
          "https://mirror.bazel.build/storage.googleapis.com/download.tensorflow.org/data/ovic.zip",
          "https://storage.googleapis.com/download.tensorflow.org/data/ovic.zip",
      ],
      build_file = clean_dep("//third_party:tflite_ovic_testdata.BUILD"),
      strip_prefix = "ovic",
  )

  ##############################################################################
  # BIND DEFINITIONS
  #
  # Please do not add bind() definitions unless we have no other choice.
  # If that ends up being the case, please leave a comment explaining
  # why we can't depend on the canonical build target.

  # gRPC wants a cares dependency but its contents is not actually
  # important since we have set GRPC_ARES=0 in tools/bazel.rc
  native.bind(
      name = "cares",
      actual = "@grpc//third_party/nanopb:nanopb",
  )

  # Needed by Protobuf
  native.bind(
      name = "grpc_cpp_plugin",
      actual = "@grpc//:grpc_cpp_plugin",
  )
  native.bind(
      name = "grpc_python_plugin",
      actual = "@grpc//:grpc_python_plugin",
  )

  # gRPC has three empty C++ functions which it wants the user to define
  # at build time. https://github.com/grpc/grpc/issues/13590
  native.bind(
      name = "grpc_lib",
      actual = "@grpc//:grpc++_unsecure",
  )

  # Needed by gRPC
  native.bind(
      name = "libssl",
      actual = "@boringssl//:ssl",
  )

  # Needed by gRPC
  native.bind(
      name = "nanopb",
      actual = "@grpc//third_party/nanopb:nanopb",
  )

  # Needed by gRPC
  native.bind(
      name = "protobuf",
      actual = "@protobuf_archive//:protobuf",
  )

  # gRPC expects //external:protobuf_clib and //external:protobuf_compiler
  # to point to Protobuf's compiler library.
  native.bind(
      name = "protobuf_clib",
      actual = "@protobuf_archive//:protoc_lib",
  )

  # Needed by gRPC
  native.bind(
      name = "protobuf_headers",
      actual = "@protobuf_archive//:protobuf_headers",
  )

  # Needed by Protobuf
  native.bind(
      name = "python_headers",
      actual = clean_dep("//third_party/python_runtime:headers"),
  )

  # Needed by Protobuf
  native.bind(
      name = "six",
      actual = "@six_archive//:six",
  )

  # Needed by gRPC
  native.bind(
      name = "zlib",
      actual = "@zlib_archive//:zlib",
  )<|MERGE_RESOLUTION|>--- conflicted
+++ resolved
@@ -452,19 +452,11 @@
   tf_http_archive(
       name = "llvm",
       urls = [
-<<<<<<< HEAD
-          "https://mirror.bazel.build/github.com/llvm-mirror/llvm/archive/638915a37f90f26599941977846408864f70ab35.tar.gz",
-          "https://github.com/llvm-mirror/llvm/archive/638915a37f90f26599941977846408864f70ab35.tar.gz",
-      ],
-      sha256 = "aae3cacefa318cef030b4ca1e81ee9906752bbd89013cf9d47e156b5ad04b3a5",
-      strip_prefix = "llvm-638915a37f90f26599941977846408864f70ab35",
-=======
           "https://mirror.bazel.build/github.com/llvm-mirror/llvm/archive/10826be2a677d7babbc0c0640e94bf75fc808893.tar.gz",
           "https://github.com/llvm-mirror/llvm/archive/10826be2a677d7babbc0c0640e94bf75fc808893.tar.gz",
       ],
       sha256 = "eabe882cae486692abe6c62465f5899e558682739264d2f715d3ffe4ddc138ad",
       strip_prefix = "llvm-10826be2a677d7babbc0c0640e94bf75fc808893",
->>>>>>> d40a5c7c
       build_file = clean_dep("//third_party/llvm:llvm.BUILD"),
   )
 
