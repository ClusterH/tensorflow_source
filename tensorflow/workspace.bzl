--- conflicted
+++ resolved
@@ -145,20 +145,15 @@
     tf_http_archive(
         name = "eigen_archive",
         build_file = clean_dep("//third_party:eigen.BUILD"),
-<<<<<<< HEAD
         patch_file = clean_dep("//third_party/eigen3:eigen_fix_compilation.patch"),
         sha256 = "61f0017318a24cf940db14e57febecc524b24a9faa8ff4fa7f9f91630c4cd09d",
         strip_prefix = "eigen-eigen-5a4931dafc1c",
-=======
-        patch_file = clean_dep("//third_party/eigen3:gpu_packet_math.patch"),
-        sha256 = "13a8885ab17cadb6c7e55538081f1f31d90e58d6415858d43ea72199bc0f5e22",
-        strip_prefix = "eigen-eigen-9632304bf806",
->>>>>>> ebc91eda
-        urls = [
-            "https://mirror.bazel.build/bitbucket.org/eigen/eigen/get/9632304bf806.tar.gz",
-            "https://bitbucket.org/eigen/eigen/get/9632304bf806.tar.gz",
-        ],
-    )
+        urls = [
+            "https://mirror.bazel.build/bitbucket.org/eigen/eigen/get/5a4931dafc1c.tar.gz",
+            "https://bitbucket.org/eigen/eigen/get/5a4931dafc1c.tar.gz",
+        ],
+    )
+
 
     tf_http_archive(
         name = "arm_compiler",
