--- conflicted
+++ resolved
@@ -904,10 +904,6 @@
         ],
     )
 
-<<<<<<< HEAD
-def tf_bind():
-    """Bind targets for some external repositories"""
-=======
     tf_http_archive(
         name = "seastar",
         urls = [
@@ -930,7 +926,8 @@
         build_file = clean_dep("//third_party/boost:boost.BUILD"),
     )
 
->>>>>>> f6bc6d75
+def tf_bind():
+    """Bind targets for some external repositories"""
     ##############################################################################
     # BIND DEFINITIONS
     #
