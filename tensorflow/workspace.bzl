# TensorFlow external dependencies that can be loaded in WORKSPACE files.

load("//third_party/gpus:cuda_configure.bzl", "cuda_configure")
load("//third_party/gpus:rocm_configure.bzl", "rocm_configure")
load("//third_party/tensorrt:tensorrt_configure.bzl", "tensorrt_configure")
load("//third_party/nccl:nccl_configure.bzl", "nccl_configure")
load("//third_party/mkl:build_defs.bzl", "mkl_repository")
load("//third_party/git:git_configure.bzl", "git_configure")
load("//third_party/py:python_configure.bzl", "python_configure")
load("//third_party/mlir:mlir_configure.bzl", "mlir_configure")
load("//third_party/sycl:sycl_configure.bzl", "sycl_configure")
load("//third_party/systemlibs:syslibs_configure.bzl", "syslibs_configure")
load("//third_party/toolchains/remote:configure.bzl", "remote_execution_configure")
load("//third_party/toolchains/clang6:repo.bzl", "clang6_configure")
load("//third_party/toolchains/cpus/arm:arm_compiler_configure.bzl", "arm_compiler_configure")
load("//third_party:repo.bzl", "tf_http_archive")
load("//third_party/clang_toolchain:cc_configure_clang.bzl", "cc_download_clang_toolchain")
load("@io_bazel_rules_closure//closure/private:java_import_external.bzl", "java_import_external")
load("@io_bazel_rules_closure//closure:defs.bzl", "filegroup_external")
load(
    "//tensorflow/tools/def_file_filter:def_file_filter_configure.bzl",
    "def_file_filter_configure",
)
load("//third_party/FP16:workspace.bzl", FP16 = "repo")
load("//third_party/aws:workspace.bzl", aws = "repo")
load("//third_party/flatbuffers:workspace.bzl", flatbuffers = "repo")
load("//third_party/highwayhash:workspace.bzl", highwayhash = "repo")
load("//third_party/hwloc:workspace.bzl", hwloc = "repo")
load("//third_party/icu:workspace.bzl", icu = "repo")
load("//third_party/jpeg:workspace.bzl", jpeg = "repo")
load("//third_party/nasm:workspace.bzl", nasm = "repo")
load("//third_party/kissfft:workspace.bzl", kissfft = "repo")
load("//third_party/keras_applications_archive:workspace.bzl", keras_applications = "repo")
load("//third_party/pasta:workspace.bzl", pasta = "repo")

def initialize_third_party():
    """ Load third party repositories.  See above load() statements. """
    FP16()
    aws()
    flatbuffers()
    highwayhash()
    hwloc()
    icu()
    keras_applications()
    kissfft()
    jpeg()
    nasm()
    pasta()

# Sanitize a dependency so that it works correctly from code that includes
# TensorFlow as a submodule.
def clean_dep(dep):
    return str(Label(dep))

# If TensorFlow is linked as a submodule.
# path_prefix is no longer used.
# tf_repo_name is thought to be under consideration.
def tf_workspace(path_prefix = "", tf_repo_name = ""):
    tf_repositories(path_prefix, tf_repo_name)
    tf_bind()

# Define all external repositories required by TensorFlow
def tf_repositories(path_prefix = "", tf_repo_name = ""):
    """All external dependencies for TF builds."""

    # Note that we check the minimum bazel version in WORKSPACE.
    clang6_configure(name = "local_config_clang6")
    cc_download_clang_toolchain(name = "local_config_download_clang")
    cuda_configure(name = "local_config_cuda")
    tensorrt_configure(name = "local_config_tensorrt")
    nccl_configure(name = "local_config_nccl")
    git_configure(name = "local_config_git")
    sycl_configure(name = "local_config_sycl")
    syslibs_configure(name = "local_config_syslibs")
    python_configure(name = "local_config_python")
    rocm_configure(name = "local_config_rocm")
    mlir_configure(name = "local_config_mlir")
    remote_execution_configure(name = "local_config_remote_execution")

    initialize_third_party()

    # For windows bazel build
    # TODO: Remove def file filter when TensorFlow can export symbols properly on Windows.
    def_file_filter_configure(name = "local_config_def_file_filter")

    # Point //external/local_config_arm_compiler to //external/arm_compiler
    arm_compiler_configure(
        name = "local_config_arm_compiler",
        build_file = clean_dep("//third_party/toolchains/cpus/arm:BUILD"),
        remote_config_repo = "../arm_compiler",
    )

    mkl_repository(
        name = "mkl_linux",
        build_file = clean_dep("//third_party/mkl:mkl.BUILD"),
        sha256 = "a936d6b277a33d2a027a024ea8e65df62bd2e162c7ca52c48486ed9d5dc27160",
        strip_prefix = "mklml_lnx_2019.0.5.20190502",
        urls = [
            "http://https://storage.googleapis.com/mirror.tensorflow.org/github.com/intel/mkl-dnn/releases/download/v0.20-rc/mklml_lnx_2019.0.5.20190502.tgz",
            "https://github.com/intel/mkl-dnn/releases/download/v0.20-rc/mklml_lnx_2019.0.5.20190502.tgz",
        ],
    )
    mkl_repository(
        name = "mkl_windows",
        build_file = clean_dep("//third_party/mkl:mkl.BUILD"),
        sha256 = "535857b17643d7f7546b58fc621244e7cfcc4fff2aa2ebd3fc5b4e126bfc36cf",
        strip_prefix = "mklml_win_2019.0.5.20190502",
        urls = [
            "http://mirror.tensorflow.org/github.com/intel/mkl-dnn/releases/download/v0.20-rc/mklml_win_2019.0.5.20190502.zip",
            "https://github.com/intel/mkl-dnn/releases/download/v0.20-rc/mklml_win_2019.0.5.20190502.zip",
        ],
    )
    mkl_repository(
        name = "mkl_darwin",
        build_file = clean_dep("//third_party/mkl:mkl.BUILD"),
        sha256 = "2fbb71a0365d42a39ea7906568d69b1db3bfc9914fee75eedb06c5f32bf5fa68",
        strip_prefix = "mklml_mac_2019.0.5.20190502",
        urls = [
            "http://mirror.tensorflow.org/github.com/intel/mkl-dnn/releases/download/v0.20-rc/mklml_mac_2019.0.5.20190502.tgz",
            "https://github.com/intel/mkl-dnn/releases/download/v0.20-rc/mklml_mac_2019.0.5.20190502.tgz",
        ],
    )

    if path_prefix:
        print("path_prefix was specified to tf_workspace but is no longer used " +
              "and will be removed in the future.")

    # Important: If you are upgrading MKL-DNN, then update the version numbers
    # in third_party/mkl_dnn/mkldnn.BUILD. In addition, the new version of
    # MKL-DNN might require upgrading MKL ML libraries also. If they need to be
    # upgraded then update the version numbers on all three versions above
    # (Linux, Mac, Windows).
    tf_http_archive(
        name = "mkl_dnn",
        build_file = clean_dep("//third_party/mkl_dnn:mkldnn.BUILD"),
        sha256 = "26f720ed912843ba293e8a1e0822fe5318e93c529d80c87af1cf555d68e642d0",
        strip_prefix = "mkl-dnn-0.20.1",
        urls = [
            "http://mirror.tensorflow.org/github.com/intel/mkl-dnn/archive/v0.20.1.tar.gz",
            "https://github.com/intel/mkl-dnn/archive/v0.20.1.tar.gz",
        ],
    )

    tf_http_archive(
        name = "mkl_dnn_v1",
        build_file = clean_dep("//third_party/mkl_dnn:mkldnn.BUILD"),
        sha256 = "fcc2d951f7170eade0cfdd0d8d1d58e3e7785bd326bca6555f3722f8cba71811",
        strip_prefix = "mkl-dnn-1.0-pc2",
        urls = [
            "http://mirror.tensorflow.org/github.com/intel/mkl-dnn/archive/v1.0-pc2.tar.gz",
            "https://github.com/intel/mkl-dnn/archive/v1.0-pc2.tar.gz",
        ],
    )

    tf_http_archive(
        name = "com_google_absl",
        build_file = clean_dep("//third_party:com_google_absl.BUILD"),
        sha256 = "acd93f6baaedc4414ebd08b33bebca7c7a46888916101d8c0b8083573526d070",
        strip_prefix = "abseil-cpp-43ef2148c0936ebf7cb4be6b19927a9d9d145b8f",
        urls = [
            "http://mirror.tensorflow.org/github.com/abseil/abseil-cpp/archive/43ef2148c0936ebf7cb4be6b19927a9d9d145b8f.tar.gz",
            "https://github.com/abseil/abseil-cpp/archive/43ef2148c0936ebf7cb4be6b19927a9d9d145b8f.tar.gz",
        ],
    )

    tf_http_archive(
        name = "eigen_archive",
        build_file = clean_dep("//third_party:eigen.BUILD"),
        patch_file = clean_dep("//third_party/eigen3:gpu_packet_math.patch"),
        sha256 = "f3d69ac773ecaf3602cb940040390d4e71a501bb145ca9e01ce5464cf6d4eb68",
        strip_prefix = "eigen-eigen-049af2f56331",
        urls = [
            "http://mirror.tensorflow.org/bitbucket.org/eigen/eigen/get/049af2f56331.tar.gz",
            "https://bitbucket.org/eigen/eigen/get/049af2f56331.tar.gz",
        ],
    )

    tf_http_archive(
        name = "arm_compiler",
        build_file = clean_dep("//:arm_compiler.BUILD"),
        sha256 = "4c622a5c7b9feb9615d4723b03a13142a7f3f813f9296861d5401282b9fbea96",
        strip_prefix = "tools-0e906ebc527eab1cdbf7adabff5b474da9562e9f/arm-bcm2708/arm-rpi-4.9.3-linux-gnueabihf",
        urls = [
            "http://mirror.tensorflow.org/github.com/raspberrypi/tools/archive/0e906ebc527eab1cdbf7adabff5b474da9562e9f.tar.gz",
            "https://github.com/raspberrypi/tools/archive/0e906ebc527eab1cdbf7adabff5b474da9562e9f.tar.gz",
        ],
    )

    tf_http_archive(
        name = "libxsmm_archive",
        build_file = clean_dep("//third_party:libxsmm.BUILD"),
        sha256 = "5fc1972471cd8e2b8b64ea017590193739fc88d9818e3d086621e5c08e86ea35",
        strip_prefix = "libxsmm-1.11",
        urls = [
            "http://mirror.tensorflow.org/github.com/hfp/libxsmm/archive/1.11.tar.gz",
            "https://github.com/hfp/libxsmm/archive/1.11.tar.gz",
        ],
    )

    tf_http_archive(
        name = "com_googlesource_code_re2",
        sha256 = "d070e2ffc5476c496a6a872a6f246bfddce8e7797d6ba605a7c8d72866743bf9",
        strip_prefix = "re2-506cfa4bffd060c06ec338ce50ea3468daa6c814",
        system_build_file = clean_dep("//third_party/systemlibs:re2.BUILD"),
        urls = [
            "http://mirror.tensorflow.org/github.com/google/re2/archive/506cfa4bffd060c06ec338ce50ea3468daa6c814.tar.gz",
            "https://github.com/google/re2/archive/506cfa4bffd060c06ec338ce50ea3468daa6c814.tar.gz",
        ],
    )

    tf_http_archive(
        name = "com_github_googlecloudplatform_google_cloud_cpp",
        sha256 = "fd0c3e3b50f32af332b53857f8cd1bfa009e33d1eeecabc5c79a4825d906a90c",
        strip_prefix = "google-cloud-cpp-0.10.0",
        system_build_file = clean_dep("//third_party/systemlibs:google_cloud_cpp.BUILD"),
        system_link_files = {
            "//third_party/systemlibs:google_cloud_cpp.google.cloud.bigtable.BUILD": "google/cloud/bigtable/BUILD",
        },
        urls = [
            "http://mirror.tensorflow.org/github.com/googleapis/google-cloud-cpp/archive/v0.10.0.tar.gz",
            "https://github.com/googleapis/google-cloud-cpp/archive/v0.10.0.tar.gz",
        ],
    )

    tf_http_archive(
        name = "com_github_googleapis_googleapis",
        build_file = clean_dep("//third_party:googleapis.BUILD"),
        sha256 = "824870d87a176f26bcef663e92051f532fac756d1a06b404055dc078425f4378",
        strip_prefix = "googleapis-f81082ea1e2f85c43649bee26e0d9871d4b41cdb",
        system_build_file = clean_dep("//third_party/systemlibs:googleapis.BUILD"),
        urls = [
            "http://mirror.tensorflow.org/github.com/googleapis/googleapis/archive/f81082ea1e2f85c43649bee26e0d9871d4b41cdb.zip",
            "https://github.com/googleapis/googleapis/archive/f81082ea1e2f85c43649bee26e0d9871d4b41cdb.zip",
        ],
    )

    tf_http_archive(
        name = "gemmlowp",
        sha256 = "6678b484d929f2d0d3229d8ac4e3b815a950c86bb9f17851471d143f6d4f7834",
        strip_prefix = "gemmlowp-12fed0cd7cfcd9e169bf1925bc3a7a58725fdcc3",
        urls = [
            "http://mirror.tensorflow.org/github.com/google/gemmlowp/archive/12fed0cd7cfcd9e169bf1925bc3a7a58725fdcc3.zip",
            "https://github.com/google/gemmlowp/archive/12fed0cd7cfcd9e169bf1925bc3a7a58725fdcc3.zip",
        ],
    )

    tf_http_archive(
        name = "farmhash_archive",
        build_file = clean_dep("//third_party:farmhash.BUILD"),
        sha256 = "6560547c63e4af82b0f202cb710ceabb3f21347a4b996db565a411da5b17aba0",
        strip_prefix = "farmhash-816a4ae622e964763ca0862d9dbd19324a1eaf45",
        urls = [
            "http://mirror.tensorflow.org/github.com/google/farmhash/archive/816a4ae622e964763ca0862d9dbd19324a1eaf45.tar.gz",
            "https://github.com/google/farmhash/archive/816a4ae622e964763ca0862d9dbd19324a1eaf45.tar.gz",
        ],
    )

    tf_http_archive(
        name = "png_archive",
        build_file = clean_dep("//third_party:png.BUILD"),
        patch_file = clean_dep("//third_party:png_fix_rpi.patch"),
        sha256 = "ca74a0dace179a8422187671aee97dd3892b53e168627145271cad5b5ac81307",
        strip_prefix = "libpng-1.6.37",
        system_build_file = clean_dep("//third_party/systemlibs:png.BUILD"),
        urls = [
            "http://mirror.tensorflow.org/github.com/glennrp/libpng/archive/v1.6.37.tar.gz",
            "https://github.com/glennrp/libpng/archive/v1.6.37.tar.gz",
        ],
    )

    tf_http_archive(
        name = "org_sqlite",
        build_file = clean_dep("//third_party:sqlite.BUILD"),
        sha256 = "d02fc4e95cfef672b45052e221617a050b7f2e20103661cda88387349a9b1327",
        strip_prefix = "sqlite-amalgamation-3280000",
        system_build_file = clean_dep("//third_party/systemlibs:sqlite.BUILD"),
        urls = [
            "http://mirror.tensorflow.org/www.sqlite.org/2019/sqlite-amalgamation-3280000.zip",
            "https://www.sqlite.org/2019/sqlite-amalgamation-3280000.zip",
        ],
    )

    tf_http_archive(
        name = "gif_archive",
        build_file = clean_dep("//third_party:gif.BUILD"),
        sha256 = "34a7377ba834397db019e8eb122e551a49c98f49df75ec3fcc92b9a794a4f6d1",
        strip_prefix = "giflib-5.1.4",
        system_build_file = clean_dep("//third_party/systemlibs:gif.BUILD"),
        urls = [
            "http://mirror.tensorflow.org/ufpr.dl.sourceforge.net/project/giflib/giflib-5.1.4.tar.gz",
            "http://pilotfiber.dl.sourceforge.net/project/giflib/giflib-5.1.4.tar.gz",
        ],
    )

    tf_http_archive(
        name = "six_archive",
        build_file = clean_dep("//third_party:six.BUILD"),
        sha256 = "105f8d68616f8248e24bf0e9372ef04d3cc10104f1980f54d57b2ce73a5ad56a",
        strip_prefix = "six-1.10.0",
        system_build_file = clean_dep("//third_party/systemlibs:six.BUILD"),
        urls = [
            "http://mirror.tensorflow.org/pypi.python.org/packages/source/s/six/six-1.10.0.tar.gz",
            "https://pypi.python.org/packages/source/s/six/six-1.10.0.tar.gz",
        ],
    )

    tf_http_archive(
        name = "astor_archive",
        build_file = clean_dep("//third_party:astor.BUILD"),
        sha256 = "95c30d87a6c2cf89aa628b87398466840f0ad8652f88eb173125a6df8533fb8d",
        strip_prefix = "astor-0.7.1",
        system_build_file = clean_dep("//third_party/systemlibs:astor.BUILD"),
        urls = [
            "http://mirror.tensorflow.org/pypi.python.org/packages/99/80/f9482277c919d28bebd85813c0a70117214149a96b08981b72b63240b84c/astor-0.7.1.tar.gz",
            "https://pypi.python.org/packages/99/80/f9482277c919d28bebd85813c0a70117214149a96b08981b72b63240b84c/astor-0.7.1.tar.gz",
        ],
    )

    tf_http_archive(
        name = "functools32_archive",
        build_file = clean_dep("//third_party:functools32.BUILD"),
        sha256 = "f6253dfbe0538ad2e387bd8fdfd9293c925d63553f5813c4e587745416501e6d",
        strip_prefix = "functools32-3.2.3-2",
        urls = [
            "http://mirror.tensorflow.org/pypi.python.org/packages/c5/60/6ac26ad05857c601308d8fb9e87fa36d0ebf889423f47c3502ef034365db/functools32-3.2.3-2.tar.gz",
            "https://pypi.python.org/packages/c5/60/6ac26ad05857c601308d8fb9e87fa36d0ebf889423f47c3502ef034365db/functools32-3.2.3-2.tar.gz",
        ],
    )

    tf_http_archive(
        name = "gast_archive",
        build_file = clean_dep("//third_party:gast.BUILD"),
        sha256 = "fe939df4583692f0512161ec1c880e0a10e71e6a232da045ab8edd3756fbadf0",
        strip_prefix = "gast-0.2.2",
        system_build_file = clean_dep("//third_party/systemlibs:gast.BUILD"),
        urls = [
            "http://mirror.tensorflow.org/pypi.python.org/packages/4e/35/11749bf99b2d4e3cceb4d55ca22590b0d7c2c62b9de38ac4a4a7f4687421/gast-0.2.2.tar.gz",
            "https://files.pythonhosted.org/packages/4e/35/11749bf99b2d4e3cceb4d55ca22590b0d7c2c62b9de38ac4a4a7f4687421/gast-0.2.2.tar.gz",
        ],
    )

    tf_http_archive(
        name = "termcolor_archive",
        build_file = clean_dep("//third_party:termcolor.BUILD"),
        sha256 = "1d6d69ce66211143803fbc56652b41d73b4a400a2891d7bf7a1cdf4c02de613b",
        strip_prefix = "termcolor-1.1.0",
        system_build_file = clean_dep("//third_party/systemlibs:termcolor.BUILD"),
        urls = [
            "http://mirror.tensorflow.org/pypi.python.org/packages/8a/48/a76be51647d0eb9f10e2a4511bf3ffb8cc1e6b14e9e4fab46173aa79f981/termcolor-1.1.0.tar.gz",
            "https://pypi.python.org/packages/8a/48/a76be51647d0eb9f10e2a4511bf3ffb8cc1e6b14e9e4fab46173aa79f981/termcolor-1.1.0.tar.gz",
        ],
    )

    tf_http_archive(
        name = "opt_einsum_archive",
        build_file = clean_dep("//third_party:opt_einsum.BUILD"),
        sha256 = "d3d464b4da7ef09e444c30e4003a27def37f85ff10ff2671e5f7d7813adac35b",
        strip_prefix = "opt_einsum-2.3.2",
        system_build_file = clean_dep("//third_party/systemlibs:opt_einsum.BUILD"),
        urls = [
            "http://mirror.tensorflow.org/pypi.python.org/packages/f6/d6/44792ec668bcda7d91913c75237314e688f70415ab2acd7172c845f0b24f/opt_einsum-2.3.2.tar.gz",
            "https://pypi.python.org/packages/f6/d6/44792ec668bcda7d91913c75237314e688f70415ab2acd7172c845f0b24f/opt_einsum-2.3.2.tar.gz",
        ],
    )

    tf_http_archive(
        name = "absl_py",
        sha256 = "3d0f39e0920379ff1393de04b573bca3484d82a5f8b939e9e83b20b6106c9bbe",
        strip_prefix = "abseil-py-pypi-v0.7.1",
        system_build_file = clean_dep("//third_party/systemlibs:absl_py.BUILD"),
        system_link_files = {
            "//third_party/systemlibs:absl_py.absl.BUILD": "absl/BUILD",
            "//third_party/systemlibs:absl_py.absl.flags.BUILD": "absl/flags/BUILD",
            "//third_party/systemlibs:absl_py.absl.testing.BUILD": "absl/testing/BUILD",
        },
        urls = [
            "http://mirror.tensorflow.org/github.com/abseil/abseil-py/archive/pypi-v0.7.1.tar.gz",
            "https://github.com/abseil/abseil-py/archive/pypi-v0.7.1.tar.gz",
        ],
    )

    tf_http_archive(
        name = "enum34_archive",
        urls = [
            "http://mirror.tensorflow.org/pypi.python.org/packages/bf/3e/31d502c25302814a7c2f1d3959d2a3b3f78e509002ba91aea64993936876/enum34-1.1.6.tar.gz",
            "https://pypi.python.org/packages/bf/3e/31d502c25302814a7c2f1d3959d2a3b3f78e509002ba91aea64993936876/enum34-1.1.6.tar.gz",
        ],
        sha256 = "8ad8c4783bf61ded74527bffb48ed9b54166685e4230386a9ed9b1279e2df5b1",
        build_file = clean_dep("//third_party:enum34.BUILD"),
        strip_prefix = "enum34-1.1.6/enum",
    )

    tf_http_archive(
        name = "org_python_pypi_backports_weakref",
        build_file = clean_dep("//third_party:backports_weakref.BUILD"),
        sha256 = "8813bf712a66b3d8b85dc289e1104ed220f1878cf981e2fe756dfaabe9a82892",
        strip_prefix = "backports.weakref-1.0rc1/src",
        urls = [
            "http://mirror.tensorflow.org/pypi.python.org/packages/bc/cc/3cdb0a02e7e96f6c70bd971bc8a90b8463fda83e264fa9c5c1c98ceabd81/backports.weakref-1.0rc1.tar.gz",
            "https://pypi.python.org/packages/bc/cc/3cdb0a02e7e96f6c70bd971bc8a90b8463fda83e264fa9c5c1c98ceabd81/backports.weakref-1.0rc1.tar.gz",
        ],
    )

    filegroup_external(
        name = "org_python_license",
        licenses = ["notice"],  # Python 2.0
        sha256_urls = {
            "e76cacdf0bdd265ff074ccca03671c33126f597f39d0ed97bc3e5673d9170cf6": [
                "http://mirror.tensorflow.org/docs.python.org/2.7/_sources/license.rst.txt",
                "https://docs.python.org/2.7/_sources/license.rst.txt",
            ],
        },
    )

    # 310ba5ee72661c081129eb878c1bbcec936b20f0 is based on 3.8.0 with a fix for protobuf.bzl.
    PROTOBUF_URLS = [
        "http://mirror.tensorflow.org/github.com/protocolbuffers/protobuf/archive/310ba5ee72661c081129eb878c1bbcec936b20f0.tar.gz",
        "https://github.com/protocolbuffers/protobuf/archive/310ba5ee72661c081129eb878c1bbcec936b20f0.tar.gz",
    ]
    PROTOBUF_SHA256 = "b9e92f9af8819bbbc514e2902aec860415b70209f31dfc8c4fa72515a5df9d59"
    PROTOBUF_STRIP_PREFIX = "protobuf-310ba5ee72661c081129eb878c1bbcec936b20f0"

    # protobuf depends on @zlib, it has to be renamed to @zlib_archive because "zlib" is already
    # defined using bind for grpc.
    PROTOBUF_PATCH = "//third_party/protobuf:protobuf.patch"

    tf_http_archive(
        name = "com_google_protobuf",
        patch_file = clean_dep(PROTOBUF_PATCH),
        sha256 = PROTOBUF_SHA256,
        strip_prefix = PROTOBUF_STRIP_PREFIX,
        system_build_file = clean_dep("//third_party/systemlibs:protobuf.BUILD"),
        system_link_files = {
            "//third_party/systemlibs:protobuf.bzl": "protobuf.bzl",
        },
        urls = PROTOBUF_URLS,
    )

    tf_http_archive(
        name = "nsync",
        sha256 = "704be7f58afa47b99476bbac7aafd1a9db4357cef519db361716f13538547ffd",
        strip_prefix = "nsync-1.20.2",
        system_build_file = clean_dep("//third_party/systemlibs:nsync.BUILD"),
        urls = [
            "http://mirror.tensorflow.org/github.com/google/nsync/archive/1.20.2.tar.gz",
            "https://github.com/google/nsync/archive/1.20.2.tar.gz",
        ],
    )

    tf_http_archive(
        name = "com_google_googletest",
        sha256 = "ff7a82736e158c077e76188232eac77913a15dac0b22508c390ab3f88e6d6d86",
        strip_prefix = "googletest-b6cd405286ed8635ece71c72f118e659f4ade3fb",
        urls = [
            "http://mirror.tensorflow.org/github.com/google/googletest/archive/b6cd405286ed8635ece71c72f118e659f4ade3fb.zip",
            "https://github.com/google/googletest/archive/b6cd405286ed8635ece71c72f118e659f4ade3fb.zip",
        ],
    )

    tf_http_archive(
        name = "com_github_gflags_gflags",
        sha256 = "ae27cdbcd6a2f935baa78e4f21f675649271634c092b1be01469440495609d0e",
        strip_prefix = "gflags-2.2.1",
        urls = [
            "http://mirror.tensorflow.org/github.com/gflags/gflags/archive/v2.2.1.tar.gz",
            "https://github.com/gflags/gflags/archive/v2.2.1.tar.gz",
        ],
    )

    tf_http_archive(
        name = "pcre",
        build_file = clean_dep("//third_party:pcre.BUILD"),
        sha256 = "69acbc2fbdefb955d42a4c606dfde800c2885711d2979e356c0636efde9ec3b5",
        strip_prefix = "pcre-8.42",
        system_build_file = clean_dep("//third_party/systemlibs:pcre.BUILD"),
        urls = [
            "http://mirror.tensorflow.org/ftp.exim.org/pub/pcre/pcre-8.42.tar.gz",
            "http://ftp.exim.org/pub/pcre/pcre-8.42.tar.gz",
        ],
    )

    tf_http_archive(
        name = "swig",
        build_file = clean_dep("//third_party:swig.BUILD"),
        sha256 = "58a475dbbd4a4d7075e5fe86d4e54c9edde39847cdb96a3053d87cb64a23a453",
        strip_prefix = "swig-3.0.8",
        system_build_file = clean_dep("//third_party/systemlibs:swig.BUILD"),
        urls = [
            "http://mirror.tensorflow.org/ufpr.dl.sourceforge.net/project/swig/swig/swig-3.0.8/swig-3.0.8.tar.gz",
            "http://ufpr.dl.sourceforge.net/project/swig/swig/swig-3.0.8/swig-3.0.8.tar.gz",
            "http://pilotfiber.dl.sourceforge.net/project/swig/swig/swig-3.0.8/swig-3.0.8.tar.gz",
        ],
    )

    tf_http_archive(
        name = "curl",
        build_file = clean_dep("//third_party:curl.BUILD"),
        sha256 = "821aeb78421375f70e55381c9ad2474bf279fc454b791b7e95fc83562951c690",
        strip_prefix = "curl-7.65.1",
        system_build_file = clean_dep("//third_party/systemlibs:curl.BUILD"),
        urls = [
            "http://mirror.tensorflow.org/curl.haxx.se/download/curl-7.65.1.tar.gz",
            "https://curl.haxx.se/download/curl-7.65.1.tar.gz",
        ],
    )

    # WARNING: make sure ncteisen@ and vpai@ are cc-ed on any CL to change the below rule
    tf_http_archive(
        name = "grpc",
        sha256 = "67a6c26db56f345f7cee846e681db2c23f919eba46dd639b09462d1b6203d28c",
        strip_prefix = "grpc-4566c2a29ebec0835643b972eb99f4306c4234a3",
        system_build_file = clean_dep("//third_party/systemlibs:grpc.BUILD"),
        urls = [
            "http://mirror.tensorflow.org/github.com/grpc/grpc/archive/4566c2a29ebec0835643b972eb99f4306c4234a3.tar.gz",
            "https://github.com/grpc/grpc/archive/4566c2a29ebec0835643b972eb99f4306c4234a3.tar.gz",
        ],
    )

    tf_http_archive(
        name = "com_github_nanopb_nanopb",
        sha256 = "8bbbb1e78d4ddb0a1919276924ab10d11b631df48b657d960e0c795a25515735",
        build_file = "@grpc//third_party:nanopb.BUILD",
        strip_prefix = "nanopb-f8ac463766281625ad710900479130c7fcb4d63b",
        urls = [
            "http://mirror.tensorflow.org/github.com/nanopb/nanopb/archive/f8ac463766281625ad710900479130c7fcb4d63b.tar.gz",
            "https://github.com/nanopb/nanopb/archive/f8ac463766281625ad710900479130c7fcb4d63b.tar.gz",
        ],
    )

    tf_http_archive(
        name = "linenoise",
        build_file = clean_dep("//third_party:linenoise.BUILD"),
        sha256 = "7f51f45887a3d31b4ce4fa5965210a5e64637ceac12720cfce7954d6a2e812f7",
        strip_prefix = "linenoise-c894b9e59f02203dbe4e2be657572cf88c4230c3",
        urls = [
            "http://mirror.tensorflow.org/github.com/antirez/linenoise/archive/c894b9e59f02203dbe4e2be657572cf88c4230c3.tar.gz",
            "https://github.com/antirez/linenoise/archive/c894b9e59f02203dbe4e2be657572cf88c4230c3.tar.gz",
        ],
    )

    # TODO(phawkins): currently, this rule uses an unofficial LLVM mirror.
    # Switch to an official source of snapshots if/when possible.
    tf_http_archive(
        name = "llvm",
        build_file = clean_dep("//third_party/llvm:llvm.autogenerated.BUILD"),
        sha256 = "9257e111ae3d5b9d80925ef1329666440460abf4d052e701fa587f5236be6fcc",
        strip_prefix = "llvm-df22a5e50a3d36a7b68eea106970dfa5df6d2453",
        urls = [
            "https://mirror.bazel.build/github.com/llvm-mirror/llvm/archive/df22a5e50a3d36a7b68eea106970dfa5df6d2453.tar.gz",
            "https://github.com/llvm-mirror/llvm/archive/df22a5e50a3d36a7b68eea106970dfa5df6d2453.tar.gz",
        ],
    )

    tf_http_archive(
        name = "lmdb",
        build_file = clean_dep("//third_party:lmdb.BUILD"),
        sha256 = "f3927859882eb608868c8c31586bb7eb84562a40a6bf5cc3e13b6b564641ea28",
        strip_prefix = "lmdb-LMDB_0.9.22/libraries/liblmdb",
        system_build_file = clean_dep("//third_party/systemlibs:lmdb.BUILD"),
        urls = [
            "http://mirror.tensorflow.org/github.com/LMDB/lmdb/archive/LMDB_0.9.22.tar.gz",
            "https://github.com/LMDB/lmdb/archive/LMDB_0.9.22.tar.gz",
        ],
    )

    tf_http_archive(
        name = "jsoncpp_git",
        build_file = clean_dep("//third_party:jsoncpp.BUILD"),
        sha256 = "c49deac9e0933bcb7044f08516861a2d560988540b23de2ac1ad443b219afdb6",
        strip_prefix = "jsoncpp-1.8.4",
        system_build_file = clean_dep("//third_party/systemlibs:jsoncpp.BUILD"),
        urls = [
            "http://mirror.tensorflow.org/github.com/open-source-parsers/jsoncpp/archive/1.8.4.tar.gz",
            "https://github.com/open-source-parsers/jsoncpp/archive/1.8.4.tar.gz",
        ],
    )

    tf_http_archive(
        name = "boringssl",
        sha256 = "1188e29000013ed6517168600fc35a010d58c5d321846d6a6dfee74e4c788b45",
        strip_prefix = "boringssl-7f634429a04abc48e2eb041c81c5235816c96514",
        system_build_file = clean_dep("//third_party/systemlibs:boringssl.BUILD"),
        urls = [
            "http://mirror.tensorflow.org/github.com/google/boringssl/archive/7f634429a04abc48e2eb041c81c5235816c96514.tar.gz",
            "https://github.com/google/boringssl/archive/7f634429a04abc48e2eb041c81c5235816c96514.tar.gz",
        ],
    )

    tf_http_archive(
        name = "zlib_archive",
        build_file = clean_dep("//third_party:zlib.BUILD"),
        sha256 = "c3e5e9fdd5004dcb542feda5ee4f0ff0744628baf8ed2dd5d66f8ca1197cb1a1",
        strip_prefix = "zlib-1.2.11",
        system_build_file = clean_dep("//third_party/systemlibs:zlib.BUILD"),
        urls = [
            "http://mirror.tensorflow.org/zlib.net/zlib-1.2.11.tar.gz",
            "https://zlib.net/zlib-1.2.11.tar.gz",
        ],
    )

    tf_http_archive(
        name = "fft2d",
        build_file = clean_dep("//third_party/fft2d:fft2d.BUILD"),
        sha256 = "ada7e99087c4ed477bfdf11413f2ba8db8a840ba9bbf8ac94f4f3972e2a7cec9",
        urls = [
            "http://mirror.tensorflow.org/www.kurims.kyoto-u.ac.jp/~ooura/fft2d.tgz",
            "http://www.kurims.kyoto-u.ac.jp/~ooura/fft2d.tgz",
        ],
    )

    tf_http_archive(
        name = "snappy",
        build_file = clean_dep("//third_party:snappy.BUILD"),
        sha256 = "3dfa02e873ff51a11ee02b9ca391807f0c8ea0529a4924afa645fbf97163f9d4",
        strip_prefix = "snappy-1.1.7",
        system_build_file = clean_dep("//third_party/systemlibs:snappy.BUILD"),
        urls = [
            "http://mirror.tensorflow.org/github.com/google/snappy/archive/1.1.7.tar.gz",
            "https://github.com/google/snappy/archive/1.1.7.tar.gz",
        ],
    )

    tf_http_archive(
        name = "nccl_archive",
        build_file = clean_dep("//third_party:nccl/archive.BUILD"),
        patch_file = clean_dep("//third_party/nccl:archive.patch"),
        sha256 = "9a7633e224982e2b60fa6b397d895d20d6b7498e3e02f46f98a5a4e187c5a44c",
        strip_prefix = "nccl-0ceaec9cee96ae7658aa45686853286651f36384",
        urls = [
            "http://mirror.tensorflow.org/github.com/nvidia/nccl/archive/0ceaec9cee96ae7658aa45686853286651f36384.tar.gz",
            "https://github.com/nvidia/nccl/archive/0ceaec9cee96ae7658aa45686853286651f36384.tar.gz",
        ],
    )

    tf_http_archive(
        name = "kafka",
        build_file = clean_dep("//third_party:kafka/BUILD"),
        patch_file = clean_dep("//third_party/kafka:config.patch"),
        sha256 = "cc6ebbcd0a826eec1b8ce1f625ffe71b53ef3290f8192b6cae38412a958f4fd3",
        strip_prefix = "librdkafka-0.11.5",
        urls = [
            "http://mirror.tensorflow.org/github.com/edenhill/librdkafka/archive/v0.11.5.tar.gz",
            "https://github.com/edenhill/librdkafka/archive/v0.11.5.tar.gz",
        ],
    )

    java_import_external(
        name = "junit",
        jar_sha256 = "59721f0805e223d84b90677887d9ff567dc534d7c502ca903c0c2b17f05c116a",
        jar_urls = [
            "http://mirror.tensorflow.org/repo1.maven.org/maven2/junit/junit/4.12/junit-4.12.jar",
            "http://repo1.maven.org/maven2/junit/junit/4.12/junit-4.12.jar",
            "http://maven.ibiblio.org/maven2/junit/junit/4.12/junit-4.12.jar",
        ],
        licenses = ["reciprocal"],  # Common Public License Version 1.0
        testonly_ = True,
        deps = ["@org_hamcrest_core"],
    )

    java_import_external(
        name = "org_hamcrest_core",
        jar_sha256 = "66fdef91e9739348df7a096aa384a5685f4e875584cce89386a7a47251c4d8e9",
        jar_urls = [
            "http://mirror.tensorflow.org/repo1.maven.org/maven2/org/hamcrest/hamcrest-core/1.3/hamcrest-core-1.3.jar",
            "http://repo1.maven.org/maven2/org/hamcrest/hamcrest-core/1.3/hamcrest-core-1.3.jar",
            "http://maven.ibiblio.org/maven2/org/hamcrest/hamcrest-core/1.3/hamcrest-core-1.3.jar",
        ],
        licenses = ["notice"],  # New BSD License
        testonly_ = True,
    )

    java_import_external(
        name = "com_google_testing_compile",
        jar_sha256 = "edc180fdcd9f740240da1a7a45673f46f59c5578d8cd3fbc912161f74b5aebb8",
        jar_urls = [
            "http://mirror.tensorflow.org/repo1.maven.org/maven2/com/google/testing/compile/compile-testing/0.11/compile-testing-0.11.jar",
            "http://repo1.maven.org/maven2/com/google/testing/compile/compile-testing/0.11/compile-testing-0.11.jar",
        ],
        licenses = ["notice"],  # New BSD License
        testonly_ = True,
        deps = ["@com_google_guava", "@com_google_truth"],
    )

    java_import_external(
        name = "com_google_truth",
        jar_sha256 = "032eddc69652b0a1f8d458f999b4a9534965c646b8b5de0eba48ee69407051df",
        jar_urls = [
            "http://mirror.tensorflow.org/repo1.maven.org/maven2/com/google/truth/truth/0.32/truth-0.32.jar",
            "http://repo1.maven.org/maven2/com/google/truth/truth/0.32/truth-0.32.jar",
        ],
        licenses = ["notice"],  # Apache 2.0
        testonly_ = True,
        deps = ["@com_google_guava"],
    )

    java_import_external(
        name = "org_checkerframework_qual",
        jar_sha256 = "a17501717ef7c8dda4dba73ded50c0d7cde440fd721acfeacbf19786ceac1ed6",
        jar_urls = [
            "http://mirror.tensorflow.org/repo1.maven.org/maven2/org/checkerframework/checker-qual/2.4.0/checker-qual-2.4.0.jar",
            "http://repo1.maven.org/maven2/org/checkerframework/checker-qual/2.4.0/checker-qual-2.4.0.jar",
        ],
        licenses = ["notice"],  # Apache 2.0
    )

    java_import_external(
        name = "com_squareup_javapoet",
        jar_sha256 = "5bb5abdfe4366c15c0da3332c57d484e238bd48260d6f9d6acf2b08fdde1efea",
        jar_urls = [
            "http://mirror.tensorflow.org/repo1.maven.org/maven2/com/squareup/javapoet/1.9.0/javapoet-1.9.0.jar",
            "http://repo1.maven.org/maven2/com/squareup/javapoet/1.9.0/javapoet-1.9.0.jar",
        ],
        licenses = ["notice"],  # Apache 2.0
    )

    tf_http_archive(
        name = "com_google_pprof",
        build_file = clean_dep("//third_party:pprof.BUILD"),
        sha256 = "e0928ca4aa10ea1e0551e2d7ce4d1d7ea2d84b2abbdef082b0da84268791d0c4",
        strip_prefix = "pprof-c0fb62ec88c411cc91194465e54db2632845b650",
        urls = [
            "http://mirror.tensorflow.org/github.com/google/pprof/archive/c0fb62ec88c411cc91194465e54db2632845b650.tar.gz",
            "https://github.com/google/pprof/archive/c0fb62ec88c411cc91194465e54db2632845b650.tar.gz",
        ],
    )

    tf_http_archive(
        name = "cub_archive",
        build_file = clean_dep("//third_party:cub.BUILD"),
        sha256 = "6bfa06ab52a650ae7ee6963143a0bbc667d6504822cbd9670369b598f18c58c3",
        strip_prefix = "cub-1.8.0",
        urls = [
            "http://mirror.tensorflow.org/github.com/NVlabs/cub/archive/1.8.0.zip",
            "https://github.com/NVlabs/cub/archive/1.8.0.zip",
        ],
    )

    tf_http_archive(
        name = "rocprim_archive",
        build_file = clean_dep("//third_party:rocprim.BUILD"),
        sha256 = "3c178461ead70ce6adb60c836a35a52564968af31dfa81f4157ab72b5f14d31f",
        strip_prefix = "rocPRIM-4a33d328f8352df1654271939da66914f2334424",
        urls = [
            "https://mirror.bazel.build/github.com/ROCmSoftwarePlatform/rocPRIM/archive/4a33d328f8352df1654271939da66914f2334424.tar.gz",
            "https://github.com/ROCmSoftwarePlatform/rocPRIM/archive/4a33d328f8352df1654271939da66914f2334424.tar.gz",
        ],
    )

    tf_http_archive(
        name = "cython",
        build_file = clean_dep("//third_party:cython.BUILD"),
        delete = ["BUILD.bazel"],
        sha256 = "bccc9aa050ea02595b2440188813b936eaf345e85fb9692790cecfe095cf91aa",
        strip_prefix = "cython-0.28.4",
        system_build_file = clean_dep("//third_party/systemlibs:cython.BUILD"),
        urls = [
            "http://mirror.tensorflow.org/github.com/cython/cython/archive/0.28.4.tar.gz",
            "https://github.com/cython/cython/archive/0.28.4.tar.gz",
        ],
    )

    tf_http_archive(
        name = "arm_neon_2_x86_sse",
        build_file = clean_dep("//third_party:arm_neon_2_x86_sse.BUILD"),
        sha256 = "213733991310b904b11b053ac224fee2d4e0179e46b52fe7f8735b8831e04dcc",
        strip_prefix = "ARM_NEON_2_x86_SSE-1200fe90bb174a6224a525ee60148671a786a71f",
        urls = [
            "http://mirror.tensorflow.org/github.com/intel/ARM_NEON_2_x86_SSE/archive/1200fe90bb174a6224a525ee60148671a786a71f.tar.gz",
            "https://github.com/intel/ARM_NEON_2_x86_SSE/archive/1200fe90bb174a6224a525ee60148671a786a71f.tar.gz",
        ],
    )

    tf_http_archive(
        name = "double_conversion",
        build_file = clean_dep("//third_party:double_conversion.BUILD"),
        sha256 = "2f7fbffac0d98d201ad0586f686034371a6d152ca67508ab611adc2386ad30de",
        strip_prefix = "double-conversion-3992066a95b823efc8ccc1baf82a1cfc73f6e9b8",
        system_build_file = clean_dep("//third_party/systemlibs:double_conversion.BUILD"),
        urls = [
            "http://mirror.tensorflow.org/github.com/google/double-conversion/archive/3992066a95b823efc8ccc1baf82a1cfc73f6e9b8.zip",
            "https://github.com/google/double-conversion/archive/3992066a95b823efc8ccc1baf82a1cfc73f6e9b8.zip",
        ],
    )

    tf_http_archive(
        name = "tflite_mobilenet_float",
        build_file = clean_dep("//third_party:tflite_mobilenet_float.BUILD"),
        sha256 = "2fadeabb9968ec6833bee903900dda6e61b3947200535874ce2fe42a8493abc0",
        urls = [
            "http://download.tensorflow.org/models/mobilenet_v1_2018_08_02/mobilenet_v1_1.0_224.tgz",
            "http://download.tensorflow.org/models/mobilenet_v1_2018_08_02/mobilenet_v1_1.0_224.tgz",
        ],
    )

    tf_http_archive(
        name = "tflite_mobilenet_quant",
        build_file = clean_dep("//third_party:tflite_mobilenet_quant.BUILD"),
        sha256 = "d32432d28673a936b2d6281ab0600c71cf7226dfe4cdcef3012555f691744166",
        urls = [
            "http://download.tensorflow.org/models/mobilenet_v1_2018_08_02/mobilenet_v1_1.0_224_quant.tgz",
            "http://download.tensorflow.org/models/mobilenet_v1_2018_08_02/mobilenet_v1_1.0_224_quant.tgz",
        ],
    )

    tf_http_archive(
        name = "tflite_mobilenet_ssd",
        build_file = str(Label("//third_party:tflite_mobilenet.BUILD")),
        sha256 = "767057f2837a46d97882734b03428e8dd640b93236052b312b2f0e45613c1cf0",
        urls = [
            "http://mirror.tensorflow.org/storage.googleapis.com/download.tensorflow.org/models/tflite/mobilenet_ssd_tflite_v1.zip",
            "https://storage.googleapis.com/download.tensorflow.org/models/tflite/mobilenet_ssd_tflite_v1.zip",
        ],
    )

    tf_http_archive(
        name = "tflite_mobilenet_ssd_quant",
        build_file = str(Label("//third_party:tflite_mobilenet.BUILD")),
        sha256 = "a809cd290b4d6a2e8a9d5dad076e0bd695b8091974e0eed1052b480b2f21b6dc",
        urls = [
            "http://mirror.tensorflow.org/storage.googleapis.com/download.tensorflow.org/models/tflite/coco_ssd_mobilenet_v1_0.75_quant_2018_06_29.zip",
            "https://storage.googleapis.com/download.tensorflow.org/models/tflite/coco_ssd_mobilenet_v1_0.75_quant_2018_06_29.zip",
        ],
    )

    tf_http_archive(
        name = "tflite_mobilenet_ssd_quant_protobuf",
        build_file = str(Label("//third_party:tflite_mobilenet.BUILD")),
        sha256 = "09280972c5777f1aa775ef67cb4ac5d5ed21970acd8535aeca62450ef14f0d79",
        strip_prefix = "ssd_mobilenet_v1_quantized_300x300_coco14_sync_2018_07_18",
        urls = [
<<<<<<< HEAD
            "http://mirror.tensorflow.org/storage.googleapis.com/download.tensorflow.org/models/object_detection/ssd_mobilenet_v1_quantized_300x300_coco14_sync_2018_07_18.tar.gz",
            "http://storage.googleapis.com/download.tensorflow.org/models/object_detection/ssd_mobilenet_v1_quantized_300x300_coco14_sync_2018_07_18.tar.gz",
=======
            "https://storage.googleapis.com/mirror.tensorflow.org/storage.googleapis.com/download.tensorflow.org/models/object_detection/ssd_mobilenet_v1_quantized_300x300_coco14_sync_2018_07_18.tar.gz",
            "https://storage.googleapis.com/download.tensorflow.org/models/object_detection/ssd_mobilenet_v1_quantized_300x300_coco14_sync_2018_07_18.tar.gz",
>>>>>>> 4872f1f2
        ],
    )

    tf_http_archive(
        name = "tflite_conv_actions_frozen",
        build_file = str(Label("//third_party:tflite_mobilenet.BUILD")),
        sha256 = "d947b38cba389b5e2d0bfc3ea6cc49c784e187b41a071387b3742d1acac7691e",
        urls = [
            "http://mirror.tensorflow.org/storage.googleapis.com/download.tensorflow.org/models/tflite/conv_actions_tflite.zip",
            "https://storage.googleapis.com/download.tensorflow.org/models/tflite/conv_actions_tflite.zip",
        ],
    )

    tf_http_archive(
        name = "tflite_smartreply",
        build_file = clean_dep("//third_party:tflite_smartreply.BUILD"),
        sha256 = "8980151b85a87a9c1a3bb1ed4748119e4a85abd3cb5744d83da4d4bd0fbeef7c",
        urls = [
            "http://mirror.tensorflow.org/storage.googleapis.com/download.tensorflow.org/models/tflite/smartreply_1.0_2017_11_01.zip",
            "https://storage.googleapis.com/download.tensorflow.org/models/tflite/smartreply_1.0_2017_11_01.zip",
        ],
    )

    tf_http_archive(
        name = "tflite_ovic_testdata",
        build_file = clean_dep("//third_party:tflite_ovic_testdata.BUILD"),
        sha256 = "033c941b7829b05ca55a124a26a6a0581b1ececc154a2153cafcfdb54f80dca2",
        strip_prefix = "ovic",
        urls = [
            "http://mirror.tensorflow.org/storage.googleapis.com/download.tensorflow.org/data/ovic_2019_04_30.zip",
            "https://storage.googleapis.com/download.tensorflow.org/data/ovic_2019_04_30.zip",
        ],
    )

    tf_http_archive(
        name = "build_bazel_rules_android",
        sha256 = "cd06d15dd8bb59926e4d65f9003bfc20f9da4b2519985c27e190cddc8b7a7806",
        strip_prefix = "rules_android-0.1.1",
        urls = [
            "http://mirror.tensorflow.org/github.com/bazelbuild/rules_android/archive/v0.1.1.zip",
            "https://github.com/bazelbuild/rules_android/archive/v0.1.1.zip",
        ],
    )

    tf_http_archive(
        name = "tbb",
        build_file = clean_dep("//third_party/ngraph:tbb.BUILD"),
        sha256 = "c3245012296f09f1418b78a8c2f17df5188b3bd0db620f7fd5fabe363320805a",
        strip_prefix = "tbb-2019_U1",
        urls = [
            "http://mirror.tensorflow.org/github.com/01org/tbb/archive/2019_U1.zip",
            "https://github.com/01org/tbb/archive/2019_U1.zip",
        ],
    )

    tf_http_archive(
        name = "ngraph",
        build_file = clean_dep("//third_party/ngraph:ngraph.BUILD"),
        sha256 = "a1780f24a1381fc25e323b4b2d08b6ef5129f42e011305b2a34dcf43a48030d5",
        strip_prefix = "ngraph-0.11.0",
        urls = [
            "http://mirror.tensorflow.org/github.com/NervanaSystems/ngraph/archive/v0.11.0.tar.gz",
            "https://github.com/NervanaSystems/ngraph/archive/v0.11.0.tar.gz",
        ],
    )

    tf_http_archive(
        name = "nlohmann_json_lib",
        build_file = clean_dep("//third_party/ngraph:nlohmann_json.BUILD"),
        sha256 = "c377963a95989270c943d522bfefe7b889ef5ed0e1e15d535fd6f6f16ed70732",
        strip_prefix = "json-3.4.0",
        urls = [
            "http://mirror.tensorflow.org/github.com/nlohmann/json/archive/v3.4.0.tar.gz",
            "https://github.com/nlohmann/json/archive/v3.4.0.tar.gz",
        ],
    )

    tf_http_archive(
        name = "ngraph_tf",
        build_file = clean_dep("//third_party/ngraph:ngraph_tf.BUILD"),
        sha256 = "742a642d2c6622277df4c902b6830d616d0539cc8cd843d6cdb899bb99e66e36",
        strip_prefix = "ngraph-tf-0.9.0",
        urls = [
            "http://mirror.tensorflow.org/github.com/NervanaSystems/ngraph-tf/archive/v0.9.0.zip",
            "https://github.com/NervanaSystems/ngraph-tf/archive/v0.9.0.zip",
        ],
    )

    tf_http_archive(
        name = "pybind11",
        urls = [
            "https://mirror.bazel.build/github.com/pybind/pybind11/archive/v2.3.0.tar.gz",
            "https://github.com/pybind/pybind11/archive/v2.3.0.tar.gz",
        ],
        sha256 = "0f34838f2c8024a6765168227ba587b3687729ebf03dc912f88ff75c7aa9cfe8",
        strip_prefix = "pybind11-2.3.0",
        build_file = clean_dep("//third_party:pybind11.BUILD"),
    )

    tf_http_archive(
        name = "wrapt",
        build_file = clean_dep("//third_party:wrapt.BUILD"),
        sha256 = "8a6fb40e8f8b6a66b4ba81a4044c68e6a7b1782f21cfabc06fb765332b4c3e51",
        strip_prefix = "wrapt-1.11.1/src/wrapt",
        system_build_file = clean_dep("//third_party/systemlibs:wrapt.BUILD"),
        urls = [
            "http://mirror.tensorflow.org/github.com/GrahamDumpleton/wrapt/archive/1.11.1.tar.gz",
            "https://github.com/GrahamDumpleton/wrapt/archive/1.11.1.tar.gz",
        ],
    )

def tf_bind():
    """Bind targets for some external repositories"""
    ##############################################################################
    # BIND DEFINITIONS
    #
    # Please do not add bind() definitions unless we have no other choice.
    # If that ends up being the case, please leave a comment explaining
    # why we can't depend on the canonical build target.

    # gRPC wants a cares dependency but its contents is not actually
    # important since we have set GRPC_ARES=0 in .bazelrc
    native.bind(
        name = "cares",
        actual = "@com_github_nanopb_nanopb//:nanopb",
    )

    # Needed by Protobuf
    native.bind(
        name = "grpc_cpp_plugin",
        actual = "@grpc//:grpc_cpp_plugin",
    )
    native.bind(
        name = "grpc_python_plugin",
        actual = "@grpc//:grpc_python_plugin",
    )

    native.bind(
        name = "grpc_lib",
        actual = "@grpc//:grpc++",
    )

    native.bind(
        name = "grpc_lib_unsecure",
        actual = "@grpc//:grpc++_unsecure",
    )

    # Needed by gRPC
    native.bind(
        name = "libssl",
        actual = "@boringssl//:ssl",
    )

    # Needed by gRPC
    native.bind(
        name = "nanopb",
        actual = "@com_github_nanopb_nanopb//:nanopb",
    )

    # Needed by gRPC
    native.bind(
        name = "protobuf",
        actual = "@com_google_protobuf//:protobuf",
    )

    # gRPC expects //external:protobuf_clib and //external:protobuf_compiler
    # to point to Protobuf's compiler library.
    native.bind(
        name = "protobuf_clib",
        actual = "@com_google_protobuf//:protoc_lib",
    )

    # Needed by gRPC
    native.bind(
        name = "protobuf_headers",
        actual = "@com_google_protobuf//:protobuf_headers",
    )

    # Needed by Protobuf
    native.bind(
        name = "python_headers",
        actual = clean_dep("//third_party/python_runtime:headers"),
    )

    # Needed by Protobuf
    native.bind(
        name = "six",
        actual = "@six_archive//:six",
    )

    # Needed by gRPC
    native.bind(
        name = "zlib",
        actual = "@zlib_archive//:zlib",
    )
    <|MERGE_RESOLUTION|>--- conflicted
+++ resolved
@@ -828,13 +828,8 @@
         sha256 = "09280972c5777f1aa775ef67cb4ac5d5ed21970acd8535aeca62450ef14f0d79",
         strip_prefix = "ssd_mobilenet_v1_quantized_300x300_coco14_sync_2018_07_18",
         urls = [
-<<<<<<< HEAD
-            "http://mirror.tensorflow.org/storage.googleapis.com/download.tensorflow.org/models/object_detection/ssd_mobilenet_v1_quantized_300x300_coco14_sync_2018_07_18.tar.gz",
-            "http://storage.googleapis.com/download.tensorflow.org/models/object_detection/ssd_mobilenet_v1_quantized_300x300_coco14_sync_2018_07_18.tar.gz",
-=======
             "https://storage.googleapis.com/mirror.tensorflow.org/storage.googleapis.com/download.tensorflow.org/models/object_detection/ssd_mobilenet_v1_quantized_300x300_coco14_sync_2018_07_18.tar.gz",
             "https://storage.googleapis.com/download.tensorflow.org/models/object_detection/ssd_mobilenet_v1_quantized_300x300_coco14_sync_2018_07_18.tar.gz",
->>>>>>> 4872f1f2
         ],
     )
 
