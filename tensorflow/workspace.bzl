# TensorFlow external dependencies that can be loaded in WORKSPACE files.

load("//third_party/gpus:cuda_configure.bzl", "cuda_configure")
load("//third_party/gpus:rocm_configure.bzl", "rocm_configure")
load("//third_party/tensorrt:tensorrt_configure.bzl", "tensorrt_configure")
load("//third_party:nccl/nccl_configure.bzl", "nccl_configure")
load("//third_party/mkl:build_defs.bzl", "mkl_repository")
load("//third_party/git:git_configure.bzl", "git_configure")
load("//third_party/py:python_configure.bzl", "python_configure")

load("//third_party/sycl:sycl_configure.bzl", "sycl_configure")
load("//third_party/systemlibs:syslibs_configure.bzl", "syslibs_configure")
load("//third_party/toolchains/clang6:repo.bzl", "clang6_configure")
load("//third_party/toolchains/cpus/arm:arm_compiler_configure.bzl", "arm_compiler_configure")
load("//third_party:repo.bzl", "tf_http_archive")
load("//third_party/clang_toolchain:cc_configure_clang.bzl", "cc_download_clang_toolchain")
load("@io_bazel_rules_closure//closure/private:java_import_external.bzl", "java_import_external")
load("@io_bazel_rules_closure//closure:defs.bzl", "filegroup_external")
load(
    "//tensorflow/tools/def_file_filter:def_file_filter_configure.bzl",
    "def_file_filter_configure",
)
load("//third_party/aws:workspace.bzl", aws = "repo")
load("//third_party/flatbuffers:workspace.bzl", flatbuffers = "repo")
load("//third_party/highwayhash:workspace.bzl", highwayhash = "repo")
load("//third_party/icu:workspace.bzl", icu = "repo")
load("//third_party/jpeg:workspace.bzl", jpeg = "repo")
load("//third_party/nasm:workspace.bzl", nasm = "repo")
load("//third_party/kissfft:workspace.bzl", kissfft = "repo")
load("//third_party/keras_applications_archive:workspace.bzl", keras_applications = "repo")

def initialize_third_party():
    """ Load third party repositories.  See above load() statements. """
    aws()
    flatbuffers()
    highwayhash()
    icu()
    keras_applications()
    kissfft()
    jpeg()
    nasm()

# Sanitize a dependency so that it works correctly from code that includes
# TensorFlow as a submodule.
def clean_dep(dep):
    return str(Label(dep))

# If TensorFlow is linked as a submodule.
# path_prefix is no longer used.
# tf_repo_name is thought to be under consideration.
def tf_workspace(path_prefix = "", tf_repo_name = ""):
    # Note that we check the minimum bazel version in WORKSPACE.
    clang6_configure(name = "local_config_clang6")
    cc_download_clang_toolchain(name = "local_config_download_clang")
    cuda_configure(name = "local_config_cuda")
    tensorrt_configure(name = "local_config_tensorrt")
    nccl_configure(name = "local_config_nccl")
    git_configure(name = "local_config_git")
    sycl_configure(name = "local_config_sycl")
    syslibs_configure(name = "local_config_syslibs")
    python_configure(name = "local_config_python")
    rocm_configure(name = "local_config_rocm")

    initialize_third_party()

    # For windows bazel build
    # TODO: Remove def file filter when TensorFlow can export symbols properly on Windows.
    def_file_filter_configure(name = "local_config_def_file_filter")

    # Point //external/local_config_arm_compiler to //external/arm_compiler
    arm_compiler_configure(
        name = "local_config_arm_compiler",
        build_file = clean_dep("//third_party/toolchains/cpus/arm:BUILD"),
        remote_config_repo = "../arm_compiler",
    )

    mkl_repository(
        name = "mkl_linux",
        build_file = clean_dep("//third_party/mkl:mkl.BUILD"),
        sha256 = "e2233534a9d15c387e22260997af4312a39e9f86f791768409be273b5453c4e6",
        strip_prefix = "mklml_lnx_2019.0.20180710",
        urls = [
            "https://mirror.bazel.build/github.com/intel/mkl-dnn/releases/download/v0.16/mklml_lnx_2019.0.20180710.tgz",
            "https://github.com/intel/mkl-dnn/releases/download/v0.16/mklml_lnx_2019.0.20180710.tgz",
        ],
    )
    mkl_repository(
        name = "mkl_windows",
        build_file = clean_dep("//third_party/mkl:mkl.BUILD"),
        sha256 = "3fdcff17b018a0082491adf3ba143358265336a801646e46e0191ec8d58d24a2",
        strip_prefix = "mklml_win_2019.0.20180710",
        urls = [
            "https://mirror.bazel.build/github.com/intel/mkl-dnn/releases/download/v0.16/mklml_win_2019.0.20180710.zip",
            "https://github.com/intel/mkl-dnn/releases/download/v0.16/mklml_win_2019.0.20180710.zip",
        ],
    )
    mkl_repository(
        name = "mkl_darwin",
        build_file = clean_dep("//third_party/mkl:mkl.BUILD"),
        sha256 = "411a30014a938eb83fb9f37b3dbe8e371b106fc1dd621fc23123cadc72737ce6",
        strip_prefix = "mklml_mac_2019.0.20180710",
        urls = [
            "https://mirror.bazel.build/github.com/intel/mkl-dnn/releases/download/v0.16/mklml_mac_2019.0.20180710.tgz",
            "https://github.com/intel/mkl-dnn/releases/download/v0.16/mklml_mac_2019.0.20180710.tgz",
        ],
    )

    if path_prefix:
        print("path_prefix was specified to tf_workspace but is no longer used " +
              "and will be removed in the future.")

    tf_http_archive(
        name = "mkl_dnn",
        build_file = clean_dep("//third_party/mkl_dnn:mkldnn.BUILD"),
        sha256 = "363cc9239eacf8e7917753c6d8c94f767e4cd049160d0654a61ef32d5e1b3049",
        strip_prefix = "mkl-dnn-4e333787e0d66a1dca1218e99a891d493dbc8ef1",
        urls = [
            "https://mirror.bazel.build/github.com/intel/mkl-dnn/archive/4e333787e0d66a1dca1218e99a891d493dbc8ef1.tar.gz",
            "https://github.com/intel/mkl-dnn/archive/4e333787e0d66a1dca1218e99a891d493dbc8ef1.tar.gz",
        ],
    )

    tf_http_archive(
        name = "com_google_absl",
        build_file = clean_dep("//third_party:com_google_absl.BUILD"),
        sha256 = "3cf6132129ba87f0781c383bfaf381b7174b5818e81fffcc5d04bb451154f0f2",
        strip_prefix = "abseil-cpp-f95179062eb65ce40895cc76f1398cce25394369",
        urls = [
            "https://mirror.bazel.build/github.com/abseil/abseil-cpp/archive/f95179062eb65ce40895cc76f1398cce25394369.tar.gz",
            "https://github.com/abseil/abseil-cpp/archive/f95179062eb65ce40895cc76f1398cce25394369.tar.gz",
        ],
    )

    tf_http_archive(
        name = "eigen_archive",
        build_file = clean_dep("//third_party:eigen.BUILD"),
<<<<<<< HEAD
        sha256 = "9b7997f2eb241e0dbd9f66a6c6f0aafdd622b420b989517e9bcf4a4cae247d8e",
        strip_prefix = "eigen-eigen-43b0af1f9a03",
        urls = [
            "https://mirror.bazel.build/bitbucket.org/eigen/eigen/get/43b0af1f9a03.tar.gz",
            "https://bitbucket.org/eigen/eigen/get/43b0af1f9a03.tar.gz",
=======
        patch_file = clean_dep("//third_party:eigen_reshaped.patch"),
        sha256 = "d66cec3b54b3dfaa4666c1d49481a7197f93fc078cd53c54e2b4a8893a529c9f",
        strip_prefix = "eigen-eigen-b4890dc6bc34",
        urls = [
            "https://mirror.bazel.build/bitbucket.org/eigen/eigen/get/b4890dc6bc34.tar.gz",
            "https://bitbucket.org/eigen/eigen/get/b4890dc6bc34.tar.gz",
>>>>>>> 6c40bb5e
        ],
    )

    tf_http_archive(
        name = "arm_compiler",
        build_file = clean_dep("//:arm_compiler.BUILD"),
        sha256 = "970285762565c7890c6c087d262b0a18286e7d0384f13a37786d8521773bc969",
        strip_prefix = "tools-0e906ebc527eab1cdbf7adabff5b474da9562e9f/arm-bcm2708/arm-rpi-4.9.3-linux-gnueabihf",
        urls = [
            "https://mirror.bazel.build/github.com/raspberrypi/tools/archive/0e906ebc527eab1cdbf7adabff5b474da9562e9f.tar.gz",
            # Please uncomment me, when the next upgrade happens. Then
            # remove the whitelist entry in third_party/repo.bzl.
            # "https://github.com/raspberrypi/tools/archive/0e906ebc527eab1cdbf7adabff5b474da9562e9f.tar.gz",
        ],
    )

    tf_http_archive(
        name = "libxsmm_archive",
        build_file = clean_dep("//third_party:libxsmm.BUILD"),
        sha256 = "cd8532021352b4a0290d209f7f9bfd7c2411e08286a893af3577a43457287bfa",
        strip_prefix = "libxsmm-1.9",
        urls = [
            "https://mirror.bazel.build/github.com/hfp/libxsmm/archive/1.9.tar.gz",
            "https://github.com/hfp/libxsmm/archive/1.9.tar.gz",
        ],
    )

    tf_http_archive(
        name = "com_googlesource_code_re2",
        sha256 = "803c7811146edeef8f91064de37c6f19136ff01a2a8cdb3230e940b2fd9f07fe",
        strip_prefix = "re2-2018-07-01",
        system_build_file = clean_dep("//third_party/systemlibs:re2.BUILD"),
        urls = [
            "https://mirror.bazel.build/github.com/google/re2/archive/2018-07-01.tar.gz",
            "https://github.com/google/re2/archive/2018-07-01.tar.gz",
        ],
    )

    tf_http_archive(
        name = "com_github_googlecloudplatform_google_cloud_cpp",
        sha256 = "fdd3b3aecce60987e5525e55bf3a21d68a8695320bd5b980775af6507eec3944",
        strip_prefix = "google-cloud-cpp-14760a86c4ffab9943b476305c4fe927ad95db1c",
        system_build_file = clean_dep("//third_party/systemlibs:google_cloud_cpp.BUILD"),
        system_link_files = {
            "//third_party/systemlibs:google_cloud_cpp.google.cloud.bigtable.BUILD": "google/cloud/bigtable/BUILD",
        },
        urls = [
            "https://mirror.bazel.build/github.com/GoogleCloudPlatform/google-cloud-cpp/archive/14760a86c4ffab9943b476305c4fe927ad95db1c.tar.gz",
            "https://github.com/GoogleCloudPlatform/google-cloud-cpp/archive/14760a86c4ffab9943b476305c4fe927ad95db1c.tar.gz",
        ],
    )

    tf_http_archive(
        name = "com_github_googleapis_googleapis",
        build_file = clean_dep("//third_party:googleapis.BUILD"),
        sha256 = "824870d87a176f26bcef663e92051f532fac756d1a06b404055dc078425f4378",
        strip_prefix = "googleapis-f81082ea1e2f85c43649bee26e0d9871d4b41cdb",
        system_build_file = clean_dep("//third_party/systemlibs:googleapis.BUILD"),
        urls = [
            "https://mirror.bazel.build/github.com/googleapis/googleapis/archive/f81082ea1e2f85c43649bee26e0d9871d4b41cdb.zip",
            "https://github.com/googleapis/googleapis/archive/f81082ea1e2f85c43649bee26e0d9871d4b41cdb.zip",
        ],
    )

    tf_http_archive(
        name = "gemmlowp",
        sha256 = "b87faa7294dfcc5d678f22a59d2c01ca94ea1e2a3b488c38a95a67889ed0a658",
        strip_prefix = "gemmlowp-38ebac7b059e84692f53e5938f97a9943c120d98",
        urls = [
            "https://mirror.bazel.build/github.com/google/gemmlowp/archive/38ebac7b059e84692f53e5938f97a9943c120d98.zip",
            "https://github.com/google/gemmlowp/archive/38ebac7b059e84692f53e5938f97a9943c120d98.zip",
        ],
    )

    tf_http_archive(
        name = "farmhash_archive",
        build_file = clean_dep("//third_party:farmhash.BUILD"),
        sha256 = "6560547c63e4af82b0f202cb710ceabb3f21347a4b996db565a411da5b17aba0",
        strip_prefix = "farmhash-816a4ae622e964763ca0862d9dbd19324a1eaf45",
        urls = [
            "https://mirror.bazel.build/github.com/google/farmhash/archive/816a4ae622e964763ca0862d9dbd19324a1eaf45.tar.gz",
            "https://github.com/google/farmhash/archive/816a4ae622e964763ca0862d9dbd19324a1eaf45.tar.gz",
        ],
    )

    tf_http_archive(
        name = "png_archive",
        build_file = clean_dep("//third_party:png.BUILD"),
        patch_file = clean_dep("//third_party:png_fix_rpi.patch"),
        sha256 = "e45ce5f68b1d80e2cb9a2b601605b374bdf51e1798ef1c2c2bd62131dfcf9eef",
        strip_prefix = "libpng-1.6.34",
        system_build_file = clean_dep("//third_party/systemlibs:png.BUILD"),
        urls = [
            "https://mirror.bazel.build/github.com/glennrp/libpng/archive/v1.6.34.tar.gz",
            "https://github.com/glennrp/libpng/archive/v1.6.34.tar.gz",
        ],
    )

    tf_http_archive(
        name = "org_sqlite",
        build_file = clean_dep("//third_party:sqlite.BUILD"),
        sha256 = "ad68c1216c3a474cf360c7581a4001e952515b3649342100f2d7ca7c8e313da6",
        strip_prefix = "sqlite-amalgamation-3240000",
        system_build_file = clean_dep("//third_party/systemlibs:sqlite.BUILD"),
        urls = [
            "https://mirror.bazel.build/www.sqlite.org/2018/sqlite-amalgamation-3240000.zip",
            "https://www.sqlite.org/2018/sqlite-amalgamation-3240000.zip",
        ],
    )

    tf_http_archive(
        name = "gif_archive",
        build_file = clean_dep("//third_party:gif.BUILD"),
        sha256 = "34a7377ba834397db019e8eb122e551a49c98f49df75ec3fcc92b9a794a4f6d1",
        strip_prefix = "giflib-5.1.4",
        system_build_file = clean_dep("//third_party/systemlibs:gif.BUILD"),
        urls = [
            "https://mirror.bazel.build/ufpr.dl.sourceforge.net/project/giflib/giflib-5.1.4.tar.gz",
            "http://pilotfiber.dl.sourceforge.net/project/giflib/giflib-5.1.4.tar.gz",
        ],
    )

    tf_http_archive(
        name = "six_archive",
        build_file = clean_dep("//third_party:six.BUILD"),
        sha256 = "105f8d68616f8248e24bf0e9372ef04d3cc10104f1980f54d57b2ce73a5ad56a",
        strip_prefix = "six-1.10.0",
        system_build_file = clean_dep("//third_party/systemlibs:six.BUILD"),
        urls = [
            "https://mirror.bazel.build/pypi.python.org/packages/source/s/six/six-1.10.0.tar.gz",
            "https://pypi.python.org/packages/source/s/six/six-1.10.0.tar.gz",
        ],
    )

    tf_http_archive(
        name = "astor_archive",
        build_file = clean_dep("//third_party:astor.BUILD"),
        sha256 = "ff6d2e2962d834acb125cc4dcc80c54a8c17c253f4cc9d9c43b5102a560bb75d",
        strip_prefix = "astor-0.6.2",
        system_build_file = clean_dep("//third_party/systemlibs:astor.BUILD"),
        urls = [
            "https://mirror.bazel.build/pypi.python.org/packages/d8/be/c4276b3199ec3feee2a88bc64810fbea8f26d961e0a4cd9c68387a9f35de/astor-0.6.2.tar.gz",
            "https://pypi.python.org/packages/d8/be/c4276b3199ec3feee2a88bc64810fbea8f26d961e0a4cd9c68387a9f35de/astor-0.6.2.tar.gz",
        ],
    )

    tf_http_archive(
        name = "gast_archive",
        build_file = clean_dep("//third_party:gast.BUILD"),
        sha256 = "7068908321ecd2774f145193c4b34a11305bd104b4551b09273dfd1d6a374930",
        strip_prefix = "gast-0.2.0",
        system_build_file = clean_dep("//third_party/systemlibs:gast.BUILD"),
        urls = [
            "https://mirror.bazel.build/pypi.python.org/packages/5c/78/ff794fcae2ce8aa6323e789d1f8b3b7765f601e7702726f430e814822b96/gast-0.2.0.tar.gz",
            "https://pypi.python.org/packages/5c/78/ff794fcae2ce8aa6323e789d1f8b3b7765f601e7702726f430e814822b96/gast-0.2.0.tar.gz",
        ],
    )

    tf_http_archive(
        name = "termcolor_archive",
        build_file = clean_dep("//third_party:termcolor.BUILD"),
        sha256 = "1d6d69ce66211143803fbc56652b41d73b4a400a2891d7bf7a1cdf4c02de613b",
        strip_prefix = "termcolor-1.1.0",
        system_build_file = clean_dep("//third_party/systemlibs:termcolor.BUILD"),
        urls = [
            "https://mirror.bazel.build/pypi.python.org/packages/8a/48/a76be51647d0eb9f10e2a4511bf3ffb8cc1e6b14e9e4fab46173aa79f981/termcolor-1.1.0.tar.gz",
            "https://pypi.python.org/packages/8a/48/a76be51647d0eb9f10e2a4511bf3ffb8cc1e6b14e9e4fab46173aa79f981/termcolor-1.1.0.tar.gz",
        ],
    )

    tf_http_archive(
        name = "absl_py",
        sha256 = "95160f778a62c7a60ddeadc7bf2d83f85a23a27359814aca12cf949e896fa82c",
        strip_prefix = "abseil-py-pypi-v0.2.2",
        system_build_file = clean_dep("//third_party/systemlibs:absl_py.BUILD"),
        system_link_files = {
            "//third_party/systemlibs:absl_py.absl.flags.BUILD": "absl/flags/BUILD",
            "//third_party/systemlibs:absl_py.absl.testing.BUILD": "absl/testing/BUILD",
        },
        urls = [
            "https://mirror.bazel.build/github.com/abseil/abseil-py/archive/pypi-v0.2.2.tar.gz",
            "https://github.com/abseil/abseil-py/archive/pypi-v0.2.2.tar.gz",
        ],
    )

    tf_http_archive(
        name = "org_python_pypi_backports_weakref",
        build_file = clean_dep("//third_party:backports_weakref.BUILD"),
        sha256 = "8813bf712a66b3d8b85dc289e1104ed220f1878cf981e2fe756dfaabe9a82892",
        strip_prefix = "backports.weakref-1.0rc1/src",
        urls = [
            "https://mirror.bazel.build/pypi.python.org/packages/bc/cc/3cdb0a02e7e96f6c70bd971bc8a90b8463fda83e264fa9c5c1c98ceabd81/backports.weakref-1.0rc1.tar.gz",
            "https://pypi.python.org/packages/bc/cc/3cdb0a02e7e96f6c70bd971bc8a90b8463fda83e264fa9c5c1c98ceabd81/backports.weakref-1.0rc1.tar.gz",
        ],
    )

    filegroup_external(
        name = "org_python_license",
        licenses = ["notice"],  # Python 2.0
        sha256_urls = {
            "7ca8f169368827781684f7f20876d17b4415bbc5cb28baa4ca4652f0dda05e9f": [
                "https://mirror.bazel.build/docs.python.org/2.7/_sources/license.rst.txt",
                "https://docs.python.org/2.7/_sources/license.rst.txt",
            ],
        },
    )

    PROTOBUF_URLS = [
        "https://mirror.bazel.build/github.com/google/protobuf/archive/v3.6.0.tar.gz",
        "https://github.com/google/protobuf/archive/v3.6.0.tar.gz",
    ]
    PROTOBUF_SHA256 = "50a5753995b3142627ac55cfd496cebc418a2e575ca0236e29033c67bd5665f4"
    PROTOBUF_STRIP_PREFIX = "protobuf-3.6.0"

    tf_http_archive(
        name = "protobuf_archive",
        sha256 = PROTOBUF_SHA256,
        strip_prefix = PROTOBUF_STRIP_PREFIX,
        urls = PROTOBUF_URLS,
    )

    # We need to import the protobuf library under the names com_google_protobuf
    # and com_google_protobuf_cc to enable proto_library support in bazel.
    # Unfortunately there is no way to alias http_archives at the moment.
    tf_http_archive(
        name = "com_google_protobuf",
        sha256 = PROTOBUF_SHA256,
        strip_prefix = PROTOBUF_STRIP_PREFIX,
        urls = PROTOBUF_URLS,
    )

    tf_http_archive(
        name = "com_google_protobuf_cc",
        sha256 = PROTOBUF_SHA256,
        strip_prefix = PROTOBUF_STRIP_PREFIX,
        urls = PROTOBUF_URLS,
    )

    tf_http_archive(
        name = "nsync",
        sha256 = "692f9b30e219f71a6371b98edd39cef3cbda35ac3abc4cd99ce19db430a5591a",
        strip_prefix = "nsync-1.20.1",
        system_build_file = clean_dep("//third_party/systemlibs:nsync.BUILD"),
        urls = [
            "https://mirror.bazel.build/github.com/google/nsync/archive/1.20.1.tar.gz",
            "https://github.com/google/nsync/archive/1.20.1.tar.gz",
        ],
    )

    tf_http_archive(
        name = "com_google_googletest",
        sha256 = "353ab86e35cea1cd386115279cf4b16695bbf21b897bfbf2721cf4cb5f64ade8",
        strip_prefix = "googletest-997d343dd680e541ef96ce71ee54a91daf2577a0",
        urls = [
            "https://mirror.bazel.build/github.com/google/googletest/archive/997d343dd680e541ef96ce71ee54a91daf2577a0.zip",
            "https://github.com/google/googletest/archive/997d343dd680e541ef96ce71ee54a91daf2577a0.zip",
        ],
    )

    tf_http_archive(
        name = "com_github_gflags_gflags",
        sha256 = "ae27cdbcd6a2f935baa78e4f21f675649271634c092b1be01469440495609d0e",
        strip_prefix = "gflags-2.2.1",
        urls = [
            "https://mirror.bazel.build/github.com/gflags/gflags/archive/v2.2.1.tar.gz",
            "https://github.com/gflags/gflags/archive/v2.2.1.tar.gz",
        ],
    )

    tf_http_archive(
        name = "pcre",
        build_file = clean_dep("//third_party:pcre.BUILD"),
        sha256 = "69acbc2fbdefb955d42a4c606dfde800c2885711d2979e356c0636efde9ec3b5",
        strip_prefix = "pcre-8.42",
        system_build_file = clean_dep("//third_party/systemlibs:pcre.BUILD"),
        urls = [
            "https://mirror.bazel.build/ftp.exim.org/pub/pcre/pcre-8.42.tar.gz",
            "http://ftp.exim.org/pub/pcre/pcre-8.42.tar.gz",
        ],
    )

    tf_http_archive(
        name = "swig",
        build_file = clean_dep("//third_party:swig.BUILD"),
        sha256 = "58a475dbbd4a4d7075e5fe86d4e54c9edde39847cdb96a3053d87cb64a23a453",
        strip_prefix = "swig-3.0.8",
        system_build_file = clean_dep("//third_party/systemlibs:swig.BUILD"),
        urls = [
            "https://mirror.bazel.build/ufpr.dl.sourceforge.net/project/swig/swig/swig-3.0.8/swig-3.0.8.tar.gz",
            "http://ufpr.dl.sourceforge.net/project/swig/swig/swig-3.0.8/swig-3.0.8.tar.gz",
            "http://pilotfiber.dl.sourceforge.net/project/swig/swig/swig-3.0.8/swig-3.0.8.tar.gz",
        ],
    )

    tf_http_archive(
        name = "curl",
        build_file = clean_dep("//third_party:curl.BUILD"),
        sha256 = "e9c37986337743f37fd14fe8737f246e97aec94b39d1b71e8a5973f72a9fc4f5",
        strip_prefix = "curl-7.60.0",
        system_build_file = clean_dep("//third_party/systemlibs:curl.BUILD"),
        urls = [
            "https://mirror.bazel.build/curl.haxx.se/download/curl-7.60.0.tar.gz",
            "https://curl.haxx.se/download/curl-7.60.0.tar.gz",
        ],
    )

    tf_http_archive(
        name = "grpc",
        sha256 = "50db9cf2221354485eb7c3bd55a4c27190caef7048a2a1a15fbe60a498f98b44",
        strip_prefix = "grpc-1.13.0",
        system_build_file = clean_dep("//third_party/systemlibs:grpc.BUILD"),
        urls = [
            "https://mirror.bazel.build/github.com/grpc/grpc/archive/v1.13.0.tar.gz",
            "https://github.com/grpc/grpc/archive/v1.13.0.tar.gz",
        ],
    )

    tf_http_archive(
        name = "linenoise",
        build_file = clean_dep("//third_party:linenoise.BUILD"),
        sha256 = "7f51f45887a3d31b4ce4fa5965210a5e64637ceac12720cfce7954d6a2e812f7",
        strip_prefix = "linenoise-c894b9e59f02203dbe4e2be657572cf88c4230c3",
        urls = [
            "https://mirror.bazel.build/github.com/antirez/linenoise/archive/c894b9e59f02203dbe4e2be657572cf88c4230c3.tar.gz",
            "https://github.com/antirez/linenoise/archive/c894b9e59f02203dbe4e2be657572cf88c4230c3.tar.gz",
        ],
    )

    # TODO(phawkins): currently, this rule uses an unofficial LLVM mirror.
    # Switch to an official source of snapshots if/when possible.
    tf_http_archive(
        name = "llvm",
        build_file = clean_dep("//third_party/llvm:llvm.autogenerated.BUILD"),
        sha256 = "b2a8e45e3c6feb2d122307edc4fd18364986c66dec5cb9a19969490256d9d545",
        strip_prefix = "llvm-2e8ff631d6999258f3503c72ef8d9d69c7bd35b8",
        urls = [
            "https://mirror.bazel.build/github.com/llvm-mirror/llvm/archive/2e8ff631d6999258f3503c72ef8d9d69c7bd35b8.tar.gz",
            "https://github.com/llvm-mirror/llvm/archive/2e8ff631d6999258f3503c72ef8d9d69c7bd35b8.tar.gz",
        ],
    )

    tf_http_archive(
        name = "lmdb",
        build_file = clean_dep("//third_party:lmdb.BUILD"),
        sha256 = "f3927859882eb608868c8c31586bb7eb84562a40a6bf5cc3e13b6b564641ea28",
        strip_prefix = "lmdb-LMDB_0.9.22/libraries/liblmdb",
        system_build_file = clean_dep("//third_party/systemlibs:lmdb.BUILD"),
        urls = [
            "https://mirror.bazel.build/github.com/LMDB/lmdb/archive/LMDB_0.9.22.tar.gz",
            "https://github.com/LMDB/lmdb/archive/LMDB_0.9.22.tar.gz",
        ],
    )

    tf_http_archive(
        name = "jsoncpp_git",
        build_file = clean_dep("//third_party:jsoncpp.BUILD"),
        sha256 = "c49deac9e0933bcb7044f08516861a2d560988540b23de2ac1ad443b219afdb6",
        strip_prefix = "jsoncpp-1.8.4",
        system_build_file = clean_dep("//third_party/systemlibs:jsoncpp.BUILD"),
        urls = [
            "https://mirror.bazel.build/github.com/open-source-parsers/jsoncpp/archive/1.8.4.tar.gz",
            "https://github.com/open-source-parsers/jsoncpp/archive/1.8.4.tar.gz",
        ],
    )

    tf_http_archive(
        name = "boringssl",
        sha256 = "1188e29000013ed6517168600fc35a010d58c5d321846d6a6dfee74e4c788b45",
        strip_prefix = "boringssl-7f634429a04abc48e2eb041c81c5235816c96514",
        system_build_file = clean_dep("//third_party/systemlibs:boringssl.BUILD"),
        urls = [
            "https://mirror.bazel.build/github.com/google/boringssl/archive/7f634429a04abc48e2eb041c81c5235816c96514.tar.gz",
            "https://github.com/google/boringssl/archive/7f634429a04abc48e2eb041c81c5235816c96514.tar.gz",
        ],
    )

    tf_http_archive(
        name = "zlib_archive",
        build_file = clean_dep("//third_party:zlib.BUILD"),
        sha256 = "c3e5e9fdd5004dcb542feda5ee4f0ff0744628baf8ed2dd5d66f8ca1197cb1a1",
        strip_prefix = "zlib-1.2.11",
        system_build_file = clean_dep("//third_party/systemlibs:zlib.BUILD"),
        urls = [
            "https://mirror.bazel.build/zlib.net/zlib-1.2.11.tar.gz",
            "https://zlib.net/zlib-1.2.11.tar.gz",
        ],
    )

    tf_http_archive(
        name = "fft2d",
        build_file = clean_dep("//third_party/fft2d:fft2d.BUILD"),
        sha256 = "52bb637c70b971958ec79c9c8752b1df5ff0218a4db4510e60826e0cb79b5296",
        urls = [
            "https://mirror.bazel.build/www.kurims.kyoto-u.ac.jp/~ooura/fft.tgz",
            "http://www.kurims.kyoto-u.ac.jp/~ooura/fft.tgz",
        ],
    )

    tf_http_archive(
        name = "snappy",
        build_file = clean_dep("//third_party:snappy.BUILD"),
        sha256 = "3dfa02e873ff51a11ee02b9ca391807f0c8ea0529a4924afa645fbf97163f9d4",
        strip_prefix = "snappy-1.1.7",
        system_build_file = clean_dep("//third_party/systemlibs:snappy.BUILD"),
        urls = [
            "https://mirror.bazel.build/github.com/google/snappy/archive/1.1.7.tar.gz",
            "https://github.com/google/snappy/archive/1.1.7.tar.gz",
        ],
    )

    tf_http_archive(
        name = "nccl_archive",
        build_file = clean_dep("//third_party:nccl/archive.BUILD"),
        sha256 = "19132b5127fa8e02d95a09795866923f04064c8f1e0770b2b42ab551408882a4",
        strip_prefix = "nccl-f93fe9bfd94884cec2ba711897222e0df5569a53",
        urls = [
            "https://mirror.bazel.build/github.com/nvidia/nccl/archive/f93fe9bfd94884cec2ba711897222e0df5569a53.tar.gz",
            "https://github.com/nvidia/nccl/archive/f93fe9bfd94884cec2ba711897222e0df5569a53.tar.gz",
        ],
    )

    tf_http_archive(
        name = "kafka",
        build_file = clean_dep("//third_party:kafka/BUILD"),
        patch_file = clean_dep("//third_party/kafka:config.patch"),
        sha256 = "cc6ebbcd0a826eec1b8ce1f625ffe71b53ef3290f8192b6cae38412a958f4fd3",
        strip_prefix = "librdkafka-0.11.5",
        urls = [
            "https://mirror.bazel.build/github.com/edenhill/librdkafka/archive/v0.11.5.tar.gz",
            "https://github.com/edenhill/librdkafka/archive/v0.11.5.tar.gz",
        ],
    )

    java_import_external(
        name = "junit",
        jar_sha256 = "59721f0805e223d84b90677887d9ff567dc534d7c502ca903c0c2b17f05c116a",
        jar_urls = [
            "https://mirror.bazel.build/repo1.maven.org/maven2/junit/junit/4.12/junit-4.12.jar",
            "http://repo1.maven.org/maven2/junit/junit/4.12/junit-4.12.jar",
            "http://maven.ibiblio.org/maven2/junit/junit/4.12/junit-4.12.jar",
        ],
        licenses = ["reciprocal"],  # Common Public License Version 1.0
        testonly_ = True,
        deps = ["@org_hamcrest_core"],
    )

    java_import_external(
        name = "org_hamcrest_core",
        jar_sha256 = "66fdef91e9739348df7a096aa384a5685f4e875584cce89386a7a47251c4d8e9",
        jar_urls = [
            "https://mirror.bazel.build/repo1.maven.org/maven2/org/hamcrest/hamcrest-core/1.3/hamcrest-core-1.3.jar",
            "http://repo1.maven.org/maven2/org/hamcrest/hamcrest-core/1.3/hamcrest-core-1.3.jar",
            "http://maven.ibiblio.org/maven2/org/hamcrest/hamcrest-core/1.3/hamcrest-core-1.3.jar",
        ],
        licenses = ["notice"],  # New BSD License
        testonly_ = True,
    )

    java_import_external(
        name = "com_google_testing_compile",
        jar_sha256 = "edc180fdcd9f740240da1a7a45673f46f59c5578d8cd3fbc912161f74b5aebb8",
        jar_urls = [
            "http://mirror.bazel.build/repo1.maven.org/maven2/com/google/testing/compile/compile-testing/0.11/compile-testing-0.11.jar",
            "http://repo1.maven.org/maven2/com/google/testing/compile/compile-testing/0.11/compile-testing-0.11.jar",
        ],
        licenses = ["notice"],  # New BSD License
        testonly_ = True,
        deps = ["@com_google_guava", "@com_google_truth"],
    )

    java_import_external(
        name = "com_google_truth",
        jar_sha256 = "032eddc69652b0a1f8d458f999b4a9534965c646b8b5de0eba48ee69407051df",
        jar_urls = [
            "http://mirror.bazel.build/repo1.maven.org/maven2/com/google/truth/truth/0.32/truth-0.32.jar",
            "http://repo1.maven.org/maven2/com/google/truth/truth/0.32/truth-0.32.jar",
        ],
        licenses = ["notice"],  # Apache 2.0
        testonly_ = True,
        deps = ["@com_google_guava"],
    )

    java_import_external(
        name = "org_checkerframework_qual",
        jar_sha256 = "a17501717ef7c8dda4dba73ded50c0d7cde440fd721acfeacbf19786ceac1ed6",
        jar_urls = [
            "http://mirror.bazel.build/repo1.maven.org/maven2/org/checkerframework/checker-qual/2.4.0/checker-qual-2.4.0.jar",
            "http://repo1.maven.org/maven2/org/checkerframework/checker-qual/2.4.0/checker-qual-2.4.0.jar",
        ],
        licenses = ["notice"],  # Apache 2.0
    )

    java_import_external(
        name = "com_squareup_javapoet",
        jar_sha256 = "5bb5abdfe4366c15c0da3332c57d484e238bd48260d6f9d6acf2b08fdde1efea",
        jar_urls = [
            "http://mirror.bazel.build/repo1.maven.org/maven2/com/squareup/javapoet/1.9.0/javapoet-1.9.0.jar",
            "http://repo1.maven.org/maven2/com/squareup/javapoet/1.9.0/javapoet-1.9.0.jar",
        ],
        licenses = ["notice"],  # Apache 2.0
    )

    tf_http_archive(
        name = "com_google_pprof",
        build_file = clean_dep("//third_party:pprof.BUILD"),
        sha256 = "e0928ca4aa10ea1e0551e2d7ce4d1d7ea2d84b2abbdef082b0da84268791d0c4",
        strip_prefix = "pprof-c0fb62ec88c411cc91194465e54db2632845b650",
        urls = [
            "https://mirror.bazel.build/github.com/google/pprof/archive/c0fb62ec88c411cc91194465e54db2632845b650.tar.gz",
            "https://github.com/google/pprof/archive/c0fb62ec88c411cc91194465e54db2632845b650.tar.gz",
        ],
    )

    tf_http_archive(
        name = "cub_archive",
        build_file = clean_dep("//third_party:cub.BUILD"),
        sha256 = "6bfa06ab52a650ae7ee6963143a0bbc667d6504822cbd9670369b598f18c58c3",
        strip_prefix = "cub-1.8.0",
        urls = [
            "https://mirror.bazel.build/github.com/NVlabs/cub/archive/1.8.0.zip",
            "https://github.com/NVlabs/cub/archive/1.8.0.zip",
        ],
    )

    tf_http_archive(
        name = "cython",
        build_file = clean_dep("//third_party:cython.BUILD"),
        delete = ["BUILD.bazel"],
        sha256 = "bccc9aa050ea02595b2440188813b936eaf345e85fb9692790cecfe095cf91aa",
        strip_prefix = "cython-0.28.4",
        system_build_file = clean_dep("//third_party/systemlibs:cython.BUILD"),
        urls = [
            "https://mirror.bazel.build/github.com/cython/cython/archive/0.28.4.tar.gz",
            "https://github.com/cython/cython/archive/0.28.4.tar.gz",
        ],
    )

    tf_http_archive(
        name = "bazel_toolchains",
        sha256 = "07dfbe80638eb1fe681f7c07e61b34b579c6710c691e49ee90ccdc6e9e75ebbb",
        strip_prefix = "bazel-toolchains-9a111bd82161c1fbe8ed17a593ca1023fd941c70",
        urls = [
            "https://mirror.bazel.build/github.com/bazelbuild/bazel-toolchains/archive/9a111bd82161c1fbe8ed17a593ca1023fd941c70.tar.gz",
            "https://github.com/bazelbuild/bazel-toolchains/archive/9a111bd82161c1fbe8ed17a593ca1023fd941c70.tar.gz",
        ],
    )

    tf_http_archive(
        name = "arm_neon_2_x86_sse",
        build_file = clean_dep("//third_party:arm_neon_2_x86_sse.BUILD"),
        sha256 = "c8d90aa4357f8079d427e87a6f4c493da1fa4140aee926c05902d7ec1533d9a5",
        strip_prefix = "ARM_NEON_2_x86_SSE-0f77d9d182265259b135dad949230ecbf1a2633d",
        urls = [
            "https://mirror.bazel.build/github.com/intel/ARM_NEON_2_x86_SSE/archive/0f77d9d182265259b135dad949230ecbf1a2633d.tar.gz",
            "https://github.com/intel/ARM_NEON_2_x86_SSE/archive/0f77d9d182265259b135dad949230ecbf1a2633d.tar.gz",
        ],
    )

    tf_http_archive(
        name = "double_conversion",
        build_file = clean_dep("//third_party:double_conversion.BUILD"),
        sha256 = "2f7fbffac0d98d201ad0586f686034371a6d152ca67508ab611adc2386ad30de",
        strip_prefix = "double-conversion-3992066a95b823efc8ccc1baf82a1cfc73f6e9b8",
        system_build_file = clean_dep("//third_party/systemlibs:double_conversion.BUILD"),
        urls = [
            "https://mirror.bazel.build/github.com/google/double-conversion/archive/3992066a95b823efc8ccc1baf82a1cfc73f6e9b8.zip",
            "https://github.com/google/double-conversion/archive/3992066a95b823efc8ccc1baf82a1cfc73f6e9b8.zip",
        ],
    )

    tf_http_archive(
        name = "tflite_mobilenet",
        build_file = clean_dep("//third_party:tflite_mobilenet.BUILD"),
        sha256 = "23f814d1c076bdf03715dfb6cab3713aa4fbdf040fd5448c43196bd2e97a4c1b",
        urls = [
            "https://mirror.bazel.build/storage.googleapis.com/download.tensorflow.org/models/tflite/mobilenet_v1_224_android_quant_2017_11_08.zip",
            "https://storage.googleapis.com/download.tensorflow.org/models/tflite/mobilenet_v1_224_android_quant_2017_11_08.zip",
        ],
    )

    tf_http_archive(
        name = "tflite_mobilenet_ssd",
        build_file = str(Label("//third_party:tflite_mobilenet.BUILD")),
        sha256 = "767057f2837a46d97882734b03428e8dd640b93236052b312b2f0e45613c1cf0",
        urls = [
            "https://mirror.bazel.build/storage.googleapis.com/download.tensorflow.org/models/tflite/mobilenet_ssd_tflite_v1.zip",
            "https://storage.googleapis.com/download.tensorflow.org/models/tflite/mobilenet_ssd_tflite_v1.zip",
        ],
    )

    tf_http_archive(
        name = "tflite_mobilenet_ssd_quant",
        build_file = str(Label("//third_party:tflite_mobilenet.BUILD")),
        sha256 = "a809cd290b4d6a2e8a9d5dad076e0bd695b8091974e0eed1052b480b2f21b6dc",
        urls = [
            "https://mirror.bazel.build/storage.googleapis.com/download.tensorflow.org/models/tflite/coco_ssd_mobilenet_v1_0.75_quant_2018_06_29.zip",
            "https://storage.googleapis.com/download.tensorflow.org/models/tflite/coco_ssd_mobilenet_v1_0.75_quant_2018_06_29.zip",
        ],
    )

    tf_http_archive(
        name = "tflite_mobilenet_ssd_quant_protobuf",
        build_file = str(Label("//third_party:tflite_mobilenet.BUILD")),
        sha256 = "09280972c5777f1aa775ef67cb4ac5d5ed21970acd8535aeca62450ef14f0d79",
        strip_prefix = "ssd_mobilenet_v1_quantized_300x300_coco14_sync_2018_07_18",
        urls = [
            "https://mirror.bazel.build/storage.googleapis.com/download.tensorflow.org/models/object_detection/ssd_mobilenet_v1_quantized_300x300_coco14_sync_2018_07_18.tar.gz",
            "http://storage.googleapis.com/download.tensorflow.org/models/object_detection/ssd_mobilenet_v1_quantized_300x300_coco14_sync_2018_07_18.tar.gz",
        ],
    )

    tf_http_archive(
        name = "tflite_conv_actions_frozen",
        build_file = str(Label("//third_party:tflite_mobilenet.BUILD")),
        sha256 = "d947b38cba389b5e2d0bfc3ea6cc49c784e187b41a071387b3742d1acac7691e",
        urls = [
            "https://mirror.bazel.build/storage.googleapis.com/download.tensorflow.org/models/tflite/conv_actions_tflite.zip",
            "https://storage.googleapis.com/download.tensorflow.org/models/tflite/conv_actions_tflite.zip",
        ],
    )

    tf_http_archive(
        name = "tflite_smartreply",
        build_file = clean_dep("//third_party:tflite_smartreply.BUILD"),
        sha256 = "8980151b85a87a9c1a3bb1ed4748119e4a85abd3cb5744d83da4d4bd0fbeef7c",
        urls = [
            "https://mirror.bazel.build/storage.googleapis.com/download.tensorflow.org/models/tflite/smartreply_1.0_2017_11_01.zip",
            "https://storage.googleapis.com/download.tensorflow.org/models/tflite/smartreply_1.0_2017_11_01.zip",
        ],
    )

    tf_http_archive(
        name = "tflite_ovic_testdata",
        build_file = clean_dep("//third_party:tflite_ovic_testdata.BUILD"),
        sha256 = "21288dccc517acee47fa9648d4d3da28bf0fef5381911ed7b4d2ee36366ffa20",
        strip_prefix = "ovic",
        urls = [
            "https://mirror.bazel.build/storage.googleapis.com/download.tensorflow.org/data/ovic_2018_10_23.zip",
            "https://storage.googleapis.com/download.tensorflow.org/data/ovic_2018_10_23.zip",
        ],
    )

    tf_http_archive(
        name = "build_bazel_rules_android",
        sha256 = "cd06d15dd8bb59926e4d65f9003bfc20f9da4b2519985c27e190cddc8b7a7806",
        strip_prefix = "rules_android-0.1.1",
        urls = [
            "https://mirror.bazel.build/github.com/bazelbuild/rules_android/archive/v0.1.1.zip",
            "https://github.com/bazelbuild/rules_android/archive/v0.1.1.zip",
        ],
    )

    tf_http_archive(
        name = "tbb",
        build_file = clean_dep("//third_party/ngraph:tbb.BUILD"),
        sha256 = "724686f90bcda78f13b76f297d964008737ccd6399328143c1c0093e73ae6a13",
        strip_prefix = "tbb-tbb_2018",
        urls = [
            "https://mirror.bazel.build/github.com/01org/tbb/archive/tbb_2018.zip",
            "https://github.com/01org/tbb/archive/tbb_2018.zip",
        ],
    )

    tf_http_archive(
        name = "ngraph",
        build_file = clean_dep("//third_party/ngraph:ngraph.BUILD"),
        sha256 = "2b28f9c9f063b96825a96d56d7f7978c9a1c55c9b25175c20dd49a8a77cb0305",
        strip_prefix = "ngraph-0.9.1",
        urls = [
            "https://mirror.bazel.build/github.com/NervanaSystems/ngraph/archive/v0.9.1.tar.gz",
            "https://github.com/NervanaSystems/ngraph/archive/v0.9.1.tar.gz",
        ],
    )

    tf_http_archive(
        name = "nlohmann_json_lib",
        build_file = clean_dep("//third_party/ngraph:nlohmann_json.BUILD"),
        sha256 = "9f3549824af3ca7e9707a2503959886362801fb4926b869789d6929098a79e47",
        strip_prefix = "json-3.1.1",
        urls = [
            "https://mirror.bazel.build/github.com/nlohmann/json/archive/v3.1.1.tar.gz",
            "https://github.com/nlohmann/json/archive/v3.1.1.tar.gz",
        ],
    )

    tf_http_archive(
        name = "ngraph_tf",
        build_file = clean_dep("//third_party/ngraph:ngraph_tf.BUILD"),
        sha256 = "89accbc702e68a09775f1011a99dd16561038fd1ce59d566d64450176abaae5c",
        strip_prefix = "ngraph-tf-0.7.0",
        urls = [
            "https://mirror.bazel.build/github.com/NervanaSystems/ngraph-tf/archive/v0.7.0.tar.gz",
            "https://github.com/NervanaSystems/ngraph-tf/archive/v0.7.0.tar.gz",
        ],
    )

    ##############################################################################
    # BIND DEFINITIONS
    #
    # Please do not add bind() definitions unless we have no other choice.
    # If that ends up being the case, please leave a comment explaining
    # why we can't depend on the canonical build target.

    # gRPC wants a cares dependency but its contents is not actually
    # important since we have set GRPC_ARES=0 in .bazelrc
    native.bind(
        name = "cares",
        actual = "@grpc//third_party/nanopb:nanopb",
    )

    # Needed by Protobuf
    native.bind(
        name = "grpc_cpp_plugin",
        actual = "@grpc//:grpc_cpp_plugin",
    )
    native.bind(
        name = "grpc_python_plugin",
        actual = "@grpc//:grpc_python_plugin",
    )

    native.bind(
        name = "grpc_lib",
        actual = "@grpc//:grpc++",
    )

    native.bind(
        name = "grpc_lib_unsecure",
        actual = "@grpc//:grpc++_unsecure",
    )

    # Needed by gRPC
    native.bind(
        name = "libssl",
        actual = "@boringssl//:ssl",
    )

    # Needed by gRPC
    native.bind(
        name = "nanopb",
        actual = "@grpc//third_party/nanopb:nanopb",
    )

    # Needed by gRPC
    native.bind(
        name = "protobuf",
        actual = "@protobuf_archive//:protobuf",
    )

    # gRPC expects //external:protobuf_clib and //external:protobuf_compiler
    # to point to Protobuf's compiler library.
    native.bind(
        name = "protobuf_clib",
        actual = "@protobuf_archive//:protoc_lib",
    )

    # Needed by gRPC
    native.bind(
        name = "protobuf_headers",
        actual = "@protobuf_archive//:protobuf_headers",
    )

    # Needed by Protobuf
    native.bind(
        name = "python_headers",
        actual = clean_dep("//third_party/python_runtime:headers"),
    )

    # Needed by Protobuf
    native.bind(
        name = "six",
        actual = "@six_archive//:six",
    )

    # Needed by gRPC
    native.bind(
        name = "zlib",
        actual = "@zlib_archive//:zlib",
    )<|MERGE_RESOLUTION|>--- conflicted
+++ resolved
@@ -134,20 +134,12 @@
     tf_http_archive(
         name = "eigen_archive",
         build_file = clean_dep("//third_party:eigen.BUILD"),
-<<<<<<< HEAD
+        patch_file = clean_dep("//third_party:eigen_reshaped.patch"),
         sha256 = "9b7997f2eb241e0dbd9f66a6c6f0aafdd622b420b989517e9bcf4a4cae247d8e",
         strip_prefix = "eigen-eigen-43b0af1f9a03",
         urls = [
             "https://mirror.bazel.build/bitbucket.org/eigen/eigen/get/43b0af1f9a03.tar.gz",
             "https://bitbucket.org/eigen/eigen/get/43b0af1f9a03.tar.gz",
-=======
-        patch_file = clean_dep("//third_party:eigen_reshaped.patch"),
-        sha256 = "d66cec3b54b3dfaa4666c1d49481a7197f93fc078cd53c54e2b4a8893a529c9f",
-        strip_prefix = "eigen-eigen-b4890dc6bc34",
-        urls = [
-            "https://mirror.bazel.build/bitbucket.org/eigen/eigen/get/b4890dc6bc34.tar.gz",
-            "https://bitbucket.org/eigen/eigen/get/b4890dc6bc34.tar.gz",
->>>>>>> 6c40bb5e
         ],
     )
 
