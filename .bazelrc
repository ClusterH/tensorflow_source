# TensorFlow Bazel configuration file.
# This file tries to group and simplify build options for TensorFlow
#
# ----CONFIG OPTIONS----
# Android options:
#    android:
#    android_arm:
#    android_arm64:
#    android_x86:
#    android_x86_64:
#
# iOS options:
#     ios:
#     ios_armv7:
#     ios_arm64:
#     ios_x86_64:
#     ios_fat:
#
# Macosx options
#     darwin_arm64:
#
# Compiler options:
#     cuda_clang:             Use Clang when building CUDA code.
#     avx_linux:              Build with avx instruction set on linux.
#     avx_win:                Build with avx instruction set on windows
#
# Other build options:
#     short_logs:       Only log errors during build, skip warnings.
#     verbose_logs:     Show all compiler warnings during build.
#     monolithic:       Build all TF C++ code into a single shared object.
#     dynamic_kernels:  Try to link all kernels dynamically (experimental).
#     dbg:              Build with debug info
#
# TF version options;
#     v2: Build TF v2
#
# Feature and Third party library support options:
#     xla:          Build TF with XLA
#     tpu:          Build TF with TPU support
#     cuda:         Build with CUDA support.
#     cuda_clang    Build with CUDA Clang support.
#     rocm:         Build with AMD GPU support (rocm)
#     mkl:          Enable full mkl support.
#     tensorrt:     Enable Tensorrt support.
#     noaws:        Disable AWS S3 storage support
#     nogcp:        Disable GCS support.
#     nohdfs:       Disable hadoop hdfs support.
#     nonccl:       Disable nccl support.
#
#
# Remote build execution options (only configured to work with TF team projects for now.)
#     rbe_base:  General RBE options shared by all flavors.
#     rbe_linux: General RBE options used on all linux builds.
#     rbe_win:   General RBE options used on all windows builds.
#
#     rbe_linux_cpu:                  RBE options to build with only CPU support.
#     rbe_linux_cuda:                 RBE options to build with GPU support using clang.
#
#     rbe_win_py39: Windows Python 3.9 RBE config
#
#     tensorflow_testing_rbe_win:   RBE options to use RBE with tensorflow-testing project on windows
#
# Embedded Linux options (experimental and only tested with TFLite build yet)
#     elinux:          General Embedded Linux options shared by all flavors.
#     elinux_aarch64:  Embedded Linux options for aarch64 (ARM64) CPU support.
#     elinux_armhf:    Embedded Linux options for armhf (ARMv7) CPU support.
#
# Release build options (for all operating systems)
#     release_base:                    Common options for all builds on all operating systems.
#     release_cpu_linux:               Toolchain and CUDA options for Linux CPU builds.
#     release_gpu_linux:               Toolchain and CUDA options for Linux GPU builds.
#     release_cpu_macos:               Toolchain and CUDA options for MacOS CPU builds.
#     release_cpu_windows:             Toolchain and CUDA options for Windows CPU builds.

# Default build options. These are applied first and unconditionally.

# For projects which use TensorFlow as part of a Bazel build process, putting
# nothing in a bazelrc will default to a monolithic build. The following line
# opts in to modular op registration support by default.
build --define framework_shared_object=true
build --define tsl_protobuf_header_only=true

build --define=use_fast_cpp_protos=true
build --define=allow_oversize_protos=true

build --spawn_strategy=standalone
build -c opt

# Make Bazel print out all options from rc files.
build --announce_rc

# TODO(mihaimaruseac): Document this option or remove if no longer needed
build --define=grpc_no_ares=true

# See https://github.com/bazelbuild/bazel/issues/7362 for information on what
# --incompatible_remove_legacy_whole_archive flag does.
# This flag is set to true in Bazel 1.0 and newer versions. We tried to migrate
# Tensorflow to the default, however test coverage wasn't enough to catch the
# errors.
# There is ongoing work on Bazel team's side to provide support for transitive
# shared libraries. As part of migrating to transitive shared libraries, we
# hope to provide a better mechanism for control over symbol exporting, and
# then tackle this issue again.
#
# TODO: Remove the following two lines once TF doesn't depend on Bazel wrapping
# all library archives in -whole_archive -no_whole_archive.
build --noincompatible_remove_legacy_whole_archive
build --features=-force_no_whole_archive

# TODO(mihaimaruseac): Document this option or remove if no longer needed
build --enable_platform_specific_config

# Enable XLA support by default.
build --define=with_xla_support=true

# TODO(mihaimaruseac): Document this option or remove if no longer needed
build --config=short_logs

# TODO(mihaimaruseac): Document this option or remove if no longer needed
build --config=v2

# Disable AWS/HDFS support by default
build --define=no_aws_support=true
build --define=no_hdfs_support=true

# TF now has `cc_shared_library` targets, so it needs the experimental flag
# TODO(rostam): Remove when `cc_shared_library` is enabled by default
build --experimental_cc_shared_library

# cc_shared_library ensures no library is linked statically more than once.
build --experimental_link_static_libraries_once=false

# Prevent regressions on those two incompatible changes
# TODO: remove those flags when they are flipped in the default Bazel version TF uses.
build --incompatible_enforce_config_setting_visibility
# TODO: also enable this flag after fixing the visbility violations
# build --incompatible_config_setting_private_default_visibility

# Default options should come above this line.

# Android configs. Bazel needs to have --cpu and --fat_apk_cpu both set to the
# target CPU to build transient dependencies correctly. See
# https://docs.bazel.build/versions/master/user-manual.html#flag--fat_apk_cpu
build:android --crosstool_top=//external:android/crosstool
build:android --host_crosstool_top=@bazel_tools//tools/cpp:toolchain
build:android_arm --config=android
build:android_arm --cpu=armeabi-v7a
build:android_arm --fat_apk_cpu=armeabi-v7a
build:android_arm64 --config=android
build:android_arm64 --cpu=arm64-v8a
build:android_arm64 --fat_apk_cpu=arm64-v8a
build:android_x86 --config=android
build:android_x86 --cpu=x86
build:android_x86 --fat_apk_cpu=x86
build:android_x86_64 --config=android
build:android_x86_64 --cpu=x86_64
build:android_x86_64 --fat_apk_cpu=x86_64

# Build everything statically for Android since all static libs are later
# bundled together into a single .so for deployment.
build:android --dynamic_mode=off

# Sets the default Apple platform to macOS.
build:macos --apple_platform_type=macos

# gRPC on MacOS requires this #define
build:macos --copt=-DGRPC_BAZEL_BUILD

# Avoid hitting command line argument limit
build:macos --features=archive_param_file

# Settings for MacOS on ARM CPUs.
build:macos_arm64 --cpu=darwin_arm64
build:macos_arm64 --macos_minimum_os=11.0

# iOS configs for each architecture and the fat binary builds.
build:ios --apple_platform_type=ios
build:ios --apple_bitcode=embedded --copt=-fembed-bitcode
build:ios --copt=-Wno-c++11-narrowing
build:ios_armv7 --config=ios
build:ios_armv7 --cpu=ios_armv7
build:ios_arm64 --config=ios
build:ios_arm64 --cpu=ios_arm64
build:ios_arm64e --config=ios
build:ios_arm64e --cpu=ios_arm64e
build:ios_sim_arm64 --config=ios
build:ios_sim_arm64 --cpu=ios_sim_arm64
build:ios_x86_64 --config=ios
build:ios_x86_64 --cpu=ios_x86_64
build:ios_fat --config=ios
build:ios_fat --ios_multi_cpus=armv7,arm64,i386,x86_64

# Config to use a mostly-static build and disable modular op registration
# support (this will revert to loading TensorFlow with RTLD_GLOBAL in Python).
# By default, TensorFlow will build with a dependence on
# //tensorflow:libtensorflow_framework.so.
build:monolithic --define framework_shared_object=false
build:monolithic --define tsl_protobuf_header_only=false
build:monolithic --experimental_link_static_libraries_once=false  # b/229868128

# Please note that MKL on MacOS is still not supported.
# If you would like to use a local MKL instead of downloading, please set the
# environment variable "TF_MKL_ROOT" every time before build.
build:mkl --define=build_with_mkl=true --define=enable_mkl=true
build:mkl --define=tensorflow_mkldnn_contraction_kernel=0
build:mkl --define=build_with_openmp=true
build:mkl -c opt

# config to build OneDNN backend with a user specified threadpool.
build:mkl_threadpool --define=build_with_mkl=true --define=enable_mkl=true
build:mkl_threadpool --define=tensorflow_mkldnn_contraction_kernel=0
build:mkl_threadpool --define=build_with_mkl_opensource=true
build:mkl_threadpool -c opt

# Config setting to build oneDNN with Compute Library for the Arm Architecture (ACL).
build:mkl_aarch64 --define=build_with_mkl_aarch64=true
build:mkl_aarch64 --define=build_with_openmp=true
build:mkl_aarch64 --define=build_with_acl=true
build:mkl_aarch64 -c opt

# Config setting to build oneDNN with Compute Library for the Arm Architecture (ACL).
# with Eigen threadpool support
build:mkl_aarch64_threadpool --define=build_with_mkl_aarch64=true
build:mkl_aarch64_threadpool -c opt

# CUDA: This config refers to building CUDA op kernels with nvcc.
build:cuda --repo_env TF_NEED_CUDA=1
build:cuda --crosstool_top=@local_config_cuda//crosstool:toolchain
build:cuda --@local_config_cuda//:enable_cuda

# CUDA: This config refers to building CUDA op kernels with clang.
build:cuda_clang --config=cuda
# Enable TensorRT optimizations https://developer.nvidia.com/tensorrt
build:cuda_clang --config=tensorrt
build:cuda_clang --action_env=TF_CUDA_CLANG="1"
build:cuda_clang --@local_config_cuda//:cuda_compiler=clang
# Select supported compute capabilities (supported graphics cards).
# This is the same as the official TensorFlow builds.
# See https://developer.nvidia.com/cuda-gpus#compute
# TODO(angerson, perfinion): What does sm_ vs compute_ mean? How can users
# select a good value for this? See go/tf-pip-cuda
build:cuda_clang --repo_env=TF_CUDA_COMPUTE_CAPABILITIES="sm_50,sm_60,sm_70,sm_75,compute_80"

# Set up compilation CUDA version and paths and use the CUDA Clang toolchain.
build:cuda_clang_official --config=cuda_clang
build:cuda_clang_official --action_env=TF_CUDA_VERSION="12"
build:cuda_clang_official --action_env=TF_CUDNN_VERSION="8"
build:cuda_clang_official --action_env=CUDA_TOOLKIT_PATH="/usr/local/cuda-12.2"
build:cuda_clang_official --action_env=GCC_HOST_COMPILER_PATH="/dt9/usr/bin/gcc"
build:cuda_clang_official --action_env=CLANG_CUDA_COMPILER_PATH="/usr/lib/llvm-17/bin/clang"
build:cuda_clang_official --action_env=LD_LIBRARY_PATH="/usr/local/cuda/lib64:/usr/local/cuda/extras/CUPTI/lib64"
build:cuda_clang_official --crosstool_top="@sigbuild-r2.14-clang_config_cuda//crosstool:toolchain"

# Debug config
build:dbg -c dbg
# Only include debug info for files under tensorflow/, excluding kernels, to
# reduce the size of the debug info in the binary. This is because if the debug
# sections in the ELF binary are too large, errors can occur. See
# https://github.com/tensorflow/tensorflow/issues/48919.
# Users can still include debug info for a specific kernel, e.g. with:
#     --config=dbg --per_file_copt=+tensorflow/core/kernels/identity_op.*@-g
# Since this .bazelrc file is synced between the tensorflow/tensorflow repo and
# the openxla/xla repo, also include debug info for files under xla/.
build:dbg --per_file_copt=+.*,-tensorflow.*,-xla.*@-g0
build:dbg --per_file_copt=+tensorflow/core/kernels.*@-g0
# for now, disable arm_neon. see: https://github.com/tensorflow/tensorflow/issues/33360
build:dbg --cxxopt -DTF_LITE_DISABLE_X86_NEON
# AWS SDK must be compiled in release mode. see: https://github.com/tensorflow/tensorflow/issues/37498
build:dbg --copt -DDEBUG_BUILD

# Config to build TF TPU
build:tpu --define=with_tpu_support=true
build:tpu --define=framework_shared_object=true
build:tpu --copt=-DLIBTPU_ON_GCE
build:tpu --define=enable_mlir_bridge=true

build:tensorrt --repo_env TF_NEED_TENSORRT=1

build:rocm --crosstool_top=@local_config_rocm//crosstool:toolchain
build:rocm --define=using_rocm_hipcc=true
build:rocm --define=tensorflow_mkldnn_contraction_kernel=0
build:rocm --repo_env TF_NEED_ROCM=1

# Options to disable default on features
build:noaws --define=no_aws_support=true
build:nogcp --define=no_gcp_support=true
build:nohdfs --define=no_hdfs_support=true
build:nonccl --define=no_nccl_support=true

# Modular TF build options
build:dynamic_kernels --define=dynamic_loaded_kernels=true
build:dynamic_kernels --copt=-DAUTOLOAD_DYNAMIC_KERNELS

# Don't trigger --config=<host platform> when cross-compiling.
build:android --noenable_platform_specific_config
build:ios --noenable_platform_specific_config

# Suppress all C++ compiler warnings, otherwise build logs become 10s of MBs.
build:android --copt=-w
build:ios --copt=-w
build:linux --host_copt=-w
build:macos --copt=-w
build:windows --copt=/W0
build:windows --host_copt=/W0

# Suppress most C++ complier warnings to reduce log size but allow
# for specific warnings to still be present.
build:linux --copt="-Wno-all"
build:linux --copt="-Wno-extra"
build:linux --copt="-Wno-deprecated"
build:linux --copt="-Wno-deprecated-declarations"
build:linux --copt="-Wno-ignored-attributes"
build:linux --copt="-Wno-array-bounds"

# Add unused-result as an error on Linux.
build:linux --copt="-Wunused-result"
build:linux --copt="-Werror=unused-result"
# Add switch as an error on Linux.
build:linux --copt="-Wswitch"
build:linux --copt="-Werror=switch"
# Required for building with clang
build:linux --copt="-Wno-error=unused-but-set-variable"

# Linux ARM64 specific options
build:linux_arm64 --copt="-mtune=generic" --copt="-march=armv8-a" --copt="-O3"


# On Windows, `__cplusplus` is wrongly defined without this switch
# See https://devblogs.microsoft.com/cppblog/msvc-now-correctly-reports-__cplusplus/
build:windows --copt=/Zc:__cplusplus
build:windows --host_copt=/Zc:__cplusplus

# Tensorflow uses M_* math constants that only get defined by MSVC headers if
# _USE_MATH_DEFINES is defined.
build:windows --copt=/D_USE_MATH_DEFINES
build:windows --host_copt=/D_USE_MATH_DEFINES

# Windows has a relatively short command line limit, which TF has begun to hit.
# See https://docs.bazel.build/versions/main/windows.html
build:windows --features=compiler_param_file
build:windows --features=archive_param_file

# Speed Windows compile times. Available in VS 16.4 (we are on 16.11). See
# https://groups.google.com/a/tensorflow.org/d/topic/build/SsW98Eo7l3o/discussion
build:windows --copt=/d2ReducedOptimizeHugeFunctions
build:windows --host_copt=/d2ReducedOptimizeHugeFunctions

# Enable the runfiles symlink tree on Windows. This makes it possible to build
# the pip package on Windows without an intermediate data-file archive, as the
# build_pip_package script in its current form (as of Aug 2023) uses the
# runfiles symlink tree to decide what to put into the Python wheel.
startup --windows_enable_symlinks
build:windows --enable_runfiles

# Default paths for TF_SYSTEM_LIBS
build:linux --define=PREFIX=/usr
build:linux --define=LIBDIR=$(PREFIX)/lib
build:linux --define=INCLUDEDIR=$(PREFIX)/include
build:linux --define=PROTOBUF_INCLUDE_PATH=$(PREFIX)/include
build:macos --define=PREFIX=/usr
build:macos --define=LIBDIR=$(PREFIX)/lib
build:macos --define=INCLUDEDIR=$(PREFIX)/include
build:macos --define=PROTOBUF_INCLUDE_PATH=$(PREFIX)/include
# TF_SYSTEM_LIBS do not work on windows.

# By default, build TF in C++ 17 mode.
build:android --cxxopt=-std=c++17
build:android --host_cxxopt=-std=c++17
build:ios --cxxopt=-std=c++17
build:ios --host_cxxopt=-std=c++17
build:linux --cxxopt=-std=c++17
build:linux --host_cxxopt=-std=c++17
build:macos --cxxopt=-std=c++17
build:macos --host_cxxopt=-std=c++17
build:windows --cxxopt=/std:c++17
build:windows --host_cxxopt=/std:c++17

# On windows, we still link everything into a single DLL.
build:windows --config=monolithic

# On linux, we dynamically link small amount of kernels
build:linux --config=dynamic_kernels

# Make sure to include as little of windows.h as possible
build:windows --copt=-DWIN32_LEAN_AND_MEAN
build:windows --host_copt=-DWIN32_LEAN_AND_MEAN
build:windows --copt=-DNOGDI
build:windows --host_copt=-DNOGDI

# MSVC (Windows): Standards-conformant preprocessor mode
# See https://docs.microsoft.com/en-us/cpp/preprocessor/preprocessor-experimental-overview
build:windows --copt=/Zc:preprocessor
build:windows --host_copt=/Zc:preprocessor

# Misc build options we need for windows.
build:windows --linkopt=/DEBUG
build:windows --host_linkopt=/DEBUG
build:windows --linkopt=/OPT:REF
build:windows --host_linkopt=/OPT:REF
build:windows --linkopt=/OPT:ICF
build:windows --host_linkopt=/OPT:ICF

# Verbose failure logs when something goes wrong
build:windows --verbose_failures

# Work around potential issues with large command lines on windows.
# See: https://github.com/bazelbuild/bazel/issues/5163
build:windows --features=compiler_param_file

# Do not risk cache corruption. See:
# https://github.com/bazelbuild/bazel/issues/3360
build:linux --experimental_guard_against_concurrent_changes

# Configure short or long logs
build:short_logs --output_filter=DONT_MATCH_ANYTHING
build:verbose_logs --output_filter=

# Instruction set optimizations
# TODO(gunan): Create a feature in toolchains for avx/avx2 to
#   avoid having to define linux/win separately.
build:avx_linux --copt=-mavx
build:avx_linux --host_copt=-mavx
build:avx_win --copt=/arch=AVX

# Options to build TensorFlow 1.x or 2.x.
# TODO(kanglan): Change v2's define to default behavior
build:v2 --define=tf_api_version=2 --action_env=TF2_BEHAVIOR=1

# Enable all targets in XLA
build:cpu_cross --define=with_cross_compiler_support=true

# Disable XLA on mobile.
build:xla     --define=with_xla_support=true # TODO: remove, it's on by default.
build:android --define=with_xla_support=false
build:ios     --define=with_xla_support=false

# BEGIN TF REMOTE BUILD EXECUTION OPTIONS
# Options when using remote execution
# WARNING: THESE OPTIONS WONT WORK IF YOU DO NOT HAVE PROPER AUTHENTICATION AND PERMISSIONS

# Allow creation of resultstore URLs for any bazel invocation
build:resultstore --google_default_credentials
build:resultstore --bes_backend=buildeventservice.googleapis.com
build:resultstore --bes_instance_name="tensorflow-testing"
build:resultstore --bes_results_url="https://source.cloud.google.com/results/invocations"
build:resultstore --bes_timeout=600s

# Flag to enable remote config
common --experimental_repo_remote_exec

# Make Bazel not try to probe the host system for a C++ toolchain.
build:rbe_base --config=resultstore
build:rbe_base --repo_env=BAZEL_DO_NOT_DETECT_CPP_TOOLCHAIN=1
build:rbe_base --define=EXECUTOR=remote
build:rbe_base --jobs=800
build:rbe_base --remote_executor=grpcs://remotebuildexecution.googleapis.com
build:rbe_base --remote_timeout=3600
build:rbe_base --spawn_strategy=remote,worker,standalone,local
# Attempt to minimize the amount of data transfer between bazel and the remote
# workers:
build:rbe_base --remote_download_toplevel
test:rbe_base --test_env=USER=anon

# TODO(kanglan): Check if we want to merge rbe_linux into rbe_linux_cpu.
build:rbe_linux --config=rbe_base
build:rbe_linux --action_env=PATH="/usr/local/sbin:/usr/local/bin:/usr/sbin:/usr/bin:/sbin:/bin:/usr/local/go/bin"
# Non-rbe settings we should include because we do not run configure
build:rbe_linux --config=avx_linux
# TODO(gunan): Check why we need this specified in rbe, but not in other builds.
build:rbe_linux --linkopt=-lrt
build:rbe_linux --host_linkopt=-lrt
build:rbe_linux --linkopt=-lm
build:rbe_linux --host_linkopt=-lm

build:rbe_linux_cpu --config=rbe_linux
# Linux cpu and cuda builds share the same toolchain now.
build:rbe_linux_cpu --host_crosstool_top="@sigbuild-r2.14-clang_config_cuda//crosstool:toolchain"
build:rbe_linux_cpu --crosstool_top="@sigbuild-r2.14-clang_config_cuda//crosstool:toolchain"
build:rbe_linux_cpu --extra_toolchains="@sigbuild-r2.14-clang_config_cuda//crosstool:toolchain-linux-x86_64"
build:rbe_linux_cpu --extra_execution_platforms="@sigbuild-r2.14-clang_config_platform//:platform"
build:rbe_linux_cpu --host_platform="@sigbuild-r2.14-clang_config_platform//:platform"
build:rbe_linux_cpu --platforms="@sigbuild-r2.14-clang_config_platform//:platform"
# This is needed for all Clang17 builds but must not be present in GCC builds.
build:rbe_linux_cpu --copt=-Wno-error=unused-command-line-argument
# This was added in clang-16 by https://reviews.llvm.org/D133574.
# Can be removed once upb is updated, since a type definition is used within
# offset of in the current version of ubp.
# See https://github.com/protocolbuffers/upb/blob/9effcbcb27f0a665f9f345030188c0b291e32482/upb/upb.c#L183.
build:rbe_linux_cpu --copt=-Wno-gnu-offsetof-extensions
# Python config is the same across all containers because the binary is the same
build:rbe_linux_cpu --repo_env=TF_PYTHON_CONFIG_REPO="@sigbuild-r2.14-clang_config_python"
build:rbe_linux_cpu --python_path="/usr/bin/python3"
# These you may need to change for your own GCP project.
common:rbe_linux_cpu --remote_instance_name=projects/tensorflow-testing/instances/default_instance

# TODO(kanglan): Remove it after toolchain update is complete.
build:rbe_linux_cpu_old --config=rbe_linux
build:rbe_linux_cpu_old --host_crosstool_top="@ubuntu20.04-gcc9_manylinux2014-cuda11.2-cudnn8.1-tensorrt7.2_config_cuda//crosstool:toolchain"
build:rbe_linux_cpu_old --crosstool_top="@ubuntu20.04-gcc9_manylinux2014-cuda11.2-cudnn8.1-tensorrt7.2_config_cuda//crosstool:toolchain"
build:rbe_linux_cpu_old --extra_toolchains="@ubuntu20.04-gcc9_manylinux2014-cuda11.2-cudnn8.1-tensorrt7.2_config_cuda//crosstool:toolchain-linux-x86_64"
build:rbe_linux_cpu_old --extra_execution_platforms="@ubuntu20.04-gcc9_manylinux2014-cuda11.2-cudnn8.1-tensorrt7.2_config_platform//:platform"
build:rbe_linux_cpu_old --host_platform="@ubuntu20.04-gcc9_manylinux2014-cuda11.2-cudnn8.1-tensorrt7.2_config_platform//:platform"
build:rbe_linux_cpu_old --platforms="@ubuntu20.04-gcc9_manylinux2014-cuda11.2-cudnn8.1-tensorrt7.2_config_platform//:platform"
build:rbe_linux_cpu_old --python_path="/usr/local/bin/python3.9"
build:rbe_linux_cpu_old --repo_env=TF_PYTHON_CONFIG_REPO="@ubuntu20.04-gcc9_manylinux2014-cuda11.2-cudnn8.1-tensorrt7.2_config_python3.9"
common:rbe_linux_cpu_old --remote_instance_name=projects/tensorflow-testing/instances/default_instance

build:rbe_linux_cuda --config=cuda_clang_official
build:rbe_linux_cuda --config=rbe_linux_cpu
# For Remote build execution -- GPU configuration
build:rbe_linux_cuda --repo_env=REMOTE_GPU_TESTING=1
build:rbe_linux_cuda --repo_env=TF_CUDA_CONFIG_REPO="@sigbuild-r2.14-clang_config_cuda"
build:rbe_linux_cuda --repo_env=TF_TENSORRT_CONFIG_REPO="@sigbuild-r2.14-clang_config_tensorrt"
build:rbe_linux_cuda --repo_env=TF_NCCL_CONFIG_REPO="@sigbuild-r2.14-clang_config_nccl"
test:rbe_linux_cuda --test_env=LD_LIBRARY_PATH="/usr/local/cuda/lib64:/usr/local/cuda/extras/CUPTI/lib64"

# TODO(kanglan): Remove rbe_win and rbe_win_py3* after b/289091160 is fixed
build:rbe_win --config=rbe_base
build:rbe_win --crosstool_top="//tensorflow/tools/toolchains/win/tf_win_05022023:toolchain"
build:rbe_win --extra_toolchains="//tensorflow/tools/toolchains/win/tf_win_05022023:cc-toolchain-x64_windows"
build:rbe_win --extra_execution_platforms="//tensorflow/tools/toolchains/win:rbe_windows_ltsc2019"
build:rbe_win --host_platform="//tensorflow/tools/toolchains/win:rbe_windows_ltsc2019"
build:rbe_win --platforms="//tensorflow/tools/toolchains/win:rbe_windows_ltsc2019"
build:rbe_win --shell_executable=C:\\tools\\msys64\\usr\\bin\\bash.exe
build:rbe_win --experimental_strict_action_env=true

# TODO(gunan): Remove once we use MSVC 2019 with latest patches.
build:rbe_win --define=override_eigen_strong_inline=true

# Don't build the python zip archive in the RBE build.
build:rbe_win --remote_download_minimal
build:rbe_win --enable_runfiles
build:rbe_win --nobuild_python_zip

build:rbe_win_py38 --config=rbe_base
build:rbe_win_py38 --repo_env=PYTHON_BIN_PATH=C:\\Python38\\python.exe
build:rbe_win_py38 --repo_env=PYTHON_LIB_PATH=C:\\Python38\\lib\\site-packages
build:rbe_win_py38 --repo_env=TF_PYTHON_CONFIG_REPO=//tensorflow/tools/toolchains/win_1803/py38
build:rbe_win_py38 --python_path=C:\\Python38\\python.exe

build:rbe_win_py39 --config=rbe_base
build:rbe_win_py39 --repo_env=PYTHON_BIN_PATH=C:\\Python39\\python.exe
build:rbe_win_py39 --repo_env=PYTHON_LIB_PATH=C:\\Python39\\lib\\site-packages
build:rbe_win_py39 --repo_env=TF_PYTHON_CONFIG_REPO=//tensorflow/tools/toolchains/win_1803/py39
build:rbe_win_py39 --python_path=C:\\Python39\\python.exe

# TODO(kanglan): Merge tensorflow_testing_rbe_win into rbe_win
common:tensorflow_testing_rbe_win --remote_instance_name=projects/tensorflow-testing/instances/windows
# END TF REMOTE BUILD EXECUTION OPTIONS

# TFLite build configs for generic embedded Linux
build:elinux --crosstool_top=@local_config_embedded_arm//:toolchain
build:elinux --host_crosstool_top=@bazel_tools//tools/cpp:toolchain
build:elinux_aarch64 --config=elinux
build:elinux_aarch64 --cpu=aarch64
build:elinux_armhf --config=elinux
build:elinux_armhf --cpu=armhf
build:elinux_armhf --copt -mfp16-format=ieee

# Config-specific options should come above this line.

# Load rc file written by ./configure.
try-import %workspace%/.tf_configure.bazelrc

# Load rc file with user-specific options.
try-import %workspace%/.bazelrc.user

# Here are bazelrc configs for release builds
# Build TensorFlow v2.
test:release_base --test_size_filters=small,medium
# TODO(b/294367488) disable after 2.15 brancut
test:release_base --flaky_test_attempts=3

# Target the AVX instruction set
<<<<<<< HEAD
build:release_cpu_linux --config=avx_linux
# Enable support for all targets
build:release_cpu_linux --config=cpu_cross
# Use the Clang toolchain to compile
build:release_cpu_linux --crosstool_top="@sigbuild-r2.14-clang_config_cuda//crosstool:toolchain"
=======
build:release_linux_base --config=avx_linux

>>>>>>> 92275b51
# Disable clang extention that rejects type definitions within offsetof.
# This was added in clang-16 by https://reviews.llvm.org/D133574.
# Can be removed once upb is updated, since a type definition is used within
# offset of in the current version of ubp.
# See https://github.com/protocolbuffers/upb/blob/9effcbcb27f0a665f9f345030188c0b291e32482/upb/upb.c#L183.
build:release_linux_base --copt=-Wno-gnu-offsetof-extensions
build:release_linux_base --copt=-Wno-error=array-parameter
build:release_linux_base --copt=-Wno-error=unused-command-line-argument
# Set lld as the linker.
build:release_linux_base --linkopt="-fuse-ld=lld"
build:release_linux_base --linkopt="-lm"

# We have some invalid linker scripts in the build,
# so we need to disable this check
build:release_linux_base --linkopt=-Wl,--undefined-version

# Container environment settings below this point.
# Use Python 3.X as installed in container image
build:release_linux_base --action_env PYTHON_BIN_PATH="/usr/bin/python3"
build:release_linux_base --action_env PYTHON_LIB_PATH="/usr/lib/tf_python"
build:release_linux_base --python_path="/usr/bin/python3"
# Set Clang as compiler. Use the actual path to clang installed in container.
build:release_cpu_linux_base --repo_env=CC="/usr/lib/llvm-17/bin/clang"
build:release_cpu_linux_base --repo_env=BAZEL_COMPILER="/usr/lib/llvm-17/bin/clang"
# Test-related settings below this point.
test:release_linux_base --build_tests_only --keep_going --test_output=errors --verbose_failures=true
test:release_linux_base --local_test_jobs=HOST_CPUS
test:release_linux_base --test_env=LD_LIBRARY_PATH
# Give only the list of failed tests at the end of the log
test:release_linux_base --test_summary=short

# Use the Clang toolchain to compile
build:release_cpu_linux --config=release_linux_base
build:release_cpu_linux --crosstool_top="@sigbuild-r2.14-clang_config_cuda//crosstool:toolchain"

build:release_gpu_linux --config=release_cpu_linux
# Set up compilation CUDA version and paths and use the CUDA Clang toolchain.
# Note that linux cpu and cuda builds share the same toolchain now.
build:release_gpu_linux --config=cuda_clang_official
test:release_gpu_linux --test_env=LD_LIBRARY_PATH="/usr/local/cuda/lib64:/usr/local/cuda/extras/CUPTI/lib64"
# Local test jobs has to be 4 because parallel_gpu_execute is fragile, I think
test:release_gpu_linux --test_timeout=300,450,1200,3600 --local_test_jobs=4 --run_under=//tensorflow/tools/ci_build/gpu_build:parallel_gpu_execute

build:release_arm64_linux --config=release_linux_base
build:release_arm64_linux --config=linux_arm64
build:release_arm64_linux --crosstool_top="@ml2014_clang_aarch64_config_aarch64//crosstool:toolchain"
build:release_arm64_linux --config=mkl_aarch64_threadpool
build:release_arm64_linux --copt=-flax-vector-conversions

# The old gcc linux build options are preserved in the unsupported_*_linux
# configs. If your project fails to build with Clang, you can use these
# unsupported flags to replace the release flags in your build command.
# However, please note that the old toolchain is no longer officially supported
# by TensorFlow and the unsupported configs will be removed soon b/299962977. We
# strongly recommend that you migrate to Clang as your compiler for TensorFlow
# Linux builds. Instructions are available in the official documentation:
# https://www.tensorflow.org/install/source#install_clang_recommended_linux_only
# Another good option is to use our Docker containers to build and test TF:
# https://github.com/tensorflow/tensorflow/tree/master/tensorflow/tools/tf_sig_build_dockerfiles.
build:unsupported_cpu_linux --config=avx_linux
build:unsupported_cpu_linux --crosstool_top="@ubuntu20.04-gcc9_manylinux2014-cuda11.2-cudnn8.1-tensorrt7.2_config_cuda//crosstool:toolchain"
test:unsupported_cpu_linux --test_env=LD_LIBRARY_PATH
test:unsupported_cpu_linux --config=release_base

build:unsupported_gpu_linux --config=cuda
build:unsupported_gpu_linux --config=unsupported_cpu_linux
build:unsupported_gpu_linux --action_env=TF_CUDA_VERSION="11"
build:unsupported_gpu_linux --action_env=TF_CUDNN_VERSION="8"
build:unsupported_gpu_linux --repo_env=TF_CUDA_COMPUTE_CAPABILITIES="sm_35,sm_50,sm_60,sm_70,sm_75,compute_80"
build:unsupported_gpu_linux --config=tensorrt
build:unsupported_gpu_linux --action_env=CUDA_TOOLKIT_PATH="/usr/local/cuda-11.2"
build:unsupported_gpu_linux --action_env=LD_LIBRARY_PATH="/usr/local/cuda:/usr/local/cuda/lib64:/usr/local/cuda/extras/CUPTI/lib64:/usr/local/cuda-11.1/lib64:/usr/local/tensorrt/lib"
build:unsupported_gpu_linux --action_env=GCC_HOST_COMPILER_PATH="/dt9/usr/bin/gcc"
build:unsupported_gpu_linux --crosstool_top=@ubuntu20.04-gcc9_manylinux2014-cuda11.2-cudnn8.1-tensorrt7.2_config_cuda//crosstool:toolchain

build:release_cpu_macos --config=avx_linux
test:release_cpu_macos --config=release_base

# TODO(kanglan): Update windows configs after b/289091160 is fixed
build:release_cpu_windows --config=avx_win
build:release_cpu_windows --define=no_tensorflow_py_deps=true
test:release_cpu_windows --config=release_base

# Exclude TFRT integration for anything but Linux.
build:android --config=no_tfrt
build:macos   --config=no_tfrt
build:windows --config=no_tfrt
build:rocm --config=no_tfrt
build:no_tfrt --deleted_packages=tensorflow/compiler/mlir/tfrt,tensorflow/compiler/mlir/tfrt/benchmarks,tensorflow/compiler/mlir/tfrt/ir,tensorflow/compiler/mlir/tfrt/ir/mlrt,tensorflow/compiler/mlir/tfrt/jit/python_binding,tensorflow/compiler/mlir/tfrt/jit/transforms,tensorflow/compiler/mlir/tfrt/python_tests,tensorflow/compiler/mlir/tfrt/tests,tensorflow/compiler/mlir/tfrt/tests/mlrt,tensorflow/compiler/mlir/tfrt/tests/ir,tensorflow/compiler/mlir/tfrt/tests/analysis,tensorflow/compiler/mlir/tfrt/tests/jit,tensorflow/compiler/mlir/tfrt/tests/lhlo_to_tfrt,tensorflow/compiler/mlir/tfrt/tests/lhlo_to_jitrt,tensorflow/compiler/mlir/tfrt/tests/tf_to_corert,tensorflow/compiler/mlir/tfrt/tests/tf_to_tfrt_data,tensorflow/compiler/mlir/tfrt/tests/saved_model,tensorflow/compiler/mlir/tfrt/transforms/lhlo_gpu_to_tfrt_gpu,tensorflow/compiler/mlir/tfrt/transforms/mlrt,tensorflow/core/runtime_fallback,tensorflow/core/runtime_fallback/conversion,tensorflow/core/runtime_fallback/kernel,tensorflow/core/runtime_fallback/opdefs,tensorflow/core/runtime_fallback/runtime,tensorflow/core/runtime_fallback/util,tensorflow/core/runtime_fallback/test,tensorflow/core/runtime_fallback/test/gpu,tensorflow/core/runtime_fallback/test/saved_model,tensorflow/core/runtime_fallback/test/testdata,tensorflow/core/tfrt/stubs,tensorflow/core/tfrt/tfrt_session,tensorflow/core/tfrt/mlrt,tensorflow/core/tfrt/mlrt/attribute,tensorflow/core/tfrt/mlrt/kernel,tensorflow/core/tfrt/mlrt/bytecode,tensorflow/core/tfrt/mlrt/interpreter,tensorflow/compiler/mlir/tfrt/translate/mlrt,tensorflow/compiler/mlir/tfrt/translate/mlrt/testdata,tensorflow/core/tfrt/gpu,tensorflow/core/tfrt/run_handler_thread_pool,tensorflow/core/tfrt/runtime,tensorflow/core/tfrt/saved_model,tensorflow/core/tfrt/graph_executor,tensorflow/core/tfrt/saved_model/tests,tensorflow/core/tfrt/tpu,tensorflow/core/tfrt/utils,tensorflow/core/tfrt/utils/debug,tensorflow/core/tfrt/saved_model/python,tensorflow/core/tfrt/graph_executor/python,tensorflow/core/tfrt/saved_model/utils

# BEGIN TF CACHE HELPER OPTIONS
# Options when using remote execution
# WARNING: THESE OPTIONS WONT WORK IF YOU DO NOT HAVE PROPER AUTHENTICATION AND PERMISSIONS

# Use --config=tf_public_cache to try and use the TensorFlow public build cache
# to build TensorFlow. Look at ci/official/envs to find which types of jobs
# push to the cache.
build:tf_public_cache --remote_cache="https://storage.googleapis.com/tensorflow-devinfra-bazel-cache/september2022" --remote_upload_local_results=false
# Cache pushes are limited to TF's CI system.
build:tf_public_cache_push --config=tf_public_cache --remote_upload_local_results=true --google_default_credentials

# END TF CACHE HELPER OPTIONS
# BEGIN TF TEST SUITE OPTIONS
# These are convenience config options that effectively declare TF's CI test suites. Look
# at the scripts of ci/official/ to see how TF's CI uses them.

# LIBTENSORFLOW TESTS are for building Libtensorflow archives. These are CUDA/CPU-agnostic.
test:linux_libtensorflow_test -- //tensorflow/tools/lib_package:libtensorflow_test //tensorflow/tools/lib_package:libtensorflow_java_test
build:linux_libtensorflow_build -- //tensorflow/tools/lib_package:libtensorflow.tar.gz //tensorflow/tools/lib_package:libtensorflow_jni.tar.gz //tensorflow/java:libtensorflow.jar //tensorflow/java:libtensorflow-src.jar //tensorflow/tools/lib_package:libtensorflow_proto.zip

# PYTHON TESTS run a suite of Python tests intended for verifying that the Python wheel
# will work properly. These are usually run Nightly or upon Release.
# CPU WHEEL
test:linux_cpu_wheel_test_filters --test_tag_filters=-no_oss,-oss_excluded,-oss_serial,-gpu,-tpu,-benchmark-test,-v1only,-no_oss_py38,-no_oss_py39,-no_oss_py310
test:linux_cpu_wheel_test_filters --build_tag_filters=-no_oss,-oss_excluded,-oss_serial,-gpu,-tpu,-benchmark-test,-v1only,-no_oss_py38,-no_oss_py39,-no_oss_py310
test:linux_cpu_wheel_test_filters --test_lang_filters=py --test_size_filters=small,medium
test:linux_cpu_wheel_test --config=linux_cpu_wheel_test_filters -- //tensorflow/... -//tensorflow/python/integration_testing/... -//tensorflow/compiler/tf2tensorrt/... -//tensorflow/compiler/xrt/... -//tensorflow/core/tpu/... -//tensorflow/lite/... -//tensorflow/tools/toolchains/...
# CUDA WHEEL
test:linux_cuda_wheel_test_filters --test_tag_filters=gpu,requires-gpu,-no_gpu,-no_oss,-oss_excluded,-oss_serial,-no_cuda11,-no_oss_py38,-no_oss_py39,-no_oss_py310
test:linux_cuda_wheel_test_filters --build_tag_filters=gpu,requires-gpu,-no_gpu,-no_oss,-oss_excluded,-oss_serial,-no_cuda11,-no_oss_py38,-no_oss_py39,-no_oss_py310
test:linux_cuda_wheel_test_filters --test_lang_filters=py --test_size_filters=small,medium
test:linux_cuda_wheel_test --config=linux_cuda_wheel_test_filters -- //tensorflow/... -//tensorflow/python/integration_testing/... -//tensorflow/compiler/tf2tensorrt/... -//tensorflow/compiler/xrt/... -//tensorflow/core/tpu/... -//tensorflow/lite/... -//tensorflow/tools/toolchains/...
# ARM64 WHEEL
test:linux_arm64_wheel_test_filters --test_tag_filters=-no_oss,-no_aarch64,-oss_excluded,-oss_serial,-gpu,-tpu,-benchmark-test,-v1only,-no_oss_py38,-no_oss_py39,-no_oss_py310
test:linux_arm64_wheel_test_filters --build_tag_filters=-no_oss,-no_aarch64,-oss_excluded,-oss_serial,-gpu,-tpu,-benchmark-test,-v1only,-no_oss_py38,-no_oss_py39,-no_oss_py310
test:linux_arm64_wheel_test_filters --test_lang_filters=py --test_size_filters=small,medium
test:linux_arm64_wheel_test --config=linux_arm64_wheel_test_filters -- //tensorflow/... -//tensorflow/python/integration_testing/... -//tensorflow/compiler/tf2tensorrt/... -//tensorflow/compiler/xrt/... -//tensorflow/core/tpu/... -//tensorflow/lite/... -//tensorflow/tools/toolchains/...  -//tensorflow/go/... -//tensorflow/java/... -//tensorflow/core/grappler/optimizers:auto_mixed_precision_test_cpu -//tensorflow/core/grappler/optimizers:remapper_test_cpu -//tensorflow/core/kernels/image:resize_bicubic_op_test

# PYCPP TESTS run a suite of Python and C++ tests to verify general correctness over
# the whole TF code base. These are usually run continuously or upon presubmit.
# CPU PYCPP:
test:linux_cpu_pycpp_test_filters --test_tag_filters=-no_oss,-oss_excluded,-oss_serial,-gpu,-tpu,-benchmark-test,-v1only
test:linux_cpu_pycpp_test_filters --build_tag_filters=-no_oss,-oss_excluded,-oss_serial,-gpu,-tpu,-benchmark-test,-v1only
test:linux_cpu_pycpp_test_filters --test_lang_filters=cc,py --test_size_filters=small,medium
test:linux_cpu_pycpp_test --config=linux_cpu_pycpp_test_filters -- //tensorflow/... -//tensorflow/python/integration_testing/... -//tensorflow/compiler/tf2tensorrt/... -//tensorflow/compiler/xrt/... -//tensorflow/core/tpu/... -//tensorflow/lite/... -//tensorflow/tools/toolchains/...
# CUDA PYCPP:
test:linux_cuda_pycpp_test_filters --test_tag_filters=-no_oss,-oss_excluded,-oss_serial,-benchmark-test,-v1only,gpu,-no_gpu,-no_gpu_presubmit,-no_cuda11
test:linux_cuda_pycpp_test_filters --build_tag_filters=-no_oss,-oss_excluded,-oss_serial,-benchmark-test,-v1only,gpu,-no_gpu,-no_gpu_presubmit,-no_cuda11
test:linux_cuda_pycpp_test_filters --test_lang_filters=cc,py --test_size_filters=small,medium
test:linux_cuda_pycpp_test --config=linux_cuda_pycpp_test_filters -- //tensorflow/... -//tensorflow/python/integration_testing/... -//tensorflow/compiler/tf2tensorrt/... -//tensorflow/compiler/xrt/... -//tensorflow/core/tpu/... -//tensorflow/lite/... -//tensorflow/tools/toolchains/...
# ARM64 PYCPP
test:linux_arm64_pycpp_test_filters --test_tag_filters=-no_oss,-no_aarch64,-oss_excluded,-oss_serial,-gpu,-tpu,-benchmark-test,-v1only
test:linux_arm64_pycpp_test_filters --build_tag_filters=-no_oss,-no_aarch64,-oss_excluded,-oss_serial,-gpu,-tpu,-benchmark-test,-v1only
test:linux_arm64_pycpp_test_filters --test_lang_filters=cc,py --test_size_filters=small,medium --flaky_test_attempts=3
# TODO(michaelhudgins): Why do we need to specifically omit go and java here? 
test:linux_arm64_pycpp_test --config=linux_arm64_pycpp_test_filters -- //tensorflow/... -//tensorflow/python/integration_testing/... -//tensorflow/compiler/tf2tensorrt/... -//tensorflow/compiler/xrt/... -//tensorflow/core/tpu/... -//tensorflow/lite/... -//tensorflow/tools/toolchains/... -//tensorflow/go/... -//tensorflow/java/... -//tensorflow/core/grappler/optimizers:auto_mixed_precision_test_cpu -//tensorflow/core/grappler/optimizers:remapper_test_cpu -//tensorflow/core/kernels/image:resize_bicubic_op_test
# END TF TEST SUITE OPTIONS<|MERGE_RESOLUTION|>--- conflicted
+++ resolved
@@ -572,16 +572,10 @@
 test:release_base --flaky_test_attempts=3
 
 # Target the AVX instruction set
-<<<<<<< HEAD
-build:release_cpu_linux --config=avx_linux
+build:release_linux_base --config=avx_linux
 # Enable support for all targets
-build:release_cpu_linux --config=cpu_cross
-# Use the Clang toolchain to compile
-build:release_cpu_linux --crosstool_top="@sigbuild-r2.14-clang_config_cuda//crosstool:toolchain"
-=======
-build:release_linux_base --config=avx_linux
-
->>>>>>> 92275b51
+build:release_base --config=cpu_cross
+
 # Disable clang extention that rejects type definitions within offsetof.
 # This was added in clang-16 by https://reviews.llvm.org/D133574.
 # Can be removed once upb is updated, since a type definition is used within
